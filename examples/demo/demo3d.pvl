--- conflicted
+++ resolved
@@ -41,13 +41,7 @@
 		Future model = new Future();
 		create model, model.P(xs);
 		lemma_P_split_all(model, xs);
-<<<<<<< HEAD
-
-		context_everywhere inv(HPerm(model.sum, 1)) //;
-=======
-		
 		invariant inv(HPerm(model.sum, 1)) //;
->>>>>>> 7314f2a4
 		{
 			par (int tid = 0 .. A.length)
 				context Perm(A[tid], 1\4) ** A[tid] == xs[tid];
