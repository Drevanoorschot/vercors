--- conflicted
+++ resolved
@@ -14,11 +14,7 @@
     y=1;
     z=1;
     int t;
-<<<<<<< HEAD
-    context_everywhere inv(Perm(x,1\2)**Perm(y,1\2)**Perm(z,1\2)** x+y==z){
-=======
     invariant inv(Perm(x,1/2)**Perm(y,1/2)**Perm(z,1/2)** x+y==z){
->>>>>>> 7314f2a4
       t=x+z;
       atomic(inv){
         int tmp=x;
@@ -35,11 +31,7 @@
     y=1;
     z=2;
     int t;
-<<<<<<< HEAD
-    context_everywhere inv(Perm(x,1\2)**Perm(y,1\2)**Perm(z,1\2)** x+y==z){
-=======
     invariant inv(Perm(x,1/2)**Perm(y,1/2)**Perm(z,1/2)** x+y==z){
->>>>>>> 7314f2a4
       t=x+z;
       atomic(inv){
         int tmp=x;
@@ -56,11 +48,7 @@
     y=1;
     z=1;
     int t;
-<<<<<<< HEAD
-    context_everywhere inv(Perm(x,1\2)**Perm(y,1\2)**Perm(z,1\2)** x+y==z){
-=======
     invariant inv(Perm(x,1/2)**Perm(y,1/2)**Perm(z,1/2)** x+y==z){
->>>>>>> 7314f2a4
       t=x+z;
       atomic(inv){
         int tmp=x;
