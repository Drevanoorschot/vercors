// -*- tab-width:2 ; indent-tabs-mode:nil -*-
//:: cases TestHist
//:: tools silicon
//:: verdict Pass

class Testhist {
  
  /*@
    given seq<int> vals;
    context_everywhere a != null && hist != null && a.length == |vals|;
    context_everywhere (\forall* int i; 0 <= i && i < a.length ; Perm(a[i],1\2));
    context_everywhere (\forall* int i; 0 <= i && i < hist.length ; Perm(hist[i],1));
    context_everywhere (\forall int i; 0 <= i && i < a.length ; 0 <= a[i] && a[i] < hist.length);
    context_everywhere (\forall int i; 0 <= i && i < a.length ; a[i] == vals[i] );
    ensures   (\forall int i; 0 <= i && i < hist.length ;
                 hist[i]==\sum({0 .. a.length},\vcmp(vals,\vrep(i))));
  @*/
  public void histogram(int a[],int hist[]){
    int k=0;
    //@ loop_invariant 0 <= k && k <= hist.length;
    /*@ loop_invariant (\forall int i; 0 <= i && i < k ;
         hist[i]==\sum({0 .. 0},\vcmp(vals,\vrep(i))) );
     */
    while(k<hist.length){
      hist[k]=0;
      k++;
    }
    k=0;
    //@ loop_invariant 0 <= k && k <= a.length;
<<<<<<< HEAD
    /*@ loop_invariant (\forall int i; 0 <= i && i < hist.length ;
                          hist[i]==\sum([0 .. k),\vcmp(vals,\vrep(i)))  ); @*/
=======
    //@ loop_invariant (\forall int i; 0 <= i && i < hist.length ;
    //@                   hist[i]==\sum({0 .. k},\vcmp(vals,\vrep(i)))  );
>>>>>>> f6f45dc1
    while(k<a.length){
      int v=a[k];
      hist[v]++;
      k++;
    }
  }
  
}
<|MERGE_RESOLUTION|>--- conflicted
+++ resolved
@@ -27,13 +27,8 @@
     }
     k=0;
     //@ loop_invariant 0 <= k && k <= a.length;
-<<<<<<< HEAD
     /*@ loop_invariant (\forall int i; 0 <= i && i < hist.length ;
-                          hist[i]==\sum([0 .. k),\vcmp(vals,\vrep(i)))  ); @*/
-=======
-    //@ loop_invariant (\forall int i; 0 <= i && i < hist.length ;
-    //@                   hist[i]==\sum({0 .. k},\vcmp(vals,\vrep(i)))  );
->>>>>>> f6f45dc1
+                          hist[i]==\sum({0 .. k},\vcmp(vals,\vrep(i)))  ); @*/
     while(k<a.length){
       int v=a[k];
       hist[v]++;
