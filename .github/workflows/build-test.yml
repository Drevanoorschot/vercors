--- conflicted
+++ resolved
@@ -119,12 +119,11 @@
         uses: actions/download-artifact@v2
         with:
           name: vercors-debian-package
+      - run: ls
       - run: "sudo dpkg -i *.deb"
+      - run: mono --version
       - run: vercors --silicon examples/manual/fibonacci.pvl
-<<<<<<< HEAD
-      - run: SPLIT=${{ matrix.testID }}/${{ env.maxTestID }} vercors --test=examples --test-workers=1 --tool carbon --tool silicon --exclude-suite=slow,medium,problem-fail --progress --actions-test-output
-=======
-      - run: SPLIT=${{ matrix.testID }}/${{ env.maxTestID }} vercors --test=examples --test-workers=2 --tool carbon --tool silicon --exclude-suite=slow,medium,problem-fail,skip-travis --progress --actions-test-output --enable-test-coverage --coverage-output-file=jacoco_${{ matrix.testID }}_${{ env.maxTestID }}.xml
+      - run: SPLIT=${{ matrix.testID }}/${{ env.maxTestID }} vercors --test=examples --test-workers=2 --tool carbon --tool silicon --exclude-suite=slow,medium,problem-fail --progress --actions-test-output --enable-test-coverage --coverage-output-file=jacoco_${{ matrix.testID }}_${{ env.maxTestID }}.xml
       - run: ls jacoco*
       - name: Archive Java Code Coverage (jacoco_n_m.xml)
         uses: actions/upload-artifact@v2
@@ -221,5 +220,4 @@
           # SONAR_TOKEN is set in the secrets section of the github repo
           SONAR_TOKEN: ${{ secrets.SONAR_TOKEN }}
           # Avoid "java not found" error (see: https://community.sonarsource.com/t/cannot-run-sonarsource-sonarcloud-github-action-master-java-not-found/14922/3)
-          JAVA_HOME: ''
->>>>>>> 9a428862
+          JAVA_HOME: ''