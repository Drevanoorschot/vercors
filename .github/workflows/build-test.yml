name: Vercors build and test workflow
# Only run the workflow when pushed to master, dev, or on pull requests.
on: 
  push:
    branches:
      - '**'
    tags-ignore: 
      - dev-prerelease
  pull_request:
    branches:
      - '**'
jobs:
  build-test:
    runs-on: ubuntu-latest
    environment: Default
    steps:
      # This should automatically cancel any previous workflows that are still
      # running when for example new commits are pushed.
      - uses: technote-space/auto-cancel-redundant-workflow@v1
      - uses: actions/checkout@v2
<<<<<<< HEAD
=======
        with:
          fetch-depth: 0
      - name: Cache SBT dependencies modules
        uses: actions/cache@v2
        with:
          path: |
            ~/.sbt
            ~/.ivy2/cache
            ~/.cache/coursier
          key: ${{ runner.os }}-build-vercors-sbt-jdk11
>>>>>>> a7afff18
      - uses: actions/setup-java@v1
        with:
          java-version: "11"
      # Currently sbt and fakeroot are installed by default
      - name: Coursier cache
        uses: coursier/cache-action@v5
      - name: Build and package
        run: sbt debian:packageBin universal:packageBin
      - name: Run tests
        run: sbt test || true
      - name: Clean up intermediate files for caching
        # From the sbt manual, clean up any leftover intermediate files
        # https://www.scala-sbt.org/1.x/docs/GitHub-Actions-with-sbt.html
        run: |
          rm -rf "$HOME/.ivy2/local" || true
          find $HOME/Library/Caches/Coursier/v1        -name "ivydata-*.properties" -delete || true
          find $HOME/.ivy2/cache                       -name "ivydata-*.properties" -delete || true
          find $HOME/.cache/coursier/v1                -name "ivydata-*.properties" -delete || true
          find $HOME/.sbt                              -name "*.lock"               -delete || true
      - name: Archive VerCors .deb
        uses: actions/upload-artifact@v2
        with:
          name: vercors-debian-package
          retention-days: 1
          path: |
            target/*.deb
      - run: mv target/universal/*.zip target/vercors.zip
      - name: Archive VerCors .zip
        uses: actions/upload-artifact@v2
        with:
          name: vercors-zip-package
          retention-days: 1
          path: |
            target/vercors.zip
      - name: "Zip VerCors class files"
        # We skip the parsers subproject because sonar doesn't scan it, it's only generated code anyway
        # And we zip them because this speeds up upload massively because only 1 file has to be uploaded instead of 1000
        run: "find . -path ./parsers -prune -false -o -name '*.class' | zip -@ classfiles.zip"
      - name: Archive VerCors class files
        uses: actions/upload-artifact@v2
        with:
          name: vercors-class-files
          retention-days: 1
          path: |
            classfiles.zip

      # If this is the dev branch we also want to build the .txz binary for the release
      - name: Build mac binary
        if: ${{ github.ref == 'refs/heads/dev' }}
        run: sbt universal:packageZipTarball
      # If this is the dev branch we update the pre-release tag in the github repo
      # We also package the release zip
      - name: Set pre-release tag in github repo
        if: ${{ github.ref == 'refs/heads/dev' }}
        env:
          GITHUB_TOKEN: ${{ secrets.GITHUB_TOKEN }}
        run: |
          git config --local user.name "Vercors Team"
          git config --local user.email "vercors@lists.utwente.nl"
          git tag --force dev-prerelease
          git remote set-url origin https://${GITHUB_TOKEN}@github.com/utwente-fmt/vercors.git
          git push --force --tags
      - name: Create Release
        if: ${{ github.ref == 'refs/heads/dev' }}
        uses: ncipollo/release-action@v1
        with:
          allowUpdates: true
          artifacts: "target/*.deb,target/universal/*.tgz"
          artifactContentType: application/zip
          body: This is an alpha build of the vercors development branch. It is updated automatically after each merge. Refer to the commit on the left for the last update.
          name: Vercors Dev Build
          prerelease: true
          tag: dev-prerelease
          token: ${{ secrets.GITHUB_TOKEN }}
      - name: Publish Test Report
        uses: mikepenz/action-junit-report@v2
        with:
          report_paths: '**/target/test-reports/TEST-*.xml'
      
  integration-test-linux:
    needs: build-test
    runs-on: ubuntu-latest
    strategy:
      matrix:
        testID: [0, 1, 2, 3, 4]
      fail-fast: false
    env:
      maxTestID: 5
    steps:
      # Need to check out the repo for the "examples" directory
      - uses: actions/checkout@v2
      - uses: actions/setup-java@v1
        with:
          java-version: "11"
          java-package: jre
      - name: Download VerCors binary
        uses: actions/download-artifact@v2
        with:
          name: vercors-debian-package
      - run: "sudo dpkg -i *.deb"
      - run: vercors --silicon examples/manual/fibonacci.pvl
      - run: SPLIT=${{ matrix.testID }}/${{ env.maxTestID }} vercors --test=examples --test-workers=2 --tool carbon --tool silicon --exclude-suite=slow,medium,problem-fail,skip-travis --progress --actions-test-output --enable-test-coverage --coverage-output-file=jacoco_${{ matrix.testID }}_${{ env.maxTestID }}.xml
      - run: ls jacoco*
      - name: Archive Java Code Coverage (jacoco_n_m.xml)
        uses: actions/upload-artifact@v2
        with:
          name: vercors-jacoco-xml
          retention-days: 1
          path: |
            jacoco*.xml

  integration-test-windows:
    runs-on: windows-latest
    needs: build-test
    steps:
      - uses: actions/checkout@v2
      - uses: actions/setup-java@v1
        with:
          java-version: "11"
      - name: Cache LLVM and Clang
        id: cache-llvm
        uses: actions/cache@v2
        with:
          path: ${{ runner.temp }}/llvm
          key: llvm-10.0
      - name: Install LLVM and Clang
        uses: KyleMayes/install-llvm-action@v1
        with:
          version: "10.0"
          directory: ${{ runner.temp }}/llvm
          cached: ${{ steps.cache-llvm.outputs.cache-hit }}
      - name: Download VerCors binary
        uses: actions/download-artifact@v2
        with:
          name: vercors-zip-package
      - run: mkdir vercorszip
      # --strip-components is needed because the zip contains a directory, which contains bin, examples, etc.
      # But the name of this directory changes from time to time, because of the version number
      # By stripping the first component of the path when extracting this directory this is not a problem
      # --directory extracts to a given directory, ensuring the current directory is not cluttered.
      - run: tar --strip-components=1 --directory vercorszip -xf vercors.zip
      # Note how arguments with commas are quoted triply:
      # - One layer gets peeled of by the .bat script
      # - Another layer gets peeled of by powershell
      # This prevents the commas from being interpreted as array separators, a marvelous powershell feature.
      - run: vercorszip\bin\vercors.bat --test=examples\basic --test-workers=2 --tool carbon --tool silicon """--exclude-suite=slow,medium,problem-fail,skip-travis""" --progress --actions-test-output

  integration-test-mac:
    runs-on: macos-latest
    needs: build-test
    steps:
      - uses: actions/checkout@v2
      - uses: actions/setup-java@v1
        with:
          java-version: "11"
      - name: Install clang
        run: brew install llvm
      - name: Download VerCors binary
        uses: actions/download-artifact@v2
        with:
          name: vercors-zip-package
      - run: mkdir vercorszip
      # --strip-components is needed because the zip contains a directory, which contains bin, examples, etc.
      # But the name of this directory changes from time to time, because of the version number
      # By stripping the first component of the path when extracting this directory this is not a problem
      # --directory extracts to a given directory, ensuring the current directory is not cluttered.
      - run: tar --strip-components=1 --directory vercorszip -xf vercors.zip
      - run: vercorszip/bin/vercors --test=examples/basic --test-workers=2 --tool carbon --tool silicon --exclude-suite=slow,medium,problem-fail,skip-travis --progress --actions-test-output

  sonar:
    needs:
      - build-test
      - integration-test-linux
    runs-on: ubuntu-latest
    environment: Default
    steps:
      - uses: actions/checkout@v2
      - uses: actions/setup-java@v1
        with:
          java-version: "11"
      - name: Download VerCors class files
        uses: actions/download-artifact@v2
        with:
          name: vercors-class-files
      - name: Unzip VerCors class files
        run: "unzip classfiles.zip"
      - name: Download Java Code Coverage
        uses: actions/download-artifact@v2
        with:
          name: vercors-jacoco-xml
      - name: SonarCloud Scan
        uses: sonarsource/sonarcloud-github-action@master
        env:
          # This is set automatically by github
          GITHUB_TOKEN: ${{ secrets.GITHUB_TOKEN }}
          # SONAR_TOKEN is set in the secrets section of the github repo
          SONAR_TOKEN: ${{ secrets.SONAR_TOKEN }}
          # Avoid "java not found" error (see: https://community.sonarsource.com/t/cannot-run-sonarsource-sonarcloud-github-action-master-java-not-found/14922/3)
          JAVA_HOME: ''<|MERGE_RESOLUTION|>--- conflicted
+++ resolved
@@ -18,19 +18,8 @@
       # running when for example new commits are pushed.
       - uses: technote-space/auto-cancel-redundant-workflow@v1
       - uses: actions/checkout@v2
-<<<<<<< HEAD
-=======
         with:
           fetch-depth: 0
-      - name: Cache SBT dependencies modules
-        uses: actions/cache@v2
-        with:
-          path: |
-            ~/.sbt
-            ~/.ivy2/cache
-            ~/.cache/coursier
-          key: ${{ runner.os }}-build-vercors-sbt-jdk11
->>>>>>> a7afff18
       - uses: actions/setup-java@v1
         with:
           java-version: "11"
