--- conflicted
+++ resolved
@@ -119,16 +119,9 @@
         uses: actions/download-artifact@v2
         with:
           name: vercors-debian-package
-      - run: ls
       - run: "sudo dpkg -i *.deb"
-      - run: mono --version
       - run: vercors --silicon examples/manual/fibonacci.pvl
-<<<<<<< HEAD
       - run: SPLIT=${{ matrix.testID }}/${{ env.maxTestID }} vercors --test=examples --test-workers=2 --tool carbon --tool silicon --exclude-suite=slow,medium,problem-fail --progress --actions-test-output --enable-test-coverage --coverage-output-file=jacoco_${{ matrix.testID }}_${{ env.maxTestID }}.xml
-      - run: ls jacoco*
-=======
-      - run: SPLIT=${{ matrix.testID }}/${{ env.maxTestID }} vercors --test=examples --test-workers=2 --tool carbon --tool silicon --exclude-suite=slow,medium,problem-fail,skip-travis --progress --actions-test-output --enable-test-coverage --coverage-output-file=jacoco_${{ matrix.testID }}_${{ env.maxTestID }}.xml
->>>>>>> 637cd551
       - name: Archive Java Code Coverage (jacoco_n_m.xml)
         uses: actions/upload-artifact@v2
         with:
