import NativePackagerHelper._
import sys.process._
import java.io.File.pathSeparator
import java.nio.file.{Files, Path, Paths}
import java.net.URL
import java.util.Comparator
import sbt.internal._


ThisBuild / turbo := true // en wat is daar het praktisch nut van?
ThisBuild / scalaVersion := "2.13.5"

enablePlugins(BuildInfoPlugin)
enablePlugins(JavaAppPackaging)
enablePlugins(DebianPlugin)

/* To update viper, replace the hash with the commit hash that you want to point to. It's a good idea to ask people to
 re-import the project into their IDE, as the location of the viper projects below will change. */
val silver_url = uri("git:https://github.com/viperproject/silver.git#v.21.01-release")
val carbon_url = uri("git:https://github.com/viperproject/carbon.git#v.21.01-release")
val silicon_url = uri("git:https://github.com/viperproject/silicon.git#v.21.01-release")

/*
buildDepdendencies.classpath contains the mapping from project to a list of its dependencies. The viper projects silver,
silicon and carbon specify their dependencies as a regular sbt subproject: they expect a symlink in the project root to
the relevant project. Instead, we replace those dependencies by a reference to the repository as above. So e.g.
"the silver project at hg:carbon" becomes "the silver project at hg:silver". All other dependencies are left alone.
 */
buildDependencies in Global := {
  val log = sLog.value
  val oldDeps = (buildDependencies in Global).value
  def fixDep(dep: ClasspathDep[ProjectRef]): ClasspathDep[ProjectRef] = dep.project.project match {
    case "silver" =>
      ResolvedClasspathDependency(ProjectRef(silver_url, "silver"), dep.configuration)
    case "silicon" =>
      ResolvedClasspathDependency(ProjectRef(silicon_url, "silicon"), dep.configuration)
    case "carbon" =>
      ResolvedClasspathDependency(ProjectRef(carbon_url, "carbon"), dep.configuration)
    case _ =>
      dep
  }
  val newDeps = for((proj, deps) <- oldDeps.classpath) yield (proj, deps map fixDep)
  BuildDependencies(newDeps, oldDeps.aggregate)
}

lazy val silver_ref = ProjectRef(silver_url, "silver")
lazy val carbon_ref = ProjectRef(carbon_url, "carbon")
lazy val silicon_ref = ProjectRef(silicon_url, "silicon")
lazy val hre = project in file("hre")
lazy val col = (project in file("col")).dependsOn(hre)
lazy val parsers = (project in file("parsers")).dependsOn(hre, col)
lazy val viper_api = (project in file("viper")).dependsOn(hre, col, silver_ref, carbon_ref, silicon_ref)

// We fix the scalaVersion of all viper components to be silver's scalaVersion, because
// it seems that in some cases the scalaVersion of the other components is lost.
// SBT then assumes the version we want for those components is 2.10, and then
// suddenly it can't find the dependencies anymore! Smart move, sbt.
// If Viper ever moves to maven central or some other proper dependency mechanism,
// this can probably be removed.
carbon_ref / scalaVersion := (silver_ref / scalaVersion).value
silicon_ref / scalaVersion := (silver_ref / scalaVersion).value
ProjectRef(silver_url, "common") / scalaVersion := (silver_ref / scalaVersion).value
ProjectRef(carbon_url, "common") / scalaVersion := (silver_ref / scalaVersion).value
ProjectRef(silicon_url, "common") / scalaVersion := (silver_ref / scalaVersion).value

// Disable doc generation in all viper projects
publishArtifact in (carbon_ref, packageDoc) := false
publishArtifact in (silver_ref, packageDoc) := false
publishArtifact in (silicon_ref, packageDoc) := false
publishArtifact in (ProjectRef(silver_url, "common"), packageDoc) := false
publishArtifact in (ProjectRef(carbon_url, "common"), packageDoc) := false
publishArtifact in (ProjectRef(silicon_url, "common"), packageDoc) := false

lazy val printMainClasspath = taskKey[Unit]("Prints classpath of main vercors executable")

lazy val vercors: Project = (project in file("."))
  .dependsOn(hre, col, viper_api, parsers)
  .aggregate(hre, col, viper_api, parsers)
  .settings(
    name := "Vercors",
    organization := "University of Twente",
    version := "1.4.0-SNAPSHOT",
    maintainer := "VerCors Team <vercors@lists.utwente.nl>",
    packageSummary := "A tool for static verification of parallel programs",
    packageDescription :=
      """VerCors is a tool for static verification of parallel programs. VerCors aims to verify
        |many different concurrency constructs, including: heterogeneous concurrency (Java and C), GPU kernels
        |using barriers and atomics (OpenCL), and compiler directives as used in deterministic parallelism
        |(OpenMP). VerCors is able to prove data-race freedom, memory safety, and functional correctness of
        |(concurrent) programs written in Java, C, OpenCL, OpenMP, and its own Prototypal Verification Language
        |PVL. """.stripMargin.replaceAll("\n", ""),

    libraryDependencies += "com.google.code.gson" % "gson" % "2.8.0",
    libraryDependencies += "org.scalactic" %% "scalactic" % "3.1.2",
    libraryDependencies += "org.scalatest" %% "scalatest" % "3.1.2" % "test",
    libraryDependencies += "org.scala-lang.modules" %% "scala-xml" % "1.2.0",

    ThisBuild / scalacOptions ++= Seq(
      "-deprecation",
      "-feature",
      "-unchecked",
      "-Ypatmat-exhaust-depth",
      "off"
    ),

    Compile / javacOptions ++= Seq(
      "-Xlint:deprecation",
      "-Xlint:unchecked",
      "-deprecation"
    ),

    Compile / run / javacOptions += "-J-Xss128M",
    /* The run script from universal can accept both JVM arguments and application (VerCors) arguments. They are
    separated by "--". We instead want to accept only VerCors arguments, so we force "--" into the arguments. */
<<<<<<< HEAD
    javaOptions in Universal ++= Seq("-J-Xss128M"),
=======
    Universal / javacOptions ++= Seq("-J-Xss128M", "--"),
>>>>>>> a7afff18

    buildInfoKeys := Seq[BuildInfoKey](name, version, scalaVersion, sbtVersion,
      BuildInfoKey.action("currentBranch") {
        Git.currentBranch
      },
      BuildInfoKey.action("currentShortCommit") {
        Git.currentShortCommit
      },
      BuildInfoKey.action("gitHasChanges") {
        Git.gitHasChanges
      }
    ),
    buildInfoOptions += BuildInfoOption.BuildTime,
    buildInfoPackage := "vct.main",

    /* We want the resources of vercors to be bare files in all cases, so we manually add a resource directory to
    the classpath. That way the resources are not packed into the jar. */
    Compile / unmanagedClasspath += Attributed.blank(sourceDirectory.value / "main" / "universal" / "res"),

    // Disable documentation generation
<<<<<<< HEAD
    sources in (Compile, doc) := Seq(),
    publishArtifact in (Compile, packageDoc) := false,
=======
    Compile / doc / sources := Seq(),
>>>>>>> a7afff18

    Universal / mappings ++= Seq(file("README.md") -> "README.md")
      ++ directory("examples")
      // Copy the resources not in the jar and add them to the classpath.
      ++ directory(sourceDirectory.value / "main" / "universal" / "res"),

    scriptClasspath := scriptClasspath.value :+ "../res",

    // Force the main classes, as we have some extra main classes that we don't want to generate run scripts for.
    Compile / discoveredMainClasses := Seq(),
    Compile / mainClass := Some("vct.main.Main"),

    // Make publish-local also create a test artifact, i.e., put a jar-file into the local Ivy
    // repository that contains all classes and resources relevant for testing.
    // Other projects, e.g., Carbon or Silicon, can then depend on the Sil test artifact, which
    // allows them to access the Sil test suite.
    Test / packageBin / publishArtifact := true,

    cleanFiles += baseDirectory.value / "bin" / ".classpath",
  )

Global / printMainClasspath := {
    val paths = (vercors / Compile / fullClasspath).value
    val joinedPaths = paths
        .map(_.data)
        .mkString(pathSeparator)
    println(joinedPaths)
}

<|MERGE_RESOLUTION|>--- conflicted
+++ resolved
@@ -1,174 +1,164 @@
-import NativePackagerHelper._
-import sys.process._
-import java.io.File.pathSeparator
-import java.nio.file.{Files, Path, Paths}
-import java.net.URL
-import java.util.Comparator
-import sbt.internal._
-
-
-ThisBuild / turbo := true // en wat is daar het praktisch nut van?
-ThisBuild / scalaVersion := "2.13.5"
-
-enablePlugins(BuildInfoPlugin)
-enablePlugins(JavaAppPackaging)
-enablePlugins(DebianPlugin)
-
-/* To update viper, replace the hash with the commit hash that you want to point to. It's a good idea to ask people to
- re-import the project into their IDE, as the location of the viper projects below will change. */
-val silver_url = uri("git:https://github.com/viperproject/silver.git#v.21.01-release")
-val carbon_url = uri("git:https://github.com/viperproject/carbon.git#v.21.01-release")
-val silicon_url = uri("git:https://github.com/viperproject/silicon.git#v.21.01-release")
-
-/*
-buildDepdendencies.classpath contains the mapping from project to a list of its dependencies. The viper projects silver,
-silicon and carbon specify their dependencies as a regular sbt subproject: they expect a symlink in the project root to
-the relevant project. Instead, we replace those dependencies by a reference to the repository as above. So e.g.
-"the silver project at hg:carbon" becomes "the silver project at hg:silver". All other dependencies are left alone.
- */
-buildDependencies in Global := {
-  val log = sLog.value
-  val oldDeps = (buildDependencies in Global).value
-  def fixDep(dep: ClasspathDep[ProjectRef]): ClasspathDep[ProjectRef] = dep.project.project match {
-    case "silver" =>
-      ResolvedClasspathDependency(ProjectRef(silver_url, "silver"), dep.configuration)
-    case "silicon" =>
-      ResolvedClasspathDependency(ProjectRef(silicon_url, "silicon"), dep.configuration)
-    case "carbon" =>
-      ResolvedClasspathDependency(ProjectRef(carbon_url, "carbon"), dep.configuration)
-    case _ =>
-      dep
-  }
-  val newDeps = for((proj, deps) <- oldDeps.classpath) yield (proj, deps map fixDep)
-  BuildDependencies(newDeps, oldDeps.aggregate)
-}
-
-lazy val silver_ref = ProjectRef(silver_url, "silver")
-lazy val carbon_ref = ProjectRef(carbon_url, "carbon")
-lazy val silicon_ref = ProjectRef(silicon_url, "silicon")
-lazy val hre = project in file("hre")
-lazy val col = (project in file("col")).dependsOn(hre)
-lazy val parsers = (project in file("parsers")).dependsOn(hre, col)
-lazy val viper_api = (project in file("viper")).dependsOn(hre, col, silver_ref, carbon_ref, silicon_ref)
-
-// We fix the scalaVersion of all viper components to be silver's scalaVersion, because
-// it seems that in some cases the scalaVersion of the other components is lost.
-// SBT then assumes the version we want for those components is 2.10, and then
-// suddenly it can't find the dependencies anymore! Smart move, sbt.
-// If Viper ever moves to maven central or some other proper dependency mechanism,
-// this can probably be removed.
-carbon_ref / scalaVersion := (silver_ref / scalaVersion).value
-silicon_ref / scalaVersion := (silver_ref / scalaVersion).value
-ProjectRef(silver_url, "common") / scalaVersion := (silver_ref / scalaVersion).value
-ProjectRef(carbon_url, "common") / scalaVersion := (silver_ref / scalaVersion).value
-ProjectRef(silicon_url, "common") / scalaVersion := (silver_ref / scalaVersion).value
-
-// Disable doc generation in all viper projects
-publishArtifact in (carbon_ref, packageDoc) := false
-publishArtifact in (silver_ref, packageDoc) := false
-publishArtifact in (silicon_ref, packageDoc) := false
-publishArtifact in (ProjectRef(silver_url, "common"), packageDoc) := false
-publishArtifact in (ProjectRef(carbon_url, "common"), packageDoc) := false
-publishArtifact in (ProjectRef(silicon_url, "common"), packageDoc) := false
-
-lazy val printMainClasspath = taskKey[Unit]("Prints classpath of main vercors executable")
-
-lazy val vercors: Project = (project in file("."))
-  .dependsOn(hre, col, viper_api, parsers)
-  .aggregate(hre, col, viper_api, parsers)
-  .settings(
-    name := "Vercors",
-    organization := "University of Twente",
-    version := "1.4.0-SNAPSHOT",
-    maintainer := "VerCors Team <vercors@lists.utwente.nl>",
-    packageSummary := "A tool for static verification of parallel programs",
-    packageDescription :=
-      """VerCors is a tool for static verification of parallel programs. VerCors aims to verify
-        |many different concurrency constructs, including: heterogeneous concurrency (Java and C), GPU kernels
-        |using barriers and atomics (OpenCL), and compiler directives as used in deterministic parallelism
-        |(OpenMP). VerCors is able to prove data-race freedom, memory safety, and functional correctness of
-        |(concurrent) programs written in Java, C, OpenCL, OpenMP, and its own Prototypal Verification Language
-        |PVL. """.stripMargin.replaceAll("\n", ""),
-
-    libraryDependencies += "com.google.code.gson" % "gson" % "2.8.0",
-    libraryDependencies += "org.scalactic" %% "scalactic" % "3.1.2",
-    libraryDependencies += "org.scalatest" %% "scalatest" % "3.1.2" % "test",
-    libraryDependencies += "org.scala-lang.modules" %% "scala-xml" % "1.2.0",
-
-    ThisBuild / scalacOptions ++= Seq(
-      "-deprecation",
-      "-feature",
-      "-unchecked",
-      "-Ypatmat-exhaust-depth",
-      "off"
-    ),
-
-    Compile / javacOptions ++= Seq(
-      "-Xlint:deprecation",
-      "-Xlint:unchecked",
-      "-deprecation"
-    ),
-
-    Compile / run / javacOptions += "-J-Xss128M",
-    /* The run script from universal can accept both JVM arguments and application (VerCors) arguments. They are
-    separated by "--". We instead want to accept only VerCors arguments, so we force "--" into the arguments. */
-<<<<<<< HEAD
-    javaOptions in Universal ++= Seq("-J-Xss128M"),
-=======
-    Universal / javacOptions ++= Seq("-J-Xss128M", "--"),
->>>>>>> a7afff18
-
-    buildInfoKeys := Seq[BuildInfoKey](name, version, scalaVersion, sbtVersion,
-      BuildInfoKey.action("currentBranch") {
-        Git.currentBranch
-      },
-      BuildInfoKey.action("currentShortCommit") {
-        Git.currentShortCommit
-      },
-      BuildInfoKey.action("gitHasChanges") {
-        Git.gitHasChanges
-      }
-    ),
-    buildInfoOptions += BuildInfoOption.BuildTime,
-    buildInfoPackage := "vct.main",
-
-    /* We want the resources of vercors to be bare files in all cases, so we manually add a resource directory to
-    the classpath. That way the resources are not packed into the jar. */
-    Compile / unmanagedClasspath += Attributed.blank(sourceDirectory.value / "main" / "universal" / "res"),
-
-    // Disable documentation generation
-<<<<<<< HEAD
-    sources in (Compile, doc) := Seq(),
-    publishArtifact in (Compile, packageDoc) := false,
-=======
-    Compile / doc / sources := Seq(),
->>>>>>> a7afff18
-
-    Universal / mappings ++= Seq(file("README.md") -> "README.md")
-      ++ directory("examples")
-      // Copy the resources not in the jar and add them to the classpath.
-      ++ directory(sourceDirectory.value / "main" / "universal" / "res"),
-
-    scriptClasspath := scriptClasspath.value :+ "../res",
-
-    // Force the main classes, as we have some extra main classes that we don't want to generate run scripts for.
-    Compile / discoveredMainClasses := Seq(),
-    Compile / mainClass := Some("vct.main.Main"),
-
-    // Make publish-local also create a test artifact, i.e., put a jar-file into the local Ivy
-    // repository that contains all classes and resources relevant for testing.
-    // Other projects, e.g., Carbon or Silicon, can then depend on the Sil test artifact, which
-    // allows them to access the Sil test suite.
-    Test / packageBin / publishArtifact := true,
-
-    cleanFiles += baseDirectory.value / "bin" / ".classpath",
-  )
-
-Global / printMainClasspath := {
-    val paths = (vercors / Compile / fullClasspath).value
-    val joinedPaths = paths
-        .map(_.data)
-        .mkString(pathSeparator)
-    println(joinedPaths)
-}
-
+import NativePackagerHelper._
+import sys.process._
+import java.io.File.pathSeparator
+import java.nio.file.{Files, Path, Paths}
+import java.net.URL
+import java.util.Comparator
+import sbt.internal._
+
+
+ThisBuild / turbo := true // en wat is daar het praktisch nut van?
+ThisBuild / scalaVersion := "2.13.5"
+
+enablePlugins(BuildInfoPlugin)
+enablePlugins(JavaAppPackaging)
+enablePlugins(DebianPlugin)
+
+/* To update viper, replace the hash with the commit hash that you want to point to. It's a good idea to ask people to
+ re-import the project into their IDE, as the location of the viper projects below will change. */
+val silver_url = uri("git:https://github.com/viperproject/silver.git#v.21.01-release")
+val carbon_url = uri("git:https://github.com/viperproject/carbon.git#v.21.01-release")
+val silicon_url = uri("git:https://github.com/viperproject/silicon.git#v.21.01-release")
+
+/*
+buildDepdendencies.classpath contains the mapping from project to a list of its dependencies. The viper projects silver,
+silicon and carbon specify their dependencies as a regular sbt subproject: they expect a symlink in the project root to
+the relevant project. Instead, we replace those dependencies by a reference to the repository as above. So e.g.
+"the silver project at hg:carbon" becomes "the silver project at hg:silver". All other dependencies are left alone.
+ */
+buildDependencies in Global := {
+  val log = sLog.value
+  val oldDeps = (buildDependencies in Global).value
+  def fixDep(dep: ClasspathDep[ProjectRef]): ClasspathDep[ProjectRef] = dep.project.project match {
+    case "silver" =>
+      ResolvedClasspathDependency(ProjectRef(silver_url, "silver"), dep.configuration)
+    case "silicon" =>
+      ResolvedClasspathDependency(ProjectRef(silicon_url, "silicon"), dep.configuration)
+    case "carbon" =>
+      ResolvedClasspathDependency(ProjectRef(carbon_url, "carbon"), dep.configuration)
+    case _ =>
+      dep
+  }
+  val newDeps = for((proj, deps) <- oldDeps.classpath) yield (proj, deps map fixDep)
+  BuildDependencies(newDeps, oldDeps.aggregate)
+}
+
+lazy val silver_ref = ProjectRef(silver_url, "silver")
+lazy val carbon_ref = ProjectRef(carbon_url, "carbon")
+lazy val silicon_ref = ProjectRef(silicon_url, "silicon")
+lazy val hre = project in file("hre")
+lazy val col = (project in file("col")).dependsOn(hre)
+lazy val parsers = (project in file("parsers")).dependsOn(hre, col)
+lazy val viper_api = (project in file("viper")).dependsOn(hre, col, silver_ref, carbon_ref, silicon_ref)
+
+// We fix the scalaVersion of all viper components to be silver's scalaVersion, because
+// it seems that in some cases the scalaVersion of the other components is lost.
+// SBT then assumes the version we want for those components is 2.10, and then
+// suddenly it can't find the dependencies anymore! Smart move, sbt.
+// If Viper ever moves to maven central or some other proper dependency mechanism,
+// this can probably be removed.
+carbon_ref / scalaVersion := (silver_ref / scalaVersion).value
+silicon_ref / scalaVersion := (silver_ref / scalaVersion).value
+ProjectRef(silver_url, "common") / scalaVersion := (silver_ref / scalaVersion).value
+ProjectRef(carbon_url, "common") / scalaVersion := (silver_ref / scalaVersion).value
+ProjectRef(silicon_url, "common") / scalaVersion := (silver_ref / scalaVersion).value
+
+// Disable doc generation in all viper projects
+carbon_ref / packageDoc / publishArtifact := false
+silver_ref / packageDoc / publishArtifact := false
+silicon_ref / packageDoc / publishArtifact := false
+ProjectRef(silver_url, "common") / packageDoc / publishArtifact := false
+ProjectRef(carbon_url, "common") / packageDoc / publishArtifact := false
+ProjectRef(silicon_url, "common") / packageDoc / publishArtifact := false
+
+lazy val printMainClasspath = taskKey[Unit]("Prints classpath of main vercors executable")
+
+lazy val vercors: Project = (project in file("."))
+  .dependsOn(hre, col, viper_api, parsers)
+  .aggregate(hre, col, viper_api, parsers)
+  .settings(
+    name := "Vercors",
+    organization := "University of Twente",
+    version := "1.4.0-SNAPSHOT",
+    maintainer := "VerCors Team <vercors@lists.utwente.nl>",
+    packageSummary := "A tool for static verification of parallel programs",
+    packageDescription :=
+      """VerCors is a tool for static verification of parallel programs. VerCors aims to verify
+        |many different concurrency constructs, including: heterogeneous concurrency (Java and C), GPU kernels
+        |using barriers and atomics (OpenCL), and compiler directives as used in deterministic parallelism
+        |(OpenMP). VerCors is able to prove data-race freedom, memory safety, and functional correctness of
+        |(concurrent) programs written in Java, C, OpenCL, OpenMP, and its own Prototypal Verification Language
+        |PVL. """.stripMargin.replaceAll("\n", ""),
+
+    libraryDependencies += "com.google.code.gson" % "gson" % "2.8.0",
+    libraryDependencies += "org.scalactic" %% "scalactic" % "3.1.2",
+    libraryDependencies += "org.scalatest" %% "scalatest" % "3.1.2" % "test",
+    libraryDependencies += "org.scala-lang.modules" %% "scala-xml" % "1.2.0",
+
+    ThisBuild / scalacOptions ++= Seq(
+      "-deprecation",
+      "-feature",
+      "-unchecked",
+      "-Ypatmat-exhaust-depth",
+      "off"
+    ),
+
+    Compile / javacOptions ++= Seq(
+      "-Xlint:deprecation",
+      "-Xlint:unchecked",
+      "-deprecation"
+    ),
+
+    javacOptions += "-J-Xss128M",
+    Universal / javacOptions ++= Seq("-J-Xss128M"),
+
+    buildInfoKeys := Seq[BuildInfoKey](name, version, scalaVersion, sbtVersion,
+      BuildInfoKey.action("currentBranch") {
+        Git.currentBranch
+      },
+      BuildInfoKey.action("currentShortCommit") {
+        Git.currentShortCommit
+      },
+      BuildInfoKey.action("gitHasChanges") {
+        Git.gitHasChanges
+      }
+    ),
+    buildInfoOptions += BuildInfoOption.BuildTime,
+    buildInfoPackage := "vct.main",
+
+    /* We want the resources of vercors to be bare files in all cases, so we manually add a resource directory to
+    the classpath. That way the resources are not packed into the jar. */
+    Compile / unmanagedClasspath += Attributed.blank(sourceDirectory.value / "main" / "universal" / "res"),
+
+    // Disable documentation generation
+    Compile / packageDoc / publishArtifact := false,
+    Compile / doc / sources := Seq(),
+
+    Universal / mappings ++= Seq(file("README.md") -> "README.md")
+      ++ directory("examples")
+      // Copy the resources not in the jar and add them to the classpath.
+      ++ directory(sourceDirectory.value / "main" / "universal" / "res"),
+
+    scriptClasspath := scriptClasspath.value :+ "../res",
+
+    // Force the main classes, as we have some extra main classes that we don't want to generate run scripts for.
+    Compile / discoveredMainClasses := Seq(),
+    Compile / mainClass := Some("vct.main.Main"),
+
+    // Make publish-local also create a test artifact, i.e., put a jar-file into the local Ivy
+    // repository that contains all classes and resources relevant for testing.
+    // Other projects, e.g., Carbon or Silicon, can then depend on the Sil test artifact, which
+    // allows them to access the Sil test suite.
+    Test / packageBin / publishArtifact := true,
+
+    cleanFiles += baseDirectory.value / "bin" / ".classpath",
+  )
+
+Global / printMainClasspath := {
+    val paths = (vercors / Compile / fullClasspath).value
+    val joinedPaths = paths
+        .map(_.data)
+        .mkString(pathSeparator)
+    println(joinedPaths)
+}
+