--- conflicted
+++ resolved
@@ -1,233 +1,231 @@
-import NativePackagerHelper._
-import java.io.File.pathSeparator
-import sbt.internal._
-
-
-ThisBuild / scalaVersion := "2.13.5"
-ThisBuild / fork := true
-
-enablePlugins(BuildInfoPlugin)
-enablePlugins(JavaAppPackaging)
-enablePlugins(DebianPlugin)
-
-/* To update viper, replace the hash with the commit hash that you want to point to. It's a good idea to ask people to
- re-import the project into their IDE, as the location of the viper projects below will change. */
-val silver_url = uri("git:https://github.com/viperproject/silver.git#014db3df47ef212e54dbb35ebc7decc87e1d76e6")
-val carbon_url = uri("git:https://github.com/viperproject/carbon.git#16fb66e003f9d5e4fcb5a326eeed83d57fb4312d")
-val silicon_url = uri("git:https://github.com/viperproject/silicon.git#a701b80ee9c6bfaee1ba8312faacec6537d6187f")
-
-/*
-buildDepdendencies.classpath contains the mapping from project to a list of its dependencies. The viper projects silver,
-silicon and carbon specify their dependencies as a regular sbt subproject: they expect a symlink in the project root to
-the relevant project. Instead, we replace those dependencies by a reference to the repository as above. So e.g.
-"the silver project at hg:carbon" becomes "the silver project at hg:silver". All other dependencies are left alone.
- */
-Global / buildDependencies := {
-  val log = sLog.value
-  val oldDeps = (Global / buildDependencies).value
-  def fixDep(dep: ClasspathDep[ProjectRef]): ClasspathDep[ProjectRef] = dep.project.project match {
-    case "silver" =>
-      ResolvedClasspathDependency(ProjectRef(silver_url, "silver"), dep.configuration)
-    case "silicon" =>
-      ResolvedClasspathDependency(ProjectRef(silicon_url, "silicon"), dep.configuration)
-    case "carbon" =>
-      ResolvedClasspathDependency(ProjectRef(carbon_url, "carbon"), dep.configuration)
-    case _ =>
-      dep
-  }
-  val newDeps = for((proj, deps) <- oldDeps.classpath) yield (proj, deps map fixDep)
-  BuildDependencies(newDeps, oldDeps.aggregate)
-}
-
-lazy val silver_ref = ProjectRef(silver_url, "silver")
-lazy val carbon_ref = ProjectRef(carbon_url, "carbon")
-lazy val silicon_ref = ProjectRef(silicon_url, "silicon")
-lazy val hre = project in file("hre")
-lazy val col = (project in file("col")).dependsOn(hre)
-lazy val parsers = (project in file("parsers")).dependsOn(hre, col)
-lazy val viper_api = (project in file("viper")).dependsOn(hre, col, silver_ref, carbon_ref, silicon_ref)
-
-// We fix the scalaVersion of all viper components to be silver's scalaVersion, because
-// it seems that in some cases the scalaVersion of the other components is lost.
-// SBT then assumes the version we want for those components is 2.10, and then
-// suddenly it can't find the dependencies anymore! Smart move, sbt.
-// If Viper ever moves to maven central or some other proper dependency mechanism,
-// this can probably be removed.
-carbon_ref / scalaVersion := (silver_ref / scalaVersion).value
-silicon_ref / scalaVersion := (silver_ref / scalaVersion).value
-ProjectRef(silver_url, "common") / scalaVersion := (silver_ref / scalaVersion).value
-ProjectRef(carbon_url, "common") / scalaVersion := (silver_ref / scalaVersion).value
-ProjectRef(silicon_url, "common") / scalaVersion := (silver_ref / scalaVersion).value
-
-// Disable doc generation in all viper projects
-carbon_ref / packageDoc / publishArtifact := false
-silver_ref / packageDoc / publishArtifact := false
-silicon_ref / packageDoc / publishArtifact := false
-ProjectRef(silver_url, "common") / packageDoc / publishArtifact := false
-ProjectRef(carbon_url, "common") / packageDoc / publishArtifact := false
-ProjectRef(silicon_url, "common") / packageDoc / publishArtifact := false
-
-lazy val printMainClasspath = taskKey[Unit]("Prints classpath of main vercors executable")
-lazy val printTestClasspath = taskKey[Unit]("Prints classpath of test vercors executable")
-lazy val printRuntimeClasspath = taskKey[Unit]("Prints classpath of vercors in runtime")
-
-lazy val vercors: Project = (project in file("."))
-  .dependsOn(hre, col, viper_api, parsers)
-  .aggregate(hre, col, viper_api, parsers)
-  .settings(
-    fork := true,
-    name := "Vercors",
-    organization := "University of Twente",
-    version := "1.4.0-SNAPSHOT",
-    maintainer := "VerCors Team <vercors@lists.utwente.nl>",
-    packageSummary := "A tool for static verification of parallel programs",
-    packageDescription :=
-      """VerCors is a tool for static verification of parallel programs. VerCors aims to verify
-        |many different concurrency constructs, including: heterogeneous concurrency (Java and C), GPU kernels
-        |using barriers and atomics (OpenCL), and compiler directives as used in deterministic parallelism
-        |(OpenMP). VerCors is able to prove data-race freedom, memory safety, and functional correctness of
-        |(concurrent) programs written in Java, C, OpenCL, OpenMP, and its own Prototypal Verification Language
-        |PVL. """.stripMargin.replaceAll("\n", ""),
-
-    libraryDependencies += "com.google.code.gson" % "gson" % "2.8.0",
-    libraryDependencies += "org.scalactic" %% "scalactic" % "3.2.7",
-    libraryDependencies += "org.scalatest" %% "scalatest" % "3.2.7" % "test",
-    libraryDependencies += "org.scala-lang.modules" %% "scala-xml" % "1.2.0",
-    libraryDependencies += "org.scala-lang.modules" %% "scala-parallel-collections" % "1.0.4",
-    libraryDependencies += "com.github.scopt" %% "scopt" % "4.0.1",
-    libraryDependencies += "com.typesafe.scala-logging" %% "scala-logging" % "3.9.4",
-    libraryDependencies += "ch.qos.logback" % "logback-classic" % "1.2.3",
-
-    // The "classifier" parts are needed to specify the versions of jacoco that include dependencies and proper manifest
-    // files, such that vercors can directly use the jars that are downloaded by sbt as standalone agent/executable jar.
-    libraryDependencies += "org.jacoco" % "org.jacoco.cli" % "0.8.7" classifier "nodeps",
-    libraryDependencies += "org.jacoco" % "org.jacoco.agent" % "0.8.7" classifier "runtime",
-
-    ThisBuild / scalacOptions ++= Seq(
-      "-deprecation",
-      "-feature",
-      "-unchecked",
-//      "-Xno-patmat-analysis",
-//      "-Ystatistics",
-//      "-Xprint:typer",
-//      "-Ycache-plugin-class-loader:last-modified",
-//      "-Xplugin:/home/pieter/.cache/coursier/v1/https/repo1.maven.org/maven2/io/leonard/scalac-profiling_2.13/0.0.1/scalac-profiling_2.13-0.0.1.jar",
-//      "-P:scalac-profiling:no-profiledb",
-//      "-P:scalac-profiling:show-profiles",
-//      "-P:scalac-profiling:sourceroot:/home/pieter/vercors/",
-//      "-Ypatmat-debug",
-    ),
-
-    Compile / javacOptions ++= Seq(
-      "-Xlint:deprecation",
-      "-Xlint:unchecked",
-      "-deprecation"
-    ),
-
-    Runtime / javacOptions ++= Seq(
-      "-Xlint:deprecation",
-      "-Xlint:unchecked",
-      "-deprecation"
-    ),
-
-    Test / javacOptions ++= Seq(
-      "-Xlint:deprecation",
-      "-Xlint:unchecked",
-      "-deprecation"
-    ),
-
-    buildInfoKeys := Seq[BuildInfoKey](name, version, scalaVersion, sbtVersion,
-      BuildInfoKey.action("currentBranch") {
-        Git.currentBranch
-      },
-      BuildInfoKey.action("currentShortCommit") {
-        Git.currentShortCommit
-      },
-      BuildInfoKey.action("gitHasChanges") {
-        Git.gitHasChanges
-      }
-    ),
-    buildInfoOptions += BuildInfoOption.BuildTime,
-    buildInfoPackage := "vct.main",
-
-    /* We want the resources of vercors to be bare files in all cases, so we manually add a resource directory to
-    the classpath. That way the resources are not packed into the jar. */
-<<<<<<< HEAD
-    Compile / unmanagedClasspath += Attributed.blank(sourceDirectory.value / "main" / "universal" / "res"),
-    Compile / unmanagedClasspath += Attributed.blank(sourceDirectory.value / "main" / "universal" / "deps"),
-=======
-    Compile / unmanagedClasspath += Attributed.blank(sourceDirectory.value / "main" / "universal" / "res" ),
-    Runtime / unmanagedClasspath += Attributed.blank(sourceDirectory.value / "main" / "universal" / "res" ),
-    Test / unmanagedClasspath += Attributed.blank(sourceDirectory.value / "main" / "universal" / "res" ),
->>>>>>> f60fd1da
-
-    // Disable documentation generation
-    Compile / packageDoc / publishArtifact := false,
-    Compile / doc / sources := Seq(),
-
-    Test / parallelExecution := false,
-
-    Universal / mappings ++= Seq(file("README.md") -> "README.md")
-      ++ directory("examples")
-      // Copy the resources not in the jar and add them to the classpath.
-      ++ directory(sourceDirectory.value / "main" / "universal" / "res"),
-
-    Universal / packageBin / mappings ++= directory(sourceDirectory.value / "main" / "universal" / "deps" / "win") map { case (f, path) => f -> s"res/$path" },
-    Universal / packageZipTarball / mappings ++= directory(sourceDirectory.value / "main" / "universal" / "deps" / "darwin") map { case (f, path) => f -> s"res/$path" },
-    Debian /  linuxPackageMappings ++= directory(sourceDirectory.value / "main" / "universal" / "deps" / "unix") map { case (f, path) => packageMapping(f -> s"res/$path") },
-
-    scriptClasspath := scriptClasspath.value :+ "../res",
-
-    // Force the main classes, as we have some extra main classes that we don't want to generate run scripts for.
-    Compile / discoveredMainClasses := Seq(),
-    Compile / mainClass := Some("vct.main.RealMain"),
-
-    // Add options to run scripts produced by sbt-native-packager. See: https://www.scala-sbt.org/sbt-native-packager/archetypes/java_app/customize.html#via-build-sbt
-    Universal / javaOptions ++= Seq (
-      // Needed because vercors needs a pretty big stack for some files with deep expressions.
-      "-J-Xss128M"
-    ),
-
-    Runtime / javaOptions ++= Seq (
-      // Needed because vercors needs a pretty big stack for some files with deep expressions.
-      "-Xss256M"
-    ),
-
-    Test / javaOptions ++= Seq (
-      // Needed because vercors needs a pretty big stack for some files with deep expressions.
-      "-Xss256M"
-    ),
-
-    // Make publish-local also create a test artifact, i.e., put a jar-file into the local Ivy
-    // repository that contains all classes and resources relevant for testing.
-    // Other projects, e.g., Carbon or Silicon, can then depend on the Sil test artifact, which
-    // allows them to access the Sil test suite.
-    Test / packageBin / publishArtifact := true,
-
-    cleanFiles += baseDirectory.value / "bin" / ".classpath",
-  )
-
-Global / printMainClasspath := {
-  val paths = (Compile / fullClasspath).value
-  val joinedPaths = paths
-    .map(_.data)
-    .mkString(pathSeparator)
-  println(joinedPaths)
-}
-
-Global / printTestClasspath := {
-  val paths = (Test / fullClasspath).value
-  val joinedPaths = paths
-    .map(_.data)
-    .mkString(pathSeparator)
-  println(joinedPaths)
-}
-
-Global / printRuntimeClasspath := {
-  val paths = (Runtime / fullClasspath).value
-  val joinedPaths = paths
-    .map(_.data)
-    .mkString(pathSeparator)
-  println(joinedPaths)
-}
-
+import NativePackagerHelper._
+import java.io.File.pathSeparator
+import sbt.internal._
+
+
+ThisBuild / scalaVersion := "2.13.5"
+ThisBuild / fork := true
+
+enablePlugins(BuildInfoPlugin)
+enablePlugins(JavaAppPackaging)
+enablePlugins(DebianPlugin)
+
+/* To update viper, replace the hash with the commit hash that you want to point to. It's a good idea to ask people to
+ re-import the project into their IDE, as the location of the viper projects below will change. */
+val silver_url = uri("git:https://github.com/viperproject/silver.git#014db3df47ef212e54dbb35ebc7decc87e1d76e6")
+val carbon_url = uri("git:https://github.com/viperproject/carbon.git#16fb66e003f9d5e4fcb5a326eeed83d57fb4312d")
+val silicon_url = uri("git:https://github.com/viperproject/silicon.git#a701b80ee9c6bfaee1ba8312faacec6537d6187f")
+
+/*
+buildDepdendencies.classpath contains the mapping from project to a list of its dependencies. The viper projects silver,
+silicon and carbon specify their dependencies as a regular sbt subproject: they expect a symlink in the project root to
+the relevant project. Instead, we replace those dependencies by a reference to the repository as above. So e.g.
+"the silver project at hg:carbon" becomes "the silver project at hg:silver". All other dependencies are left alone.
+ */
+Global / buildDependencies := {
+  val log = sLog.value
+  val oldDeps = (Global / buildDependencies).value
+  def fixDep(dep: ClasspathDep[ProjectRef]): ClasspathDep[ProjectRef] = dep.project.project match {
+    case "silver" =>
+      ResolvedClasspathDependency(ProjectRef(silver_url, "silver"), dep.configuration)
+    case "silicon" =>
+      ResolvedClasspathDependency(ProjectRef(silicon_url, "silicon"), dep.configuration)
+    case "carbon" =>
+      ResolvedClasspathDependency(ProjectRef(carbon_url, "carbon"), dep.configuration)
+    case _ =>
+      dep
+  }
+  val newDeps = for((proj, deps) <- oldDeps.classpath) yield (proj, deps map fixDep)
+  BuildDependencies(newDeps, oldDeps.aggregate)
+}
+
+lazy val silver_ref = ProjectRef(silver_url, "silver")
+lazy val carbon_ref = ProjectRef(carbon_url, "carbon")
+lazy val silicon_ref = ProjectRef(silicon_url, "silicon")
+lazy val hre = project in file("hre")
+lazy val col = (project in file("col")).dependsOn(hre)
+lazy val parsers = (project in file("parsers")).dependsOn(hre, col)
+lazy val viper_api = (project in file("viper")).dependsOn(hre, col, silver_ref, carbon_ref, silicon_ref)
+
+// We fix the scalaVersion of all viper components to be silver's scalaVersion, because
+// it seems that in some cases the scalaVersion of the other components is lost.
+// SBT then assumes the version we want for those components is 2.10, and then
+// suddenly it can't find the dependencies anymore! Smart move, sbt.
+// If Viper ever moves to maven central or some other proper dependency mechanism,
+// this can probably be removed.
+carbon_ref / scalaVersion := (silver_ref / scalaVersion).value
+silicon_ref / scalaVersion := (silver_ref / scalaVersion).value
+ProjectRef(silver_url, "common") / scalaVersion := (silver_ref / scalaVersion).value
+ProjectRef(carbon_url, "common") / scalaVersion := (silver_ref / scalaVersion).value
+ProjectRef(silicon_url, "common") / scalaVersion := (silver_ref / scalaVersion).value
+
+// Disable doc generation in all viper projects
+carbon_ref / packageDoc / publishArtifact := false
+silver_ref / packageDoc / publishArtifact := false
+silicon_ref / packageDoc / publishArtifact := false
+ProjectRef(silver_url, "common") / packageDoc / publishArtifact := false
+ProjectRef(carbon_url, "common") / packageDoc / publishArtifact := false
+ProjectRef(silicon_url, "common") / packageDoc / publishArtifact := false
+
+lazy val printMainClasspath = taskKey[Unit]("Prints classpath of main vercors executable")
+lazy val printTestClasspath = taskKey[Unit]("Prints classpath of test vercors executable")
+lazy val printRuntimeClasspath = taskKey[Unit]("Prints classpath of vercors in runtime")
+
+lazy val vercors: Project = (project in file("."))
+  .dependsOn(hre, col, viper_api, parsers)
+  .aggregate(hre, col, viper_api, parsers)
+  .settings(
+    fork := true,
+    name := "Vercors",
+    organization := "University of Twente",
+    version := "1.4.0-SNAPSHOT",
+    maintainer := "VerCors Team <vercors@lists.utwente.nl>",
+    packageSummary := "A tool for static verification of parallel programs",
+    packageDescription :=
+      """VerCors is a tool for static verification of parallel programs. VerCors aims to verify
+        |many different concurrency constructs, including: heterogeneous concurrency (Java and C), GPU kernels
+        |using barriers and atomics (OpenCL), and compiler directives as used in deterministic parallelism
+        |(OpenMP). VerCors is able to prove data-race freedom, memory safety, and functional correctness of
+        |(concurrent) programs written in Java, C, OpenCL, OpenMP, and its own Prototypal Verification Language
+        |PVL. """.stripMargin.replaceAll("\n", ""),
+
+    libraryDependencies += "com.google.code.gson" % "gson" % "2.8.0",
+    libraryDependencies += "org.scalactic" %% "scalactic" % "3.2.7",
+    libraryDependencies += "org.scalatest" %% "scalatest" % "3.2.7" % "test",
+    libraryDependencies += "org.scala-lang.modules" %% "scala-xml" % "1.2.0",
+    libraryDependencies += "org.scala-lang.modules" %% "scala-parallel-collections" % "1.0.4",
+    libraryDependencies += "com.github.scopt" %% "scopt" % "4.0.1",
+    libraryDependencies += "com.typesafe.scala-logging" %% "scala-logging" % "3.9.4",
+    libraryDependencies += "ch.qos.logback" % "logback-classic" % "1.2.3",
+
+    // The "classifier" parts are needed to specify the versions of jacoco that include dependencies and proper manifest
+    // files, such that vercors can directly use the jars that are downloaded by sbt as standalone agent/executable jar.
+    libraryDependencies += "org.jacoco" % "org.jacoco.cli" % "0.8.7" classifier "nodeps",
+    libraryDependencies += "org.jacoco" % "org.jacoco.agent" % "0.8.7" classifier "runtime",
+
+    ThisBuild / scalacOptions ++= Seq(
+      "-deprecation",
+      "-feature",
+      "-unchecked",
+//      "-Xno-patmat-analysis",
+//      "-Ystatistics",
+//      "-Xprint:typer",
+//      "-Ycache-plugin-class-loader:last-modified",
+//      "-Xplugin:/home/pieter/.cache/coursier/v1/https/repo1.maven.org/maven2/io/leonard/scalac-profiling_2.13/0.0.1/scalac-profiling_2.13-0.0.1.jar",
+//      "-P:scalac-profiling:no-profiledb",
+//      "-P:scalac-profiling:show-profiles",
+//      "-P:scalac-profiling:sourceroot:/home/pieter/vercors/",
+//      "-Ypatmat-debug",
+    ),
+
+    Compile / javacOptions ++= Seq(
+      "-Xlint:deprecation",
+      "-Xlint:unchecked",
+      "-deprecation"
+    ),
+
+    Runtime / javacOptions ++= Seq(
+      "-Xlint:deprecation",
+      "-Xlint:unchecked",
+      "-deprecation"
+    ),
+
+    Test / javacOptions ++= Seq(
+      "-Xlint:deprecation",
+      "-Xlint:unchecked",
+      "-deprecation"
+    ),
+
+    buildInfoKeys := Seq[BuildInfoKey](name, version, scalaVersion, sbtVersion,
+      BuildInfoKey.action("currentBranch") {
+        Git.currentBranch
+      },
+      BuildInfoKey.action("currentShortCommit") {
+        Git.currentShortCommit
+      },
+      BuildInfoKey.action("gitHasChanges") {
+        Git.gitHasChanges
+      }
+    ),
+    buildInfoOptions += BuildInfoOption.BuildTime,
+    buildInfoPackage := "vct.main",
+
+    /* We want the resources of vercors to be bare files in all cases, so we manually add a resource directory to
+    the classpath. That way the resources are not packed into the jar. */
+    Compile / unmanagedClasspath += Attributed.blank(sourceDirectory.value / "main" / "universal" / "res"),
+    Compile / unmanagedClasspath += Attributed.blank(sourceDirectory.value / "main" / "universal" / "deps"),
+    Runtime / unmanagedClasspath += Attributed.blank(sourceDirectory.value / "main" / "universal" / "res"),
+    Runtime / unmanagedClasspath += Attributed.blank(sourceDirectory.value / "main" / "universal" / "deps"),
+    Test / unmanagedClasspath += Attributed.blank(sourceDirectory.value / "main" / "universal" / "res"),
+    Test / unmanagedClasspath += Attributed.blank(sourceDirectory.value / "main" / "universal" / "deps"),
+
+    // Disable documentation generation
+    Compile / packageDoc / publishArtifact := false,
+    Compile / doc / sources := Seq(),
+
+    Test / parallelExecution := false,
+
+    Universal / mappings ++= Seq(file("README.md") -> "README.md")
+      ++ directory("examples")
+      // Copy the resources not in the jar and add them to the classpath.
+      ++ directory(sourceDirectory.value / "main" / "universal" / "res"),
+
+    Universal / packageBin / mappings ++= directory(sourceDirectory.value / "main" / "universal" / "deps" / "win") map { case (f, path) => f -> s"res/$path" },
+    Universal / packageZipTarball / mappings ++= directory(sourceDirectory.value / "main" / "universal" / "deps" / "darwin") map { case (f, path) => f -> s"res/$path" },
+    Debian /  linuxPackageMappings ++= directory(sourceDirectory.value / "main" / "universal" / "deps" / "unix") map { case (f, path) => packageMapping(f -> s"res/$path") },
+
+    scriptClasspath := scriptClasspath.value :+ "../res",
+
+    // Force the main classes, as we have some extra main classes that we don't want to generate run scripts for.
+    Compile / discoveredMainClasses := Seq(),
+    Compile / mainClass := Some("vct.main.RealMain"),
+
+    // Add options to run scripts produced by sbt-native-packager. See: https://www.scala-sbt.org/sbt-native-packager/archetypes/java_app/customize.html#via-build-sbt
+    Universal / javaOptions ++= Seq (
+      // Needed because vercors needs a pretty big stack for some files with deep expressions.
+      "-J-Xss128M"
+    ),
+
+    Runtime / javaOptions ++= Seq (
+      // Needed because vercors needs a pretty big stack for some files with deep expressions.
+      "-Xss256M"
+    ),
+
+    Test / javaOptions ++= Seq (
+      // Needed because vercors needs a pretty big stack for some files with deep expressions.
+      "-Xss256M"
+    ),
+
+    // Make publish-local also create a test artifact, i.e., put a jar-file into the local Ivy
+    // repository that contains all classes and resources relevant for testing.
+    // Other projects, e.g., Carbon or Silicon, can then depend on the Sil test artifact, which
+    // allows them to access the Sil test suite.
+    Test / packageBin / publishArtifact := true,
+
+    cleanFiles += baseDirectory.value / "bin" / ".classpath",
+  )
+
+Global / printMainClasspath := {
+  val paths = (Compile / fullClasspath).value
+  val joinedPaths = paths
+    .map(_.data)
+    .mkString(pathSeparator)
+  println(joinedPaths)
+}
+
+Global / printTestClasspath := {
+  val paths = (Test / fullClasspath).value
+  val joinedPaths = paths
+    .map(_.data)
+    .mkString(pathSeparator)
+  println(joinedPaths)
+}
+
+Global / printRuntimeClasspath := {
+  val paths = (Runtime / fullClasspath).value
+  val joinedPaths = paths
+    .map(_.data)
+    .mkString(pathSeparator)
+  println(joinedPaths)
+}
+