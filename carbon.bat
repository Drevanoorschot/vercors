--- conflicted
+++ resolved
@@ -1,73 +1,24 @@
-<<<<<<< HEAD
-@echo off
-SetLocal EnableDelayedExpansion
-
-set ROOT_DIR=%~dp0
-set JAVA_EXE=java
-
-if "%IVY_HOME%"=="" (
-	REM Environment variable IVY_HOME not pre-defined; checks on classpath below will catch a false definition here
-	set IVY_HOME=%USERPROFILE%\.ivy2
-)
-set SBT_HOME=%USERPROFILE%\.sbt
-
-set SCALA_VERSION=2.10.4
-set SCALA_VRS=2.10
-
-set __CP.SCALA_LIB="%SBT_HOME%\boot\scala-%SCALA_VERSION%\lib\scala-library.jar"
-set __CP.SCALA_LIB2="%SBT_HOME%\boot\scala-%SCALA_VERSION%\lib\scala-reflect.jar"
-set __CP.KIAMA_LIB="%IVY_HOME%\cache\com.googlecode.kiama\kiama_%SCALA_VRS%\jars\kiama_%SCALA_VRS%-1.5.1.jar"
-set __CP.SCALOP_LIB="%IVY_HOME%\cache\org.rogach\scallop_%SCALA_VRS%\jars\scallop_%SCALA_VRS%-0.9.4.jar"
-set __CP.JGRAPH_LIB="%IVY_HOME%\cache\org.jgrapht\jgrapht-core\jars\jgrapht-core-0.9.0.jar"
-set __CP.CARBON="%ROOT_DIR%target\scala-%SCALA_VRS%\classes"
-set __CP.SILVER="%ROOT_DIR%..\wand-silver-guarav\target\scala-%SCALA_VRS%\classes"
-
-set CP=
-for /f "tokens=2* delims=.=" %%A in ('set __CP.') do (
-	if not exist %%B (
-		echo %%B does not exist.
-		goto :exit_with_error
-	) else (
-		set CP=!CP!;%%B
-	)
-)
-
-set CARBON_MAIN=viper.carbon.Carbon
-
-set CARBON_OPTS=%CARBON_OPTS% %*
-
-::-Xss16M 
-set CMD=%JAVA_EXE% -Xss30M -cp %CP% %CARBON_MAIN% %CARBON_OPTS%
-
-call %CMD%
-
-exit /B 0
-
-:exit_with_error
-exit /B 1
-=======
-@echo off
-
-set JAVA_EXE=java
-
-:: Only call sbt if the classpath file is missing.
-if not exist carbon_classpath.txt (
-	rem Read all lines of the sbt runtime classpath output and parse it against the regex supplied to findstr.
-	rem The regex looks for lines not starting with '[' and ending in '.jar' as the classpath usually does
-	rem (and log lines don't, since they are prefixed with [LOGLEVEL]).
-	echo Generating missing carbon_classpath.txt file from sbt classpath
-	for /f "tokens=*" %%i in ('sbt "export runtime:dependencyClasspath" ^| findstr "[^\[].*\.jar$"') do (
-		echo |set /p=%%i > carbon_classpath.txt
-	)
-)
-
-:: Read classpath file in rather cumbersome way to avoid the 1024 character buffer limit.
-:: Note: this solutions breaks, once the classpath is longer than 8192 characters!
-for /f "delims=" %%x in (carbon_classpath.txt) do set CP=%%x
-
-set CARBON_MAIN=viper.carbon.Carbon
-set CARBON_OPTS= %*
-set CMD=%JAVA_EXE% -Xss30M -cp "%CP%" %CARBON_MAIN% %CARBON_OPTS%
-
-call %CMD%
->>>>>>> 4df74cc2
+@echo off
+
+set JAVA_EXE=java
+
+:: Only call sbt if the classpath file is missing.
+if not exist carbon_classpath.txt (
+	rem Read all lines of the sbt runtime classpath output and parse it against the regex supplied to findstr.
+	rem The regex looks for lines not starting with '[' and ending in '.jar' as the classpath usually does
+	rem (and log lines don't, since they are prefixed with [LOGLEVEL]).
+	echo Generating missing carbon_classpath.txt file from sbt classpath
+	for /f "tokens=*" %%i in ('sbt "export runtime:dependencyClasspath" ^| findstr "[^\[].*\.jar$"') do (
+		echo |set /p=%%i > carbon_classpath.txt
+	)
+)
+
+:: Read classpath file in rather cumbersome way to avoid the 1024 character buffer limit.
+:: Note: this solutions breaks, once the classpath is longer than 8192 characters!
+for /f "delims=" %%x in (carbon_classpath.txt) do set CP=%%x
+
+set CARBON_MAIN=viper.carbon.Carbon
+set CARBON_OPTS= %*
+set CMD=%JAVA_EXE% -Xss30M -cp "%CP%" %CARBON_MAIN% %CARBON_OPTS%
+
+call %CMD%