#!/bin/bash
set -e

# Utility script that caches the classpath from the vercors project, and
# proceeds to run a class from the arguments. Other scripts in this directory
# refer to this script to run classes from the vercors project.

SCRIPT=$(realpath $0)
BIN=$(dirname $SCRIPT)
ROOT=$(dirname $BIN)
if [ ! -f "$BIN/.classpath" ] || [ ! -s "$BIN/.classpath" ]; then
    printf "Extracting classpath from SBT. This might take a moment.\n"
    (cd $ROOT && sbt --error "Global / printMainClasspath" > "$BIN/.classpath")
    printf "Classpath extracted\n"
fi

<<<<<<< HEAD
CLASSPATH=$(cat "$BIN/.classpath")
java $MORE_JAVA_OPTS -Xss128M -cp $CLASSPATH "$@"
=======
CLASSPATH=$(cat "$BIN/.classpath" | tr -d "\n\r")
java -Xss128M -cp $CLASSPATH "$@"
>>>>>>> 2d44de16
<|MERGE_RESOLUTION|>--- conflicted
+++ resolved
@@ -14,10 +14,5 @@
     printf "Classpath extracted\n"
 fi
 
-<<<<<<< HEAD
-CLASSPATH=$(cat "$BIN/.classpath")
-java $MORE_JAVA_OPTS -Xss128M -cp $CLASSPATH "$@"
-=======
 CLASSPATH=$(cat "$BIN/.classpath" | tr -d "\n\r")
-java -Xss128M -cp $CLASSPATH "$@"
->>>>>>> 2d44de16
+java $MORE_JAVA_OPTS -Xss128M -cp $CLASSPATH "$@"