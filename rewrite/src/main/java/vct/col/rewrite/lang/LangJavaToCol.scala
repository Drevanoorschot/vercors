--- conflicted
+++ resolved
@@ -226,12 +226,8 @@
               signals = method.contract.signals.map(rw.dispatch) ++
                 method.signals.map(t => SignalsClause(new Variable(rw.dispatch(t)), tt)),
             ),
-<<<<<<< HEAD
-            pure = method.modifiers.contains(JavaPure[Pre]())
-=======
             inline = method.modifiers.collectFirst { case JavaInline() => () }.nonEmpty,
             pure = method.modifiers.collectFirst { case JavaPure() => () }.nonEmpty,
->>>>>>> 5f954cb0
           )(method.blame)(JavaMethodOrigin(method)))
         }
       case method: JavaAnnotationMethod[Pre] =>
