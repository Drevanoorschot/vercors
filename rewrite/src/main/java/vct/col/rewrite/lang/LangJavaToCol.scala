package vct.col.rewrite.lang

import com.typesafe.scalalogging.LazyLogging
import hre.util.{FuncTools, ScopedStack}
import vct.col.ast._
import vct.col.rewrite.lang.LangSpecificToCol.{NotAValue, ThisVar}
import vct.col.origin.{AbstractApplicable, DerefPerm, JavaArrayInitializerBlame, Origin, PanicBlame, PostBlameSplit, SourceNameOrigin, TrueSatisfiable}
import vct.col.ref.{LazyRef, Ref}
import vct.col.resolve.ctx.{BuiltinField, BuiltinInstanceMethod, ImplicitDefaultJavaConstructor, RefADTFunction, RefAxiomaticDataType, RefEnum, RefEnumConstant, RefFunction, RefInstanceFunction, RefInstanceMethod, RefInstancePredicate, RefJavaAnnotationMethod, RefJavaClass, RefJavaConstructor, RefJavaField, RefJavaLocalDeclaration, RefJavaMethod, RefModel, RefModelAction, RefModelField, RefModelProcess, RefPredicate, RefProcedure, RefUnloadedJavaNamespace, RefVariable}
import vct.col.rewrite.{Generation, Rewritten}
import vct.col.util.AstBuildHelpers._
import vct.col.util.SuccessionMap
import RewriteHelpers._
import vct.col.resolve.lang.Java
import vct.result.VerificationError.{UserError, Unreachable}

import scala.collection.mutable

case object LangJavaToCol {
  case class JavaFieldOrigin(fields: JavaFields[_], idx: Int) extends Origin {
    override def preferredName: String = fields.decls(idx).name
    override def shortPosition: String = fields.decls(idx).o.shortPosition
    override def context: String = fields.o.context
    override def inlineContext: String = fields.decls(idx).o.inlineContext
  }

  case class JavaLocalOrigin(locals: JavaLocalDeclaration[_], idx: Int) extends Origin {
    override def preferredName: String = locals.decls(idx).name
    override def shortPosition: String = locals.decls(idx).o.shortPosition
    override def context: String = locals.o.context
    override def inlineContext: String = locals.decls(idx).o.inlineContext
  }

  case class JavaConstructorOrigin(cons: JavaConstructor[_]) extends Origin {
    override def preferredName: String = cons.name
    override def shortPosition: String = cons.o.shortPosition
    override def context: String = cons.o.context
    override def inlineContext: String = cons.o.inlineContext
  }

  case class JavaMethodOrigin(method: JavaMethod[_]) extends Origin {
    override def preferredName: String = method.name
    override def shortPosition: String = method.o.shortPosition
    override def context: String = method.o.context
    override def inlineContext: String = method.o.inlineContext
  }

  case class JavaAnnotationMethodOrigin(method: JavaAnnotationMethod[_]) extends Origin {
    override def preferredName: String = method.name
    override def shortPosition: String = method.o.shortPosition
    override def context: String = method.o.context
    override def inlineContext: String = method.o.inlineContext
  }

  case class JavaInstanceClassOrigin(cls: JavaClassOrInterface[_]) extends Origin {
    override def preferredName: String = cls.name
    override def shortPosition: String = cls.o.shortPosition
    override def context: String = cls.o.context
    override def inlineContext: String = cls.o.inlineContext
  }

  case class JavaStaticsClassOrigin(cls: JavaClassOrInterface[_]) extends Origin {
    override def preferredName: String = cls.name + "Statics"
    override def shortPosition: String = cls.o.shortPosition
    override def context: String = cls.o.context
    override def inlineContext: String = cls.o.inlineContext
  }

  case class JavaStaticsClassSingletonOrigin(cls: JavaClassOrInterface[_]) extends Origin {
    override def preferredName: String = cls.name + "StaticsSingleton"
    override def shortPosition: String = cls.o.shortPosition
    override def context: String = cls.o.context
    override def inlineContext: String = cls.o.inlineContext
  }

  case class JavaInlineArrayInitializerOrigin(inner: Origin) extends Origin {
    override def preferredName: String = "arrayInitializer"
    override def shortPosition: String = inner.shortPosition
    override def context: String = inner.context
    override def inlineContext: String = inner.inlineContext
  }

  case class InvalidArrayInitializerNesting(initializer: JavaLiteralArray[_]) extends UserError {
    override def text: String = initializer.o.messageInContext("This literal array is nested more deeply than its indicated type allows.")
    override def code: String = "invalidNesting"
  }
}

case class LangJavaToCol[Pre <: Generation](rw: LangSpecificToCol[Pre]) extends LazyLogging {
  import LangJavaToCol._
  type Post = Rewritten[Pre]
  implicit val implicitRewriter: AbstractRewriter[Pre, Post] = rw

  val namespace: ScopedStack[JavaNamespace[Pre]] = ScopedStack()
  val javaInstanceClassSuccessor: SuccessionMap[JavaClassOrInterface[Pre], Class[Post]] = SuccessionMap()
  val javaStaticsClassSuccessor: SuccessionMap[JavaClassOrInterface[Pre], Class[Post]] = SuccessionMap()
  val javaStaticsFunctionSuccessor: SuccessionMap[JavaClassOrInterface[Pre], Function[Post]] = SuccessionMap()

  val javaFieldsSuccessor: SuccessionMap[(JavaFields[Pre], Int), InstanceField[Post]] = SuccessionMap()
  val javaLocalsSuccessor: SuccessionMap[(JavaLocalDeclaration[Pre], Int), Variable[Post]] = SuccessionMap()

  val javaMethod: SuccessionMap[JavaMethod[Pre], InstanceMethod[Post]] = SuccessionMap()
  val javaConstructor: SuccessionMap[JavaConstructor[Pre], Procedure[Post]] = SuccessionMap()
  val javaDefaultConstructor: SuccessionMap[JavaClassOrInterface[Pre], JavaConstructor[Pre]] = SuccessionMap()

  val javaClassDeclToJavaClass: mutable.Map[JavaClassDeclaration[Pre], JavaClassOrInterface[Pre]] = mutable.Map()

  val currentJavaClass: ScopedStack[JavaClassOrInterface[Pre]] = ScopedStack()

  def isJavaStatic(decl: ClassDeclaration[_]): Boolean = decl match {
    case init: JavaSharedInitialization[_] => init.isStatic
    case fields: JavaFields[_] => fields.modifiers.collectFirst { case JavaStatic() => () }.nonEmpty
    case method: JavaMethod[_] => method.modifiers.collectFirst { case JavaStatic() => () }.nonEmpty
    case _: JavaConstructor[_] => false
    case _: ClassDeclaration[_] => false // FIXME we should have a way of translating static specification-type declarations
  }

  def makeJavaClass(prefName: String, decls: Seq[ClassDeclaration[Pre]], ref: Ref[Post, Class[Post]], isStaticPart: Boolean)(implicit o: Origin): Unit = {
    // First, declare all the fields, so we can refer to them.
    decls.foreach {
      case fields: JavaFields[Pre] =>
        fields.drop()
        for((JavaVariableDeclaration(_, dims, _), idx) <- fields.decls.zipWithIndex) {
          javaFieldsSuccessor((fields, idx)) =
            new InstanceField(
              t = FuncTools.repeat(TArray[Post](_), dims, rw.dispatch(fields.t)),
              flags = fields.modifiers.collect { case JavaFinal() => new Final[Post]() }.toSet[FieldFlag[Post]])(JavaFieldOrigin(fields, idx))
          rw.classDeclarations.declare(javaFieldsSuccessor((fields, idx)))
        }
      case _ =>
    }

    // Each constructor performs in order:
    // 1. the inline initialization of all fields

    val fieldInit = (diz: Expr[Post]) => Block[Post](decls.collect {
      case fields: JavaFields[Pre] =>
        Block(for((JavaVariableDeclaration(_, dims, init), idx) <- fields.decls.zipWithIndex)
          yield assignField[Post](diz, javaFieldsSuccessor.ref((fields, idx)), init match {
            case Some(value) => rw.dispatch(value)
            case None => Java.zeroValue(FuncTools.repeat(TArray[Post](_), dims, rw.dispatch(fields.t)))
          }, PanicBlame("The inline initialization of a field must have permission, because it is the first initialization that happens."))
        )
    })

    // 2. the shared initialization blocks

    val sharedInit = (diz: Expr[Post]) => {
      rw.currentThis.having(diz) {
        Block(decls.collect {
          case init: JavaSharedInitialization[Pre] => rw.dispatch(init.initialization)
        })
      }
    }

    // 3. the body of the constructor

    val declsDefault = if(decls.collect { case _: JavaConstructor[Pre] => () }.isEmpty) {
      val cons = new JavaConstructor(
        modifiers = Nil,
        name = prefName,
        parameters = Nil,
        typeParameters = Nil,
        signals = Nil,
        body = Block(Nil),
        contract = ApplicableContract(
          requires = UnitAccountedPredicate(tt),
          ensures = UnitAccountedPredicate(foldStar(decls.collect {
            case fields: JavaFields[Pre] if fields.modifiers.collectFirst { case JavaFinal() => () }.isEmpty =>
              fields.decls.indices.map(decl => {
                val local = JavaLocal[Pre](fields.decls(decl).name)(DerefPerm)
                local.ref = Some(RefJavaField[Pre](fields, decl))
                Perm(AmbiguousLocation(local)(PanicBlame("Field location is not a pointer.")), WritePerm())
              })
          }.flatten)),
          contextEverywhere = tt, signals = Nil, givenArgs = Nil, yieldsArgs = Nil, decreases = None,
        )(TrueSatisfiable)
<<<<<<< HEAD
      )(PanicBlame("The postcondition of a default constructor cannot fail (but what about commit?)."))
      if (!isStaticPart) javaDefaultConstructor(currentJavaClass.top) = cons
      cons +: decls
=======
      )(PanicBlame("The postcondition of a default constructor cannot fail."))
      javaDefaultConstructor(currentJavaClass.top) +: decls
>>>>>>> 567b1b2a
    } else decls

    declsDefault.foreach {
      case cons: JavaConstructor[Pre] =>
        logger.debug(s"Constructor for ${cons.o.context}")
        implicit val o: Origin = cons.o
        val t = TClass(ref)
        val resVar = new Variable[Post](t)(ThisVar)
        val res = Local[Post](resVar.ref)
        rw.labelDecls.scope {
          javaConstructor(cons) = rw.globalDeclarations.declare(withResult((result: Result[Post]) =>
            new Procedure(
              returnType = t,
              args = rw.variables.dispatch(cons.parameters),
              outArgs = Nil, typeArgs = Nil,
              body = rw.currentThis.having(res) { Some(Scope(Seq(resVar), Block(Seq(
                assignLocal(res, NewObject(ref)),
                fieldInit(res),
                sharedInit(res),
                rw.dispatch(cons.body),
                Return(res),
              )))) },
              contract = rw.currentThis.having(result) { cons.contract.rewrite(
                ensures = SplitAccountedPredicate(
                  left = UnitAccountedPredicate((result !== Null()) && (TypeOf(result) === TypeValue(t))),
                  right = rw.dispatch(cons.contract.ensures),
                ),
                signals = cons.contract.signals.map(rw.dispatch) ++
                  cons.signals.map(t => SignalsClause(new Variable(rw.dispatch(t)), tt)),
              ) },
            )(PostBlameSplit.left(PanicBlame("Constructor cannot return null value or value of wrong type."), cons.blame))(JavaConstructorOrigin(cons))
          ))
        }
      case method: JavaMethod[Pre] =>
        rw.labelDecls.scope {
          javaMethod(method) = rw.classDeclarations.declare(new InstanceMethod(
            returnType = rw.dispatch(method.returnType),
            args = rw.variables.dispatch(method.parameters),
            outArgs = Nil, typeArgs = Nil,
            body = method.modifiers.collectFirst { case sync @ JavaSynchronized() => sync } match {
              case Some(sync) => method.body.map(body => Synchronized(rw.currentThis.top, rw.dispatch(body))(sync.blame)(method.o))
              case None => method.body.map(rw.dispatch)
            },
            contract = method.contract.rewrite(
              signals = method.contract.signals.map(rw.dispatch) ++
                method.signals.map(t => SignalsClause(new Variable(rw.dispatch(t)), tt)),
            ),
            inline = method.modifiers.collectFirst { case JavaInline() => () }.nonEmpty,
            pure = method.modifiers.collectFirst { case JavaPure() => () }.nonEmpty,
          )(method.blame)(JavaMethodOrigin(method)))
        }
      case method: JavaAnnotationMethod[Pre] =>
        rw.classDeclarations.succeed(method, new InstanceMethod(
          returnType = rw.dispatch(method.returnType),
          args = Nil,
          outArgs = Nil, typeArgs = Nil,
          body = None,
          contract = contract(TrueSatisfiable)
        )(PanicBlame("Verification of annotation method cannot fail"))(JavaAnnotationMethodOrigin(method)))
      case _: JavaSharedInitialization[Pre] =>
      case _: JavaFields[Pre] =>
      case other => rw.dispatch(other)
    }
  }

  def rewriteClass(cls: JavaClassOrInterface[Pre]): Unit = {
    implicit val o: Origin = cls.o

    cls.decls.collect({
      case decl: JavaClassDeclaration[Pre] =>
        javaClassDeclToJavaClass(decl) = cls
    })

    currentJavaClass.having(cls) {
      val supports = cls.supports.map(rw.dispatch).flatMap {
        case TClass(ref) => Seq(ref)
        case _ => ???
      }

      val instDecls = cls.decls.filter(!isJavaStatic(_))
      val staticDecls = cls.decls.filter(isJavaStatic)

      val lockInvariant = cls match {
        case clazz: JavaClass[Pre] => clazz.intrinsicLockInvariant
        case _: JavaInterface[Pre] => tt[Pre]
        case _: JavaAnnotationInterface[Pre] => tt[Pre]
      }

      val instanceClass = rw.currentThis.having(ThisObject(javaInstanceClassSuccessor.ref(cls))) {
        new Class[Post](rw.classDeclarations.collect {
          makeJavaClass(cls.name, instDecls, javaInstanceClassSuccessor.ref(cls), isStaticPart = false)
        }._1, supports, rw.dispatch(lockInvariant), pin = cls.pin.map(rw.dispatch))(JavaInstanceClassOrigin(cls))
      }

      rw.globalDeclarations.declare(instanceClass)
      javaInstanceClassSuccessor(cls) = instanceClass

      if(staticDecls.nonEmpty) {
        val staticsClass = new Class[Post](rw.classDeclarations.collect {
          rw.currentThis.having(ThisObject(javaStaticsClassSuccessor.ref(cls))) {
            makeJavaClass(cls.name + "Statics", staticDecls, javaStaticsClassSuccessor.ref(cls), isStaticPart = true)
          }
        }._1, Nil, tt)(JavaStaticsClassOrigin(cls))

        rw.globalDeclarations.declare(staticsClass)
        val t = TClass[Post](staticsClass.ref)
        val singleton = withResult((res: Result[Post]) =>
          function(AbstractApplicable, TrueSatisfiable, returnType = t,
            ensures = UnitAccountedPredicate((res !== Null()) && (TypeOf(res) === TypeValue(t))))(JavaStaticsClassSingletonOrigin(cls)))
        rw.globalDeclarations.declare(singleton)
        javaStaticsClassSuccessor(cls) = staticsClass
        javaStaticsFunctionSuccessor(cls) = singleton
      }
    }
  }

  def rewriteNamespace(ns: JavaNamespace[Pre]): Unit = {
    ns.drop()
    namespace.having(ns) {
      // Do not enter a scope, so classes of the namespace are declared to the program.
      ns.declarations.foreach(rw.dispatch)
    }
  }

  def declareLocal(locals: JavaLocalDeclaration[Pre]): Unit = {
    locals.drop()
    implicit val o: Origin = locals.o
    locals.decls.zipWithIndex.foreach {
      case (JavaVariableDeclaration(_, dims, _), idx) =>
        val v = new Variable[Post](FuncTools.repeat(TArray[Post](_), dims, rw.dispatch(locals.t)))(JavaLocalOrigin(locals, idx))
        javaLocalsSuccessor((locals, idx)) = v
        rw.variables.declare(v)
    }
  }

  def initLocal(locals: JavaLocalDeclaration[Pre]): Statement[Post] = {
    implicit val o: Origin = locals.o
    Block(for((JavaVariableDeclaration(_, dims, init), i) <- locals.decls.zipWithIndex)
      yield assignLocal(Local(javaLocalsSuccessor.ref((locals, i))), init match {
        case Some(value) => rw.dispatch(value)
        case None => Java.zeroValue(FuncTools.repeat(TArray[Post](_), dims, rw.dispatch(locals.t)))
      })
    )
  }

  def local(local: JavaLocal[Pre]): Expr[Post] = {
    implicit val o: Origin = local.o

    local.ref.get match {
      case RefAxiomaticDataType(decl) => throw NotAValue(local)
      case RefVariable(decl) => Local(rw.succ(decl))
      case RefUnloadedJavaNamespace(names) => throw NotAValue(local)
      case RefJavaClass(decl) =>
        FunctionInvocation(javaStaticsFunctionSuccessor.ref[Post, Function[Post]](decl), Seq(),
          Seq(), Seq(), Seq())(TrueSatisfiable)
      case RefJavaField(decls, idx) =>
        if(decls.modifiers.contains(JavaStatic[Pre]())) {
          val classStaticsFunction: LazyRef[Post, Function[Post]] = new LazyRef(javaStaticsFunctionSuccessor(javaClassDeclToJavaClass(decls)))
          Deref[Post](
            obj = FunctionInvocation[Post](classStaticsFunction, Nil, Nil, Nil, Nil)(PanicBlame("Statics singleton function requires nothing.")),
            ref = javaFieldsSuccessor.ref((decls, idx)),
          )(local.blame)
        } else {
          Deref[Post](rw.currentThis.top, javaFieldsSuccessor.ref((decls, idx)))(local.blame)
        }
      case RefModelField(field) =>
        ModelDeref[Post](rw.currentThis.top, rw.succ(field))(local.blame)
      case RefJavaLocalDeclaration(decls, idx) =>
        Local(javaLocalsSuccessor.ref((decls, idx)))
      case RefEnumConstant(Some(enum), constant) =>
        EnumUse(rw.succ(enum), rw.succ(constant))
    }
  }

  def deref(deref: JavaDeref[Pre]): Expr[Post] = {
    implicit val o: Origin = deref.o

    deref.ref.get match {
      case RefAxiomaticDataType(decl) => throw NotAValue(deref)
      case RefModel(decl) => throw NotAValue(deref)
      case RefJavaClass(decl) => throw NotAValue(deref)
      case RefModelField(decl) => ModelDeref[Post](rw.dispatch(deref.obj), rw.succ(decl))(deref.blame)
      case RefUnloadedJavaNamespace(names) => throw NotAValue(deref)
      case RefJavaField(decls, idx) =>
        Deref[Post](rw.dispatch(deref.obj), javaFieldsSuccessor.ref((decls, idx)))(deref.blame)
      case RefEnumConstant(_, constant) => deref.obj.t match {
        case TNotAValue(RefEnum(enum: Enum[Pre])) =>
          EnumUse(rw.succ(enum), rw.succ(constant))
      }
      case BuiltinField(f) => rw.dispatch(f(deref.obj))
      case RefVariable(v) => ???
    }
  }

  def invocation(inv: JavaInvocation[Pre]): Expr[Post] = {
    val JavaInvocation(obj, typeParams, _, args, givenMap, yields) = inv
    implicit val o: Origin = inv.o
    inv.ref.get match {
      case RefFunction(decl) =>
        FunctionInvocation[Post](rw.succ(decl), args.map(rw.dispatch), Nil,
          givenMap.map { case (Ref(v), e) => (rw.succ(v), rw.dispatch(e)) },
          yields.map { case (e, Ref(v)) => (rw.dispatch(e), rw.succ(v)) })(inv.blame)
      case RefProcedure(decl) =>
        ProcedureInvocation[Post](rw.succ(decl), args.map(rw.dispatch), Nil, typeParams.map(rw.dispatch),
          givenMap.map { case (Ref(v), e) => (rw.succ(v), rw.dispatch(e)) },
          yields.map { case (e, Ref(v)) => (rw.dispatch(e), rw.succ(v)) })(inv.blame)
      case RefPredicate(decl) =>
        PredicateApply[Post](rw.succ(decl), args.map(rw.dispatch), WritePerm())
      case RefInstanceFunction(decl) =>
        InstanceFunctionInvocation[Post](obj.map(rw.dispatch).getOrElse(rw.currentThis.top), rw.succ(decl), args.map(rw.dispatch), typeParams.map(rw.dispatch),
          givenMap.map { case (Ref(v), e) => (rw.succ(v), rw.dispatch(e)) },
          yields.map { case (e, Ref(v)) => (rw.dispatch(e), rw.succ(v)) })(inv.blame)
      case RefInstanceMethod(decl) =>
        MethodInvocation[Post](obj.map(rw.dispatch).getOrElse(rw.currentThis.top), rw.succ(decl), args.map(rw.dispatch), Nil, typeParams.map(rw.dispatch),
          givenMap.map { case (Ref(v), e) => (rw.succ(v), rw.dispatch(e)) },
          yields.map { case (e, Ref(v)) => (rw.dispatch(e), rw.succ(v)) })(inv.blame)
      case RefInstancePredicate(decl) =>
        InstancePredicateApply[Post](obj.map(rw.dispatch).getOrElse(rw.currentThis.top), rw.succ(decl), args.map(rw.dispatch), WritePerm())
      case RefADTFunction(decl) =>
        ADTFunctionInvocation[Post](None, rw.succ(decl), args.map(rw.dispatch))
      case RefModelProcess(decl) =>
        ProcessApply[Post](rw.succ(decl), args.map(rw.dispatch))
      case RefModelAction(decl) =>
        ActionApply[Post](rw.succ(decl), args.map(rw.dispatch))
      case RefJavaMethod(decl) =>
        if(decl.modifiers.contains(JavaStatic[Pre]())) {
          val classStaticsFunction: LazyRef[Post, Function[Post]] = new LazyRef(javaStaticsFunctionSuccessor(javaClassDeclToJavaClass(decl)))
          MethodInvocation[Post](
            obj = FunctionInvocation[Post](classStaticsFunction, Nil, Nil, Nil, Nil)(inv.blame),
            ref = javaMethod.ref(decl),
            args = args.map(rw.dispatch), outArgs = Nil, typeParams.map(rw.dispatch),
            givenMap.map { case (Ref(v), e) => (rw.succ(v), rw.dispatch(e)) },
            yields.map { case (e, Ref(v)) => (rw.dispatch(e), rw.succ(v)) },
          )(inv.blame)
        } else {
          MethodInvocation[Post](
            obj = obj.map(rw.dispatch).getOrElse(rw.currentThis.top),
            ref = javaMethod.ref(decl),
            args = args.map(rw.dispatch), outArgs = Nil, typeParams.map(rw.dispatch),
            givenMap.map { case (Ref(v), e) => (rw.succ(v), rw.dispatch(e)) },
            yields.map { case (e, Ref(v)) => (rw.dispatch(e), rw.succ(v)) },
          )(inv.blame)
        }
      case RefJavaAnnotationMethod(decl) =>
        MethodInvocation[Post](
          obj = obj.map(rw.dispatch).getOrElse(rw.currentThis.top),
          ref = rw.succ(decl),
          args = Nil, outArgs = Nil, Nil, Nil, Nil
        )(inv.blame)
      case BuiltinInstanceMethod(f) =>
        rw.dispatch(f(obj.get)(args))
    }
  }

  def newClass(inv: JavaNewClass[Pre]): Expr[Post] = {
    val JavaNewClass(args, typeParams, t, givenMap, yields) = inv
    implicit val o: Origin = inv.o
    inv.ref.get match {
      case RefModel(decl) => ModelNew[Post](rw.succ(decl))
      case RefJavaConstructor(cons) =>
        ProcedureInvocation[Post](javaConstructor.ref(cons), args.map(rw.dispatch), Nil, typeParams.map(rw.dispatch),
          givenMap.map { case (Ref(v), e) => (rw.succ(v), rw.dispatch(e)) },
          yields.map { case (e, Ref(v)) => (rw.dispatch(e), rw.succ(v)) })(inv.blame)
      case ImplicitDefaultJavaConstructor() =>
        val cls = t.asInstanceOf[JavaTClass[Pre]].ref.decl
        val ref = new LazyRef[Post, Procedure[Post]](javaConstructor(javaDefaultConstructor(cls)))
        ProcedureInvocation[Post](ref,
          args.map(rw.dispatch), Nil, typeParams.map(rw.dispatch),
          givenMap.map { case (Ref(v), e) => (rw.succ(v), rw.dispatch(e)) },
          yields.map { case (e, Ref(v)) => (rw.dispatch(e), rw.succ(v)) })(inv.blame)
    }
  }

  def newLiteralArray(arr: JavaNewLiteralArray[Pre]): Expr[Post] =
    rw.dispatch(arr.initializer)

  def newDefaultArray(arr: JavaNewDefaultArray[Pre]): Expr[Post] =
    NewArray(rw.dispatch(arr.baseType), arr.specifiedDims.map(rw.dispatch), arr.moreDims)(arr.o)

  def stringLiteral(lit: JavaStringLiteral[Pre]): Expr[Post] = {
    implicit val o = lit.o
    // TODO (RR): Better error throw
    InternedString(StringLiteral(lit.data), rw.succ(rw.internToString.getOrElse(throw Unreachable("internToString should be loaded"))))
  }

  def literalArray(arr: JavaLiteralArray[Pre]): Expr[Post] = {
    implicit val o: Origin = JavaInlineArrayInitializerOrigin(arr.o)
    val array = new Variable[Post](rw.dispatch(arr.typeContext.get))
    ScopedExpr[Post](Seq(array), With(Block(
      assignLocal(array.get, NewArray(rw.dispatch(arr.typeContext.get.element), Seq(const[Post](arr.exprs.size)), 0))
        +: arr.exprs.zipWithIndex.map {
          case (value, index) => Assign[Post](AmbiguousSubscript(array.get, const(index))(JavaArrayInitializerBlame), rw.dispatch(value))(
            PanicBlame("Assignment for an explicit array initializer cannot fail."))
        }
    ), array.get))
  }

  def classType(t: JavaTClass[Pre]): Type[Post] = t.ref.decl match {
    case classOrInterface: JavaClassOrInterface[Pre] => TClass(javaInstanceClassSuccessor.ref(classOrInterface))
  }
}<|MERGE_RESOLUTION|>--- conflicted
+++ resolved
@@ -175,14 +175,9 @@
           }.flatten)),
           contextEverywhere = tt, signals = Nil, givenArgs = Nil, yieldsArgs = Nil, decreases = None,
         )(TrueSatisfiable)
-<<<<<<< HEAD
-      )(PanicBlame("The postcondition of a default constructor cannot fail (but what about commit?)."))
+      )(PanicBlame("The postcondition of a default constructor cannot fail."))
       if (!isStaticPart) javaDefaultConstructor(currentJavaClass.top) = cons
       cons +: decls
-=======
-      )(PanicBlame("The postcondition of a default constructor cannot fail."))
-      javaDefaultConstructor(currentJavaClass.top) +: decls
->>>>>>> 567b1b2a
     } else decls
 
     declsDefault.foreach {
