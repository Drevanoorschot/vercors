--- conflicted
+++ resolved
@@ -34,12 +34,6 @@
   // java constexprs or something similar.
   // Below just happens to be the subset needed to encode string literals.
   def isAllowedValue(e: Expr[Pre]): Boolean = e match {
-<<<<<<< HEAD
-    case IntegerValue(_) => true
-    case LiteralSeq(_, vals) => vals.forall(isAllowedValue)
-    case FunctionInvocation(_, args, _, givenMap, _) => args.forall(isAllowedValue) && givenMap.forall { case (_, e) => isAllowedValue(e) }
-    case InstanceFunctionInvocation(obj, _, args, _, givenMap, Seq()) => isAllowedValue(obj) && args.forall(isAllowedValue) && givenMap.forall { case (_, e) => isAllowedValue(e) }
-=======
     case ThisObject(_) => true
     case IntegerValue(_) => true
     case LiteralSeq(_, vals) => vals.forall(isAllowedValue)
@@ -51,7 +45,6 @@
       func.decl.contract.contextEverywhere.t == TBool[Pre]() &&
       unfoldPredicate(func.decl.contract.requires).forall(_.t == TBool[Pre]()) &&
       isAllowedValue(obj) && args.forall(isAllowedValue) && givenMap.forall { case (_, e) => isAllowedValue(e) }
->>>>>>> 27739324
     case _ => false
   }
 
@@ -110,10 +103,6 @@
   override def dispatch(stat: Statement[Pre]): Statement[Post] = stat match {
     case Assign(Deref(obj, Ref(field)), value) if isFinal(field) && finalValueMap.contains(field) => Block(Nil)(stat.o)
     case Eval(PreAssignExpression(Deref(obj, Ref(field)), value)) if isFinal(field) && finalValueMap.contains(field) => Block(Nil)(stat.o)
-<<<<<<< HEAD
-
-=======
->>>>>>> 27739324
     case Assign(Deref(obj, Ref(field)), value) if isFinal(field) => makeInhale(obj, field, value)(stat.o)
     case Eval(PreAssignExpression(Deref(obj, Ref(field)), value)) if isFinal(field) => makeInhale(obj, field, value)(stat.o)
     case other => rewriteDefault(other)
