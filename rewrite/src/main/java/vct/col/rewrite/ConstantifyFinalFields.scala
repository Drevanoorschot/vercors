--- conflicted
+++ resolved
@@ -93,22 +93,11 @@
     Assume(FunctionInvocation[Post](fieldFunction.ref(field), Seq(dispatch(obj)), Nil, Nil, Nil)(PanicBlame("requires nothing")) === dispatch(value))
 
   override def dispatch(stat: Statement[Pre]): Statement[Post] = stat match {
-<<<<<<< HEAD
-    case Assign(Deref(obj, Ref(field)), value) =>
-      implicit val o: Origin = stat.o
-      if(isFinal(field)) {
-        if (finalValueMap.contains(field)) {
-          Block(Nil)
-        } else {
-          Inhale(FunctionInvocation[Post](fieldFunction.ref(field), Seq(dispatch(obj)), Nil, Nil, Nil)(PanicBlame("requires nothing")) === dispatch(value))
-        }
-      } else {
-        rewriteDefault(stat)
-      }
-=======
+    case Assign(Deref(obj, Ref(field)), value) if isFinal(field) && finalValueMap.contains(field) => Block(Nil)(stat.o)
+    case Eval(PreAssignExpression(Deref(obj, Ref(field)), value)) if isFinal(field) && finalValueMap.contains(field) => Block(Nil)(stat.o)
+
     case Assign(Deref(obj, Ref(field)), value) if isFinal(field) => makeInhale(obj, field, value)(stat.o)
     case Eval(PreAssignExpression(Deref(obj, Ref(field)), value)) if isFinal(field) => makeInhale(obj, field, value)(stat.o)
->>>>>>> 9c89d1a1
     case other => rewriteDefault(other)
   }
 }