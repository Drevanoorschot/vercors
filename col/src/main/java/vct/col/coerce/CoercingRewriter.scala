package vct.col.coerce

import com.typesafe.scalalogging.LazyLogging
import hre.util.{FuncTools, ScopedStack}
import vct.col.ast._
import vct.col.origin._
import vct.col.ref.Ref
import vct.col.rewrite.{Generation, NonLatchingRewriter, Rewriter, Rewritten}
import vct.col.util.AstBuildHelpers._
import vct.col.util.{SuccessionMap, Types}
import vct.result.VerificationError.{SystemError, Unreachable}

import scala.collection.mutable.ArrayBuffer
import scala.util.{Failure, Success, Try}

case class NopCoercingRewriter[Pre <: Generation]() extends CoercingRewriter[Pre]() {
  globalScopes.push(ArrayBuffer())

  override def applyCoercion(e: Expr[Post], coercion: Coercion[Pre])(implicit o: Origin): Expr[Post] = e
}

case object CoercingRewriter {
  sealed trait CoercionError extends SystemError {
    override def text: String =
      "Internal type error: CoercionErrors must not bubble. " + (this match {
        case IncoercibleDummy => "(No alternative matched, see stack trace)"
        case Incoercible(e, target) => s"Expression $e could not be coerced to $target"
        case IncoercibleText(e, message) => s"Expression $e could not be coerced. $message."
      })
  }

  case object IncoercibleDummy extends CoercionError
  case class Incoercible(e: Expr[_], target: Type[_]) extends CoercionError
  case class IncoercibleText(e: Expr[_], message: String) extends CoercionError

  case class CoercionOrigin(of: Expr[_]) extends Origin {
    override def preferredName: String = "unknown"
    override def shortPosition: String = of.o.shortPosition
    override def context: String = of.o.context
    override def inlineContext: String = of.o.inlineContext
  }
}

abstract class CoercingRewriter[Pre <: Generation]() extends Rewriter[Pre] with LazyLogging {
  import CoercingRewriter._

  val coercedSuccessionMap: ScopedStack[SuccessionMap[Declaration[Pre], Declaration[Pre]]] = ScopedStack()
  coercedSuccessionMap.push(SuccessionMap())

  override def lookupSuccessor: Declaration[Pre] => Option[Declaration[Rewritten[Pre]]] = {
    val frozenCoercedSuccessionMap = coercedSuccessionMap.toSeq
    val inner = super.lookupSuccessor
    (decl: Declaration[Pre]) =>
      FuncTools.firstOption[SuccessionMap[Declaration[Pre], Declaration[Pre]], Declaration[Post]](frozenCoercedSuccessionMap, _.get(decl) match {
        case None => None
        case Some(decl: Declaration[Pre]) => inner(decl)
      })
  }

  override def freshSuccessionScope[T](f: => T): T =
    coercedSuccessionMap.having(SuccessionMap()) { super.freshSuccessionScope(f) }

  /**
    * Apply a particular coercion to an expression.
    * SAFETY: all promoting coercions must be injective; otherwise the default mapping coercion of sets is unsound.
    * @param e the expression to coerce
    * @param coercion the coercion
    * @return the coerced expression
    */
  def applyCoercion(e: Expr[Post], coercion: Coercion[Pre])(implicit o: Origin): Expr[Post] = {
    coercion match {
      case CoerceIdentity(_) => e
      case CoercionSequence(cs) => cs.foldLeft(e) { case (e, c) => applyCoercion(e, c) }
      case CoerceNothingSomething(_) => e
      case CoerceSomethingAny(_) => e
      case CoerceMapOption(inner, _, _) =>
        Select(Eq(e, OptNone()), OptNone(), OptSome(applyCoercion(OptGet(e)(NeverNone), inner)))
      case CoerceMapEither((innerLeft, innerRight), _, _) =>
        Select(IsRight(e),
          EitherRight(applyCoercion(GetRight(e)(FramedGetRight), innerRight)),
          EitherLeft(applyCoercion(GetLeft(e)(FramedGetLeft), innerLeft)),
        )
      case CoerceMapSeq(inner, source, target) =>
        val f: Function[Post] = withResult((result: Result[Post]) => {
          val v = new Variable[Post](TSeq(dispatch(source)))
          val i = new Variable[Post](TInt())
          val result_i = SeqSubscript(result, i.get)(FramedSeqIndex)
          val v_i = SeqSubscript(v.get, i.get)(FramedSeqIndex)

          function(
            blame = AbstractApplicable,
            contractBlame = TrueSatisfiable,
            returnType = TSeq(dispatch(target)),
            args = Seq(v),
            ensures = UnitAccountedPredicate(
              Eq(Size(v.get), Size(result)) &&
              Forall(Seq(i), Seq(Seq(result_i)),
                (const[Post](0) <= i.get && i.get < Size(result)) ==>
                  (result_i === applyCoercion(v_i, inner)))
            ),
          )
        })

        f.declareDefault(this)
        FunctionInvocation[Post](f.ref, Seq(e), Nil, Nil, Nil)(PanicBlame("default coercion for seq<_> requires nothing."))
      case CoerceMapSet(inner, source, target) =>
        val f: Function[Post] = withResult((result: Result[Post]) => {
          val v = new Variable(TSet(dispatch(source)))
          val elem = new Variable(dispatch(source))

          function(
            blame = AbstractApplicable,
            contractBlame = TrueSatisfiable,
            returnType = TSet(dispatch(target)),
            args = Seq(v),
            ensures = UnitAccountedPredicate(
              Eq(Size(result), Size(v.get)) &&
                Forall(Seq(elem), Seq(Seq(SetMember(elem.get, result))),
                  Eq(SetMember(applyCoercion(elem.get, inner), result), SetMember(elem.get, v.get)))
            ),
          )
        })

        f.declareDefault(this)
        FunctionInvocation[Post](f.ref, Seq(e), Nil, Nil, Nil)(PanicBlame("Default coercion for set<_> requires nothing."))
      case CoerceMapBag(inner, source, target) =>
        val f: Function[Post] = withResult((result: Result[Post]) => {
          val v = new Variable(TBag(dispatch(source)))
          val elem = new Variable(dispatch(source))

          function(
            blame = AbstractApplicable,
            contractBlame = TrueSatisfiable,
            returnType = TBag(dispatch(target)),
            args = Seq(v),
            ensures = UnitAccountedPredicate(
              Eq(Size(result), Size(v.get)) &&
                Forall(Seq(elem), Seq(Seq(BagMemberCount(elem.get, result))),
                  Eq(BagMemberCount(applyCoercion(elem.get, inner), result), BagMemberCount(elem.get, v.get)))
            ),
          )
        })

        f.declareDefault(this)
        FunctionInvocation[Post](f.ref, Seq(e), Nil, Nil, Nil)(PanicBlame("Default coercion for bag<_> requires nothing."))
      case CoerceMapMatrix(inner, source, target) =>
        ???
      case CoerceMapMap(inner, (sourceKey, sourceValue), (targetKey, targetValue)) =>
        val f: Function[Post] = withResult((result: Result[Post]) => {
          val v = new Variable(TMap(dispatch(sourceKey), dispatch(sourceValue)))
          val k = new Variable(dispatch(sourceKey))

          function(
            blame = AbstractApplicable,
            contractBlame = TrueSatisfiable,
            returnType = TMap(dispatch(targetKey), dispatch(targetValue)),
            args = Seq(v),
            ensures = UnitAccountedPredicate(
              Eq(MapKeySet(result), MapKeySet(v.get)) &&
                Forall(Seq(k), Seq(Seq(MapGet(result, k.get)(TriggerPatternBlame))),
                  SetMember(k.get, MapKeySet(result)) ==> Eq(MapGet(result, k.get)(FramedMapGet), MapGet(v.get, k.get)(FramedMapGet)))
            ),
          )
        })

        f.declareDefault(this)
        FunctionInvocation[Post](f.ref, Seq(e), Nil, Nil, Nil)(PanicBlame("Default coercion for map<_, _> requires nothing."))
      case CoerceMapTuple(inner, sourceTypes, targetTypes) =>
        LiteralTuple(targetTypes.map(dispatch), inner.zipWithIndex.map { case (c, i) => applyCoercion(TupGet(e, i), c) })
      case CoerceMapType(inner, source, target) =>
        ???

      case CoerceBoolResource() => e
      case CoerceBoundIntFrac() => e
      case CoerceBoundIntZFrac(_) => e
      case CoerceJoinUnion(_, _, _) => e
      case CoerceSelectUnion(inner, _, _, _) => applyCoercion(e, inner)

      case CoerceSupports(_, _) => e
      case CoerceJavaSupports(_, _) => e
      case CoerceCPrimitiveToCol(_, _) => e
      case CoerceColToCPrimitive(_, _) => e
      case CoerceNullRef() => e
      case CoerceNullArray(_) => e
      case CoerceNullClass(_) => e
      case CoerceNullJavaClass(_) => e
      case CoerceNullPointer(_) => e
      case CoerceFracZFrac() => e
      case CoerceZFracRat() => e
      case CoerceFloatRat() => e
      case CoerceWidenBound(_, _) => e
      case CoerceUnboundInt(_) => e

      case CoerceIntRat() => e
      case CoerceRatZFrac() => e
      case CoerceZFracFrac() => e
    }
  }

  def coerceAny(node: NodeFamily[Pre]): NodeFamily[Pre] = node match {
    case node: Verification[Pre] => node
    case node: VerificationContext[Pre] => node
    case node: Program[Pre] => node
    case node: Statement[Pre] => coerce(node)
    case node: Expr[Pre] => coerce(node)
    case node: Type[Pre] => node
    case node: DecreasesClause[Pre] => node
    case node: AccountedPredicate[Pre] => node
    case node: ApplicableContract[Pre] => node
    case node: LoopContract[Pre] => node
    case node: ParRegion[Pre] => coerce(node)
    case node: CatchClause[Pre] => node
    case node: SignalsClause[Pre] => node
    case node: FieldFlag[Pre] => node
    case node: IterVariable[Pre] => node
    case node: CDeclarator[Pre] => node
    case node: CDeclarationSpecifier[Pre] => node
    case node: CTypeQualifier[Pre] => node
    case node: CPointer[Pre] => node
    case node: CInit[Pre] => node
    case node: JavaModifier[Pre] => node
    case node: JavaImport[Pre] => node
    case node: JavaName[Pre] => node
    case node: JavaVariableDeclaration[Pre] => node
    case node: Coercion[Pre] => node
  }

  def preCoerce(e: Expr[Pre]): Expr[Pre] = e
  def postCoerce(e: Expr[Pre]): Expr[Post] = rewriteDefault(e)
  override def dispatch(e: Expr[Pre]): Expr[Post] = e match {
    case ApplyCoercion(e, coercion) => applyCoercion(dispatch(e), coercion)(e.o)
    case other => postCoerce(coerce(preCoerce(other)))
  }

  def preCoerce(stat: Statement[Pre]): Statement[Pre] = stat
  def postCoerce(stat: Statement[Pre]): Statement[Post] = rewriteDefault(stat)
  override def dispatch(stat: Statement[Pre]): Statement[Post] =
    postCoerce(coerce(preCoerce(stat)))

  def preCoerce(decl: Declaration[Pre]): Declaration[Pre] = decl
  def postCoerce(decl: Declaration[Pre]): Unit = rewriteDefault(decl)
  override def dispatch(decl: Declaration[Pre]): Unit = {
    val coercedDecl = coerce(preCoerce(decl))
    coercedSuccessionMap.top(decl) = coercedDecl
    postCoerce(coercedDecl)
  }

  def preCoerce(region: ParRegion[Pre]): ParRegion[Pre] = region
  def postCoerce(region: ParRegion[Pre]): ParRegion[Post] = rewriteDefault(region)
  override def dispatch(region: ParRegion[Pre]): ParRegion[Post] =
    postCoerce(coerce(preCoerce(region)))

  def coerce(value: Expr[Pre], target: Type[Pre]): Expr[Pre] =
    ApplyCoercion(value, CoercionUtils.getCoercion(value.t, target) match {
      case Some(coercion) => coercion
      case None => throw Incoercible(value, target)
    })(CoercionOrigin(value))

  def coerceArgs(args: Seq[Expr[Pre]], app: Applicable[Pre]): Seq[Expr[Pre]] =
    args.zip(app.args).map {
      case (value, arg) => coerce(value, arg.t)
    }

  def coerceArgs(args: Seq[Expr[Pre]], app: ContractApplicable[Pre], tArgs: Seq[Type[Pre]]): Seq[Expr[Pre]] =
    args.zip(app.args).map {
      case (value, arg) => coerce(value, arg.t.particularize(app.typeArgs.zip(tArgs).toMap))
    }

  def coerceGiven(givenMap: Seq[(Ref[Pre, Variable[Pre]], Expr[Pre])]): Seq[(Ref[Pre, Variable[Pre]], Expr[Pre])] =
    givenMap.map {
      case (Ref(v), e) => (v.ref, coerce(e, v.t))
    }

  def coerceYields(yields: Seq[(Ref[Pre, Variable[Pre]], Ref[Pre, Variable[Pre]])], blame: => Expr[_]): Seq[(Ref[Pre, Variable[Pre]], Ref[Pre, Variable[Pre]])] =
    yields.map {
      case (Ref(target), Ref(yieldArg)) => CoercionUtils.getCoercion[Pre](yieldArg.t, target.t) match {
        case None => throw IncoercibleText(blame, "The target for a yielded argument does not exactly match the yields type.")
        case Some(CoerceIdentity(_)) => (target.ref, yieldArg.ref)
        case Some(_) => throw IncoercibleText(blame, "The target for a yielded argument does not exactly match the yields type.")
      }
    }

  def rat(e: Expr[Pre]): Expr[Pre] = coerce(e, TRational[Pre]())
  def bool(e: Expr[Pre]): Expr[Pre] = coerce(e, TBool[Pre]())
  def res(e: Expr[Pre]): Expr[Pre] = coerce(e, TResource[Pre]())
  def int(e: Expr[Pre]): Expr[Pre] = coerce(e, TInt[Pre]())
  def process(e: Expr[Pre]): Expr[Pre] = coerce(e, TProcess[Pre]())
  def ref(e: Expr[Pre]): Expr[Pre] = coerce(e, TRef[Pre]())
  def option(e: Expr[Pre]): (Expr[Pre], TOption[Pre]) =
    CoercionUtils.getAnyOptionCoercion(e.t) match {
      case Some((coercion, t)) => (ApplyCoercion(e, coercion)(CoercionOrigin(e)), t)
      case None => throw IncoercibleText(e, s"Expected an option here, but got ${e.t}")
    }
  def tuple(e: Expr[Pre]): (Expr[Pre], TTuple[Pre]) =
    CoercionUtils.getAnyTupleCoercion(e.t) match {
      case Some((coercion, t)) => (ApplyCoercion(e, coercion)(CoercionOrigin(e)), t)
      case None => throw IncoercibleText(e, s"Expected a tuple here, but got ${e.t}")
    }
  def seq(e: Expr[Pre]): (Expr[Pre], TSeq[Pre]) =
    CoercionUtils.getAnySeqCoercion(e.t) match {
      case Some((coercion, t)) => (ApplyCoercion(e, coercion)(CoercionOrigin(e)), t)
      case None => throw IncoercibleText(e, s"Expected a sequence here, but got ${e.t}")
    }
  def set(e: Expr[Pre]): (Expr[Pre], TSet[Pre]) =
    CoercionUtils.getAnySetCoercion(e.t) match {
      case Some((coercion, t)) => (ApplyCoercion(e, coercion)(CoercionOrigin(e)), t)
      case None => throw IncoercibleText(e, s"Expected a set here, but got ${e.t}")
    }
  def bag(e: Expr[Pre]): (Expr[Pre], TBag[Pre]) =
    CoercionUtils.getAnyBagCoercion(e.t) match {
      case Some((coercion, t)) => (ApplyCoercion(e, coercion)(CoercionOrigin(e)), t)
      case None => throw IncoercibleText(e, s"Expected a bag here, but got ${e.t}")
    }
  def map(e: Expr[Pre]): (Expr[Pre], TMap[Pre]) =
    CoercionUtils.getAnyMapCoercion(e.t) match {
      case Some((coercion, t)) => (ApplyCoercion(e, coercion)(CoercionOrigin(e)), t)
      case None => throw IncoercibleText(e, s"Expected a map here, but got ${e.t}")
    }
  def sized(e: Expr[Pre]): (Expr[Pre], SizedType[Pre]) =
    CoercionUtils.getAnySizedCoercion(e.t) match {
      case Some((coercion, t)) => (ApplyCoercion(e, coercion)(CoercionOrigin(e)), t)
      case None => throw IncoercibleText(e, s"Expected a collection type here, but got ${e.t}")
    }
  def array(e: Expr[Pre]): (Expr[Pre], TArray[Pre]) =
    CoercionUtils.getAnyArrayCoercion(e.t) match {
      case Some((coercion, t)) => (ApplyCoercion(e, coercion)(CoercionOrigin(e)), t)
      case None => throw IncoercibleText(e, s"Expected an array here, but got ${e.t}")
    }
  def arrayMatrix(e: Expr[Pre]): (Expr[Pre], TArray[Pre]) =
    CoercionUtils.getAnyMatrixArrayCoercion(e.t) match {
      case Some((coercion, t)) => (ApplyCoercion(e, coercion)(CoercionOrigin(e)), t)
      case None => throw IncoercibleText(e, s"Expected a two-dimensional array here, but got ${e.t}")
    }
  def pointer(e: Expr[Pre]): (Expr[Pre], TPointer[Pre]) =
    CoercionUtils.getAnyPointerCoercion(e.t) match {
      case Some((coercion, t)) => (ApplyCoercion(e, coercion)(CoercionOrigin(e)), t)
      case None => throw IncoercibleText(e, s"Expected a pointer here, but got ${e.t}")
    }
  def cls(e: Expr[Pre]): (Expr[Pre], Type[Pre]) =
    CoercionUtils.getAnyClassCoercion(e.t) match {
      case Some((coercion, t)) => (ApplyCoercion(e, coercion)(CoercionOrigin(e)), t)
      case None => throw IncoercibleText(e, s"Expected a class here, but got ${e.t}")
    }
  def matrix(e: Expr[Pre]): (Expr[Pre], TMatrix[Pre]) =
    CoercionUtils.getAnyMatrixCoercion(e.t) match {
      case Some((coercion, t)) => (ApplyCoercion(e, coercion)(CoercionOrigin(e)), t)
      case None => throw IncoercibleText(e, s"Expected a matrix here, but got ${e.t}")
    }
  def model(e: Expr[Pre]): (Expr[Pre], TModel[Pre]) =
    CoercionUtils.getAnyModelCoercion(e.t) match {
      case Some((coercion, t)) => (ApplyCoercion(e, coercion)(CoercionOrigin(e)), t)
      case None => throw IncoercibleText(e, s"Expected a model here, but got ${e.t}")
    }
  def either(e: Expr[Pre]): (Expr[Pre], TEither[Pre]) =
    CoercionUtils.getAnyEitherCoercion(e.t) match {
      case Some((coercion, t)) => (ApplyCoercion(e, coercion)(CoercionOrigin(e)), t)
      case None => throw IncoercibleText(e, s"Expected an either here, but got ${e.t}")
    }

  def firstOkHelper[T](thing: Either[Seq[CoercionError], T], onError: => T): Either[Seq[CoercionError], T] =
    thing match {
      case Left(errs) => try {
        Right(onError)
      } catch {
        case err: CoercionError => Left(errs :+ err)
      }
      case Right(value) => Right(value)
    }

  implicit class FirstOkHelper[T](res: Either[Seq[CoercionError], T]) {
    def onCoercionError(f: => T): Either[Seq[CoercionError], T] =
      res match {
        case Left(errs) => try {
          Right(f)
        } catch {
          case err: CoercionError => Left(errs :+ err)
        }
        case Right(value) => Right(value)
      }
  }

  def firstOk[T](expr: Expr[Pre], message: => String,
                  alt1: => T = throw IncoercibleDummy,
                  alt2: => T = throw IncoercibleDummy,
                  alt3: => T = throw IncoercibleDummy,
                  alt4: => T = throw IncoercibleDummy,
                  alt5: => T = throw IncoercibleDummy,
                  alt6: => T = throw IncoercibleDummy,
                  alt7: => T = throw IncoercibleDummy,
                  alt8: => T = throw IncoercibleDummy) : T = {
    Left(Nil)
      .onCoercionError(alt1)
      .onCoercionError(alt2)
      .onCoercionError(alt3)
      .onCoercionError(alt4)
      .onCoercionError(alt5)
      .onCoercionError(alt6)
      .onCoercionError(alt7)
      .onCoercionError(alt8)
    match {
      case Left(errs) =>
        for(err <- errs) {
          logger.debug(err.text)
        }
        throw IncoercibleText(expr, message)
      case Right(value) => value
    }
  }

  def coerce(e: Expr[Pre]): Expr[Pre] = {
    implicit val o: Origin = e.o

    e match {
      case ApplyCoercion(_, _) =>
        throw Unreachable("All instances of ApplyCoercion should be immediately rewritten by CoercingRewriter.disptach.")

      case ActionApply(action, args) =>
        ActionApply(action, coerceArgs(args, action.decl))
      case ActionPerm(loc, perm) =>
        ActionPerm(loc, rat(perm))
      case AddrOf(e) =>
        AddrOf(e)
      case ADTFunctionInvocation(typeArgs, ref, args) => typeArgs match {
        case Some((adt, typeArgs)) =>
          ADTFunctionInvocation(Some((adt, typeArgs)), ref, args.zip(ref.decl.args).map {
            case (value, arg) =>
              try {
                coerce(value, arg.t.particularize(adt.decl.typeArgs.zip(typeArgs).toMap))
              } catch {
                case x: CoercionError =>
                  println(x.text)
                  ???
              }
          })
        case None =>
          ADTFunctionInvocation(None, ref, coerceArgs(args, ref.decl))
      }
      case AmbiguousComputationalAnd(left, right) =>
        firstOk(e, s"Expected both operands to be of type integer or boolean, but got ${left.t} and ${right.t}.",
          AmbiguousComputationalAnd(int(left), int(right)),
          AmbiguousComputationalAnd(bool(left), bool(right)),
        )
      case AmbiguousComputationalOr(left, right) =>
        firstOk(e, s"Expected both operands to be of type integer or boolean, but got ${left.t} and ${right.t}.",
          AmbiguousComputationalOr(int(left), int(right)),
          AmbiguousComputationalOr(bool(left), bool(right)),
        )
      case AmbiguousComputationalXor(left, right) =>
        firstOk(e, s"Expected both operands to be of type integer or boolean, but got ${left.t} and ${right.t}.",
          AmbiguousComputationalXor(int(left), int(right)),
          AmbiguousComputationalXor(bool(left), bool(right)),
        )
      case AmbiguousGreater(left, right) =>
        firstOk(e, s"Expected both operands to be numeric, a set, or a bag, but got ${left.t} and ${right.t}.",
          AmbiguousGreater(int(left), int(right)),
          AmbiguousGreater(rat(left), rat(right)), {
            val (coercedLeft, leftSet) = set(left)
            val (coercedRight, rightSet) = set(right)
            val sharedType = Types.leastCommonSuperType(leftSet.element, rightSet.element)
            AmbiguousGreater(coerce(coercedLeft, TSet(sharedType)), coerce(coercedRight, TSet(sharedType)))
          }, {
            val (coercedLeft, leftBag) = bag(left)
            val (coercedRight, rightBag) = bag(right)
            val sharedType = Types.leastCommonSuperType(leftBag.element, rightBag.element)
            AmbiguousGreater(coerce(coercedLeft, TBag(sharedType)), coerce(coercedRight, TBag(sharedType)))
          },
        )
      case AmbiguousGreaterEq(left, right) =>
        firstOk(e, s"Expected both operands to be numeric, a set, or a bag, but got ${left.t} and ${right.t}.",
          AmbiguousGreaterEq(int(left), int(right)),
          AmbiguousGreaterEq(rat(left), rat(right)), {
            val (coercedLeft, leftSet) = set(left)
            val (coercedRight, rightSet) = set(right)
            val sharedType = Types.leastCommonSuperType(leftSet.element, rightSet.element)
            AmbiguousGreaterEq(coerce(coercedLeft, TSet(sharedType)), coerce(coercedRight, TSet(sharedType)))
          }, {
            val (coercedLeft, leftBag) = bag(left)
            val (coercedRight, rightBag) = bag(right)
            val sharedType = Types.leastCommonSuperType(leftBag.element, rightBag.element)
            AmbiguousGreaterEq(coerce(coercedLeft, TBag(sharedType)), coerce(coercedRight, TBag(sharedType)))
          },
        )
      case AmbiguousLess(left, right) =>
        firstOk(e, s"Expected both operands to be numeric, a set, or a bag, but got ${left.t} and ${right.t}.",
          AmbiguousLess(int(left), int(right)),
          AmbiguousLess(rat(left), rat(right)), {
            val (coercedLeft, leftSet) = set(left)
            val (coercedRight, rightSet) = set(right)
            val sharedType = Types.leastCommonSuperType(leftSet.element, rightSet.element)
            AmbiguousLess(coerce(coercedLeft, TSet(sharedType)), coerce(coercedRight, TSet(sharedType)))
          }, {
            val (coercedLeft, leftBag) = bag(left)
            val (coercedRight, rightBag) = bag(right)
            val sharedType = Types.leastCommonSuperType(leftBag.element, rightBag.element)
            AmbiguousLess(coerce(coercedLeft, TBag(sharedType)), coerce(coercedRight, TBag(sharedType)))
          },
        )
      case AmbiguousLessEq(left, right) =>
        firstOk(e, s"Expected both operands to be numeric, a set, or a bag, but got ${left.t} and ${right.t}.",
          AmbiguousLessEq(int(left), int(right)),
          AmbiguousLessEq(rat(left), rat(right)), {
            val (coercedLeft, leftSet) = set(left)
            val (coercedRight, rightSet) = set(right)
            val sharedType = Types.leastCommonSuperType(leftSet.element, rightSet.element)
            AmbiguousLessEq(coerce(coercedLeft, TSet(sharedType)), coerce(coercedRight, TSet(sharedType)))
          }, {
            val (coercedLeft, leftBag) = bag(left)
            val (coercedRight, rightBag) = bag(right)
            val sharedType = Types.leastCommonSuperType(leftBag.element, rightBag.element)
            AmbiguousLessEq(coerce(coercedLeft, TBag(sharedType)), coerce(coercedRight, TBag(sharedType)))
          },
        )
      case AmbiguousMinus(left, right) =>
        firstOk(e, s"Expected both operands to be numeric, a set or a bag but got ${left.t} and ${right.t}.",
          Minus(int(left), int(right)),
          Minus(rat(left), rat(right)), {
            val (coercedLeft, TSet(elementLeft)) = set(left)
            val (coercedRight, TSet(elementRight)) = set(right)
            val sharedType = Types.leastCommonSuperType(elementLeft, elementRight)
            AmbiguousMinus(coerce(coercedLeft, TSet(sharedType)), coerce(coercedRight, TSet(sharedType)))
          }, {
            val (coercedLeft, TBag(elementLeft)) = bag(left)
            val (coercedRight, TBag(elementRight)) = bag(right)
            val sharedType = Types.leastCommonSuperType(elementLeft, elementRight)
            AmbiguousMinus(coerce(coercedLeft, TBag(sharedType)), coerce(coercedRight, TBag(sharedType)))
          }
        )
      case AmbiguousMember(x, xs) =>
        firstOk(xs, s"Expected collection to be a sequence, set, bag or map, but got ${xs.t}.", {
          val (coercedXs, TSeq(element)) = seq(xs)
          val sharedType = Types.leastCommonSuperType(x.t, element)
          AmbiguousMember(coerce(x, sharedType), coerce(coercedXs, TSeq(sharedType)))
        }, {
          val (coercedXs, TSet(element)) = set(xs)
          val sharedType = Types.leastCommonSuperType(x.t, element)
          AmbiguousMember(coerce(x, sharedType), coerce(coercedXs, TSet(sharedType)))
        }, {
          val (coercedXs, TBag(element)) = bag(xs)
          val sharedType = Types.leastCommonSuperType(x.t, element)
          AmbiguousMember(coerce(x, sharedType), coerce(coercedXs, TBag(sharedType)))
        }, {
          val (coercedXs, TMap(element, _)) = map(xs)
          AmbiguousMember(coerce(x, element), coercedXs)
        })
      case AmbiguousMult(left, right) =>
        firstOk(e, s"Expected both operands to be numericm a process, a set or a bag but got ${left.t} and ${right.t}.",
          AmbiguousMult(int(left), int(right)),
          AmbiguousMult(rat(left), rat(right)),
          AmbiguousMult(process(left), process(right)), {
            val (coercedLeft, TSet(elementLeft)) = set(left)
            val (coercedRight, TSet(elementRight)) = set(right)
            val sharedType = Types.leastCommonSuperType(elementLeft, elementRight)
            AmbiguousMult(coerce(coercedLeft, TSet(sharedType)), coerce(coercedRight, TSet(sharedType)))
          }, {
            val (coercedLeft, TBag(elementLeft)) = bag(left)
            val (coercedRight, TBag(elementRight)) = bag(right)
            val sharedType = Types.leastCommonSuperType(elementLeft, elementRight)
            AmbiguousMult(coerce(coercedLeft, TBag(sharedType)), coerce(coercedRight, TBag(sharedType)))
          }
        )
      case AmbiguousOr(left, right) =>
        firstOk(e, s"Expected both operands to be boolean or a process, but got ${left.t} and ${right.t}.",
          AmbiguousOr(bool(left), bool(right)),
          AmbiguousOr(process(left), process(right)),
        )
      case plus @ AmbiguousPlus(left, right) =>
        firstOk(e, s"Expected both operands to be numeric, a process, a sequence, set, or bag; or a pointer and integer, but got ${left.t} and ${right.t}.",
          AmbiguousPlus(int(left), int(right))(plus.blame),
          AmbiguousPlus(rat(left), rat(right))(plus.blame),
          AmbiguousPlus(process(left), process(right))(plus.blame),
          AmbiguousPlus(pointer(left)._1, int(right))(plus.blame), {
            val (coercedLeft, TSeq(elementLeft)) = seq(left)
            val (coercedRight, TSeq(elementRight)) = seq(right)
            val sharedType = Types.leastCommonSuperType(elementLeft, elementRight)
            AmbiguousPlus(coerce(coercedLeft, TSeq(sharedType)), coerce(coercedRight, TSeq(sharedType)))(plus.blame)
          }, {
            val (coercedLeft, TSet(elementLeft)) = set(left)
            val (coercedRight, TSet(elementRight)) = set(right)
            val sharedType = Types.leastCommonSuperType(elementLeft, elementRight)
            AmbiguousPlus(coerce(coercedLeft, TSet(sharedType)), coerce(coercedRight, TSet(sharedType)))(plus.blame)
          }, {
            val (coercedLeft, TBag(elementLeft)) = bag(left)
            val (coercedRight, TBag(elementRight)) = bag(right)
            val sharedType = Types.leastCommonSuperType(elementLeft, elementRight)
            AmbiguousPlus(coerce(coercedLeft, TBag(sharedType)), coerce(coercedRight, TBag(sharedType)))(plus.blame)
          }
        )
      case AmbiguousResult() => e
      case sub @ AmbiguousSubscript(collection, index) =>
        firstOk(e, s"Expected collection to be a sequence, array, pointer or map, but got ${collection.t}.",
          AmbiguousSubscript(seq(collection)._1, int(index))(sub.blame),
          AmbiguousSubscript(array(collection)._1, int(index))(sub.blame),
          AmbiguousSubscript(pointer(collection)._1, int(index))(sub.blame),
          AmbiguousSubscript(map(collection)._1, coerce(index, map(collection)._2.key))(sub.blame),
        )
      case AmbiguousThis() => e
      case And(left, right) =>
        And(bool(left), bool(right))
      case any @ Any() =>
        Any()(any.blame)
      case APerm(loc, perm) =>
        APerm(loc, rat(perm))
      case a @ ArraySubscript(arr, index) =>
        ArraySubscript(array(arr)._1, int(index))(a.blame)
      case BagAdd(xs, ys) =>
        val (left, TBag(leftT)) = bag(xs)
        val (right, TBag(rightT)) = bag(ys)
        val sharedElement = Types.leastCommonSuperType(leftT, rightT)
        BagAdd(coerce(left, TBag(sharedElement)), coerce(right, TBag(sharedElement)))
      case BagLargestCommon(xs, ys) =>
        val (left, TBag(leftT)) = bag(xs)
        val (right, TBag(rightT)) = bag(ys)
        val sharedElement = Types.leastCommonSuperType(leftT, rightT)
        BagLargestCommon(coerce(left, TBag(sharedElement)), coerce(right, TBag(sharedElement)))
      case BagMemberCount(x, xs) =>
        val (coercedBag, TBag(element)) = bag(xs)
        val sharedType = Types.leastCommonSuperType(x.t, element)
        BagMemberCount(coerce(x, sharedType), coerce(coercedBag, TBag(sharedType)))
      case BagMinus(xs, ys) =>
        val (left, TBag(leftT)) = bag(xs)
        val (right, TBag(rightT)) = bag(ys)
        val sharedElement = Types.leastCommonSuperType(leftT, rightT)
        BagMinus(coerce(left, TBag(sharedElement)), coerce(right, TBag(sharedElement)))
      case BitAnd(left, right) =>
        BitAnd(int(left), int(right))
      case BitNot(arg) =>
        BitNot(int(arg))
      case BitOr(left, right) =>
        BitOr(int(left), int(right))
      case BitShl(left, right) =>
        BitShl(int(left), int(right))
      case BitShr(left, right) =>
        BitShr(int(left), int(right))
      case BitUShr(left, right) =>
        BitUShr(int(left), int(right))
      case BitXor(left, right) =>
        BitXor(int(left), int(right))
      case Cast(value, typeValue) =>
        Cast(value, typeValue)
      case inv @ CInvocation(applicable, args, givenArgs, yields) =>
        CInvocation(applicable, args, givenArgs, yields)(inv.blame)
      case CLocal(name) => e
      case ComputationalAnd(left, right) =>
        ComputationalAnd(bool(left), bool(right))
      case ComputationalOr(left, right) =>
        ComputationalOr(bool(left), bool(right))
      case ComputationalXor(left, right) =>
        ComputationalXor(bool(left), bool(right))
      case Concat(xs, ys) =>
        val (coercedXs, TSeq(xElement)) = seq(xs)
        val (coercedYs, TSeq(yElement)) = seq(ys)
        val sharedType = Types.leastCommonSuperType(xElement, yElement)
        Concat(coerce(xs, TSeq(sharedType)), coerce(ys, TSeq(sharedType)))
      case Cons(x, xs) =>
        val (coercedXs, TSeq(element)) = seq(xs)
        val sharedType = Types.leastCommonSuperType(x.t, element)
        Cons(coerce(x, sharedType), coerce(xs, TSeq(sharedType)))
      case acc @ CStructAccess(struct, field) =>
        CStructAccess(struct, field)(acc.blame)
      case CStructDeref(struct, field) =>
        CStructDeref(struct, field)
      case CurPerm(loc) =>
        CurPerm(loc)
      case CurrentThreadId() =>
        CurrentThreadId()
      case deref @ Deref(obj, ref) =>
        Deref(cls(obj)._1, ref)(deref.blame)
      case deref @ DerefPointer(p) =>
        DerefPointer(pointer(p)._1)(deref.blame)
      case div @ Div(left, right) =>
        firstOk(e, s"Expected both operands to be rational.",
          // PB: horrible hack: Div ends up being silver.PermDiv, which expects an integer divisor. In other cases,
          // we just hope the silver type-check doesn't complain, since in z3 it is uniformly `/` for mixed integers
          // and rationals.
          Div(rat(left), int(right))(div.blame),
          Div(rat(left), rat(right))(div.blame),
        )
      case Drop(xs, count) =>
        Drop(seq(xs)._1, int(count))
      case Empty(obj) =>
        Empty(sized(obj)._1)
      case EmptyProcess() => EmptyProcess()
      case Eq(left, right) =>
        val sharedType = Types.leastCommonSuperType(left.t, right.t)
        Eq(coerce(left, sharedType), coerce(right, sharedType))
      case EitherLeft(e) =>
        EitherLeft(e)
      case EitherRight(e) =>
        EitherRight(e)
      case Exists(bindings, triggers, body) =>
        Exists(bindings, triggers, bool(body))
      case Exp(left, right) =>
        firstOk(e, s"Expected both operands to be numeric, but got ${left.t} and ${right.t}.",
          Exp(int(left), int(right)),
          Exp(rat(left), rat(right)),
        )
      case div @ FloorDiv(left, right) =>
        FloorDiv(int(left), int(right))(div.blame)
      case Forall(bindings, triggers, body) =>
        Forall(bindings, triggers, bool(body))
      case inv @ FunctionInvocation(ref, args, typeArgs, givenMap, yields) =>
        FunctionInvocation(ref, coerceArgs(args, ref.decl, typeArgs), typeArgs, coerceGiven(givenMap), coerceYields(yields, inv))(inv.blame)
      case get @ GetLeft(e) =>
        GetLeft(either(e)._1)(get.blame)
      case get @ GetRight(e) =>
        GetRight(either(e)._1)(get.blame)
      case GlobalThreadId() =>
        GlobalThreadId()
      case GpgpuCudaKernelInvocation(kernel, blocks, threads, args, givenArgs, yields) =>
        GpgpuCudaKernelInvocation(kernel, int(blocks), int(threads), args, givenArgs, yields)
      case Greater(left, right) =>
        firstOk(e, s"Expected both operands to be numeric, but got ${left.t} and ${right.t}.",
          Greater(int(left), int(right)),
          Greater(rat(left), rat(right)),
        )
      case GreaterEq(left, right) =>
        firstOk(e, s"Expected both operands to be numeric, but got ${left.t} and ${right.t}.",
          GreaterEq(int(left), int(right)),
          GreaterEq(rat(left), rat(right)),
        )
      case head @ Head(xs) =>
        Head(seq(xs)._1)(head.blame)
      case Held(obj) =>
        Held(cls(obj)._1)
      case HPerm(loc, perm) =>
        HPerm(loc, rat(perm))
      case IdleToken(thread) =>
        IdleToken(cls(thread)._1)
      case Implies(left, right) =>
        Implies(bool(left), res(right))
      case FunctionOf(e, ref) =>
        FunctionOf(e, ref)
      case IndeterminateInteger(min, max) =>
        IndeterminateInteger(int(min), int(max))
      case InlinePattern(inner) =>
        InlinePattern(inner)
      case inv @ InstanceFunctionInvocation(obj, ref, args, typeArgs, givenMap, yields) =>
        InstanceFunctionInvocation(cls(obj)._1, ref, coerceArgs(args, ref.decl, typeArgs), typeArgs, coerceGiven(givenMap), coerceYields(yields, inv))(inv.blame)
      case InstanceOf(value, typeValue) =>
        InstanceOf(value, typeValue)
      case InstancePredicateApply(obj, ref, args, perm) =>
        InstancePredicateApply(cls(obj)._1, ref, coerceArgs(args, ref.decl), rat(perm))
      case CoalesceInstancePredicateApply(obj, ref, args, perm) =>
        CoalesceInstancePredicateApply(cls(obj)._1, ref, coerceArgs(args, ref.decl), rat(perm))
      case IsLeft(e) =>
        IsLeft(either(e)._1)
      case IsRight(e) =>
        IsRight(either(e)._1)
      case deref @ JavaDeref(obj, field) => e
      case inv @ JavaInvocation(obj, typeParams, method, arguments, givenArgs, yields) => e
      case JavaLiteralArray(exprs) =>
        JavaLiteralArray(exprs)
      case JavaLocal(name) => e
      case JavaNewClass(args, typeArgs, name, givenMap, yields) => e
      case JavaNewDefaultArray(baseType, specifiedDims, moreDims) => e
      case JavaNewLiteralArray(baseType, dims, initializer) => e
      case JoinToken(thread) =>
        JoinToken(cls(thread)._1)
      case length @ Length(arr) =>
        Length(array(arr)._1)(length.blame)
      case Less(left, right) =>
        firstOk(e, s"Expected both operands to be numeric, but got ${left.t} and ${right.t}.",
          Less(int(left), int(right)),
          Less(rat(left), rat(right)),
        )
      case LessEq(left, right) =>
        firstOk(e, s"Expected both operands to be numeric, but got ${left.t} and ${right.t}.",
          LessEq(int(left), int(right)),
          LessEq(rat(left), rat(right)),
        )
      case Let(binding, value, main) =>
        Let(binding, coerce(value, binding.t), main)
      case LiteralBag(element, values) =>
        LiteralBag(element, values.map(coerce(_, element)))
      case LiteralMap(k, v, values) =>
        LiteralMap(k, v, values.map {
          case (valueK, valueV) => (coerce(valueK, k), coerce(valueV, v))
        })
      case LiteralSeq(element, values) =>
        LiteralSeq(element, values.map(coerce(_, element)))
      case LiteralSet(element, values) =>
        LiteralSet(element, values.map(coerce(_, element)))
      case LiteralTuple(ts, values) =>
        LiteralTuple(ts, values.zip(ts).map {
          case (v, t) => coerce(v, t)
        })
      case Local(ref) =>
        Local(ref)
      case LocalThreadId() =>
        LocalThreadId()
      case MapCons(m, k, v) =>
        val (coercedMap, mapType) = map(m)
        val sharedType = Types.leastCommonSuperType(mapType.value, v.t)
        MapCons(coerce(coercedMap, TMap(mapType.key, sharedType)), coerce(k, mapType.key), coerce(v, sharedType))
      case MapDisjoint(left, right) =>
        val (coercedLeft, leftType) = map(left)
        val (coercedRight, rightType) = map(right)

        if(leftType.key != rightType.key)
          throw IncoercibleText(e, s"Expected both operands to have a map type of which the key type is equal, " +
            s"but got ${leftType.key} and ${rightType.key}")

        val sharedType = Types.leastCommonSuperType(leftType.value, rightType.value)
        val mapType = TMap(leftType.key, sharedType)
        MapDisjoint(coerce(coercedLeft, mapType), coerce(coercedRight, mapType))
      case MapEq(left, right) =>
        val (coercedLeft, leftType) = map(left)
        val (coercedRight, rightType) = map(right)

        if(leftType.key != rightType.key)
          throw IncoercibleText(e, s"Expected both operands to have a map type of which the key type is equal, " +
            s"but got ${leftType.key} and ${rightType.key}")

        val sharedType = Types.leastCommonSuperType(leftType.value, rightType.value)
        val mapType = TMap(leftType.key, sharedType)
        MapEq(coerce(coercedLeft, mapType), coerce(coercedRight, mapType))
      case get @ MapGet(m, k) =>
        val (coercedMap, mapType) = map(m)
        MapGet(coercedMap, coerce(k, mapType.key))(get.blame)
      case MapItemSet(m) =>
        MapItemSet(map(m)._1)
      case MapKeySet(m) =>
        MapKeySet(map(m)._1)
      case MapMember(x, xs) =>
        val (coercedMap, mapType) = map(xs)
        MapMember(coerce(x, mapType.key), coercedMap)
      case MapRemove(m, k) =>
        val (coercedMap, mapType) = map(m)
        MapRemove(coercedMap, coerce(k, mapType.key))
      case MapValueSet(m) =>
        MapValueSet(map(m)._1)
      case MatrixCompare(left, right) =>
        val (coercedLeft, leftType) = matrix(left)
        val (coercedRight, rightType) = matrix(right)
        val sharedType = Types.leastCommonSuperType(leftType.element, rightType.element)
        MatrixCompare(coerce(coercedLeft, TMatrix(sharedType)), coerce(coercedRight, TMatrix(sharedType)))
      case MatrixRepeat(e) =>
        MatrixRepeat(e)
      case MatrixSum(indices, mat) =>
        MatrixSum(coerce(indices, TSeq[Pre](TInt())), coerce(mat, TSeq[Pre](TRational())))
      case inv @ MethodInvocation(obj, ref, args, outArgs, typeArgs, givenMap, yields) =>
        MethodInvocation(cls(obj)._1, ref, coerceArgs(args, ref.decl, typeArgs), outArgs, typeArgs, coerceGiven(givenMap), coerceYields(yields, inv))(inv.blame)
      case Minus(left, right) =>
        firstOk(e, s"Expected both operands to be numeric, but got ${left.t} and ${right.t}.",
          Minus(int(left), int(right)),
          Minus(rat(left), rat(right)),
        )
      case div @ Mod(left, right) =>
        firstOk(e, s"Expected both operands to be numeric, but got ${left.t} and ${right.t}.",
          Mod(int(left), int(right))(div.blame),
          Mod(rat(left), rat(right))(div.blame),
        )
      case ModelAbstractState(m, state) =>
        ModelAbstractState(model(m)._1, bool(state))
      case ModelChoose(m, perm, totalProcess, choice) =>
        ModelChoose(model(m)._1, rat(perm), process(totalProcess), process(choice))
      case ModelCreate(m, init) =>
        ModelCreate(model(m)._1, process(init))
      case deref @ ModelDeref(obj, ref) =>
        ModelDeref(model(obj)._1, ref)(deref.blame)
      case ModelDestroy(m) =>
        ModelDestroy(model(m)._1)
      case ModelMerge(m, leftPerm, leftProcess, rightPerm, rightProcess) =>
        ModelMerge(model(m)._1, rat(leftPerm), process(leftProcess), rat(rightPerm), process(rightProcess))
      case ModelNew(ref) =>
        ModelNew(ref)
      case ModelPerm(loc, perm) =>
        ModelPerm(loc, rat(perm))
      case ModelSplit(m, leftPerm, leftProcess, rightPerm, rightProcess) =>
        ModelSplit(model(m)._1, rat(leftPerm), process(leftProcess), rat(rightPerm), process(rightProcess))
      case ModelState(m, perm, state) =>
        ModelState(model(m)._1, rat(perm), process(state))
      case Mult(left, right) =>
        firstOk(e, s"Expected both operands to be numeric, but got ${left.t} and ${right.t}.",
          Mult(int(left), int(right)),
          Mult(rat(left), rat(right)),
        )
      case Neq(left, right) =>
        val sharedType = Types.leastCommonSuperType(left.t, right.t)
        Neq(coerce(left, sharedType), coerce(right, sharedType))
      case NewArray(element, dims, moreDims) =>
        NewArray(element, dims.map(int), moreDims)
      case NewObject(cls) =>
        NewObject(cls)
      case NoPerm() =>
        NoPerm()
      case Not(arg) =>
        Not(bool(arg))
      case Null() =>
        Null()
      case old @ Old(expr, at) =>
        Old(expr, at)(old.blame)
      case get @ OptGet(opt) =>
        OptGet(option(opt)._1)(get.blame)
      case OptGetOrElse(opt, alt) =>
        val (coercedOpt, optType) = option(opt)
        val sharedType = Types.leastCommonSuperType(alt.t, optType.element)
        OptGetOrElse(coerce(coercedOpt, TOption(sharedType)), coerce(alt, sharedType))
      case OptNone() =>
        OptNone()
      case OptSome(e) =>
        OptSome(e)
      case Or(left, right) =>
        Or(bool(left), bool(right))
      case Perm(loc, perm) =>
        Perm(loc, rat(perm))
      case PermPointer(p, len, perm) =>
        PermPointer(pointer(p)._1, int(len), rat(perm))
      case PermPointerIndex(p, idx, perm) =>
        PermPointerIndex(pointer(p)._1, int(idx), rat(perm))
      case Permutation(left, right) =>
        val (coercedLeft, leftType) = seq(left)
        val (coercedRight, rightType) = seq(right)
        val sharedType = Types.leastCommonSuperType(leftType.element, rightType.element)
        Permutation(coerce(left, TSeq(sharedType)), coerce(right, TSeq(sharedType)))
      case Plus(left, right) =>
        firstOk(e, s"Expected both operands to be numeric, but got ${left.t} and ${right.t}.",
          Plus(int(left), int(right)),
          Plus(rat(left), rat(right)),
        )
      case add @ PointerAdd(p, offset) =>
        PointerAdd(pointer(p)._1, int(offset))(add.blame)
      case get @ PointerSubscript(p, index) =>
        PointerSubscript(pointer(p)._1, int(index))(get.blame)
      case PointsTo(loc, perm, value) =>
        PointsTo(loc, rat(perm), coerce(value, loc.t))
      case ass @ PostAssignExpression(target, value) =>
        PostAssignExpression(target, coerce(value, target.t))(ass.blame)
      case ass @ PreAssignExpression(target, value) =>
        PreAssignExpression(target, coerce(value, target.t))(ass.blame)
      case PredicateApply(ref, args, perm) =>
        PredicateApply(ref, coerceArgs(args, ref.decl), rat(perm))
      case inv @ ProcedureInvocation(ref, args, outArgs, typeArgs, givenMap, yields) =>
        ProcedureInvocation(ref, coerceArgs(args, ref.decl, typeArgs), outArgs, typeArgs, coerceGiven(givenMap), coerceYields(yields, inv))(inv.blame)
      case ProcessApply(process, args) =>
        ProcessApply(process, coerceArgs(args, process.decl))
      case ProcessChoice(left, right) =>
        ProcessChoice(process(left), process(right))
      case ProcessPar(left, right) =>
        ProcessPar(process(left), process(right))
      case ProcessSelect(cond, whenTrue, whenFalse) =>
        ProcessSelect(bool(cond), process(whenTrue), process(whenFalse))
      case ProcessSeq(left, right) =>
        ProcessSeq(process(left), process(right))
      case Product(bindings, condition, main) =>
        Product(bindings, bool(condition), int(main))
      case PVLDeref(obj, field) => e
      case PVLInvocation(obj, method, args, typeArgs, givenArgs, yields) => e
      case PVLLocal(name) => e
      case PVLNew(t, args, givenMap, yields) => e
      case Range(from, to) =>
        Range(int(from), int(to))
      case ReadPerm() =>
        ReadPerm()
      case RemoveAt(xs, i) =>
        RemoveAt(seq(xs)._1, int(i))
      case Result(ref) =>
        Result(ref)
      case s @ Scale(scale, r) =>
        Scale(rat(scale), res(r))(s.blame)
      case ScaleByParBlock(ref, r) =>
        ScaleByParBlock(ref, res(r))
      case ScopedExpr(locals, body) =>
        ScopedExpr(locals, body)
      case Select(condition, whenTrue, whenFalse) =>
        val sharedType = Types.leastCommonSuperType(whenTrue.t, whenFalse.t)
        Select(bool(condition), coerce(whenTrue, sharedType), coerce(whenFalse, sharedType))
      case SeqMember(x, xs) =>
        val (coercedSeq, seqType) = seq(xs)
        val sharedType = Types.leastCommonSuperType(x.t, seqType.element)
        SeqMember(coerce(x, sharedType), coerce(coercedSeq, TSeq(sharedType)))
      case get @ SeqSubscript(xs, index) =>
        SeqSubscript(seq(xs)._1, int(index))(get.blame)
      case update @ SeqUpdate(xs, i, x) =>
        val (coercedSeq, seqType) = seq(xs)
        val sharedType = Types.leastCommonSuperType(x.t, seqType.element)
        SeqUpdate(coerce(coercedSeq, TSeq(sharedType)), int(i), coerce(x, sharedType))
      case SetIntersection(xs, ys) =>
        val (left, TSet(leftT)) = set(xs)
        val (right, TSet(rightT)) = set(ys)
        val sharedElement = Types.leastCommonSuperType(leftT, rightT)
        SetIntersection(coerce(left, TSet(sharedElement)), coerce(right, TSet(sharedElement)))
      case SetMember(x, xs) =>
        val (coercedSet, setType) = set(xs)
        val sharedType = Types.leastCommonSuperType(x.t, setType.element)
        SetMember(coerce(x, sharedType), coerce(coercedSet, TSet(sharedType)))
      case SetMinus(xs, ys) =>
        val (left, TSet(leftT)) = set(xs)
        val (right, TSet(rightT)) = set(ys)
        val sharedElement = Types.leastCommonSuperType(leftT, rightT)
        SetMinus(coerce(left, TSet(sharedElement)), coerce(right, TSet(sharedElement)))
      case SetUnion(xs, ys) =>
        val (left, TSet(leftT)) = set(xs)
        val (right, TSet(rightT)) = set(ys)
        val sharedElement = Types.leastCommonSuperType(leftT, rightT)
        SetUnion(coerce(left, TSet(sharedElement)), coerce(right, TSet(sharedElement)))
      case SilverBagSize(xs) =>
        SilverBagSize(bag(xs)._1)
      case SilverCurFieldPerm(obj, field) =>
        SilverCurFieldPerm(ref(obj), field)
      case SilverCurPredPerm(ref, args) =>
        SilverCurPredPerm(ref, coerceArgs(args, ref.decl))
      case deref @ SilverDeref(obj, field) =>
        SilverDeref(ref(obj), field)(deref.blame)
      case SilverIntToRat(perm) =>
        SilverIntToRat(int(perm))
      case SilverMapSize(xs) =>
        SilverMapSize(map(xs)._1)
      case SilverNull() =>
        SilverNull()
      case SilverPartialADTFunctionInvocation(name, args, partialTypeArgs) => e
      case SilverSetSize(xs) =>
        SilverSetSize(set(xs)._1)
      case SilverSeqSize(xs) =>
        SilverSeqSize(seq(xs)._1)
      case SilverUntypedNonemptyLiteralMap(values) =>
        SilverUntypedNonemptyLiteralMap(values)
      case Size(obj) =>
        Size(sized(obj)._1)
      case Slice(xs, from, to) =>
        Slice(seq(xs)._1, int(from), int(to))
      case Star(left, right) =>
        Star(res(left), res(right))
      case starall @ Starall(bindings, triggers, body) =>
        Starall(bindings, triggers, res(body))(starall.blame)
      case SubBag(left, right) =>
        val (coercedLeft, leftBag) = bag(left)
        val (coercedRight, rightBag) = bag(right)
        val sharedType = Types.leastCommonSuperType(leftBag.element, rightBag.element)
        SubBag(coerce(coercedLeft, TBag(sharedType)), coerce(coercedRight, TBag(sharedType)))
      case SubBagEq(left, right) =>
        val (coercedLeft, leftBag) = bag(left)
        val (coercedRight, rightBag) = bag(right)
        val sharedType = Types.leastCommonSuperType(leftBag.element, rightBag.element)
        SubBagEq(coerce(coercedLeft, TBag(sharedType)), coerce(coercedRight, TBag(sharedType)))
      case SubSet(left, right) =>
        val (coercedLeft, leftSet) = set(left)
        val (coercedRight, rightSet) = set(right)
        val sharedType = Types.leastCommonSuperType(leftSet.element, rightSet.element)
        SubSet(coerce(coercedLeft, TSet(sharedType)), coerce(coercedRight, TSet(sharedType)))
      case SubSetEq(left, right) =>
        val (coercedLeft, leftSet) = set(left)
        val (coercedRight, rightSet) = set(right)
        val sharedType = Types.leastCommonSuperType(leftSet.element, rightSet.element)
        SubSetEq(coerce(coercedLeft, TSet(sharedType)), coerce(coercedRight, TSet(sharedType)))
      case SubType(left, right) =>
        SubType(left, right)
      case Sum(bindings, condition, main) =>
        Sum(bindings, bool(condition), int(main))
      case SuperType(left, right) =>
        SuperType(left, right)
      case Tail(xs) =>
        Tail(seq(xs)._1)
      case Take(xs, count) =>
        Take(seq(xs)._1, int(count))
      case Then(value, post) =>
        Then(value, post)
      case ThisModel(ref) =>
        ThisModel(ref)
      case ThisObject(ref) =>
        ThisObject(ref)
      case TupGet(tup, index) =>
        TupGet(tuple(tup)._1, index)
      case TypeOf(expr) =>
        TypeOf(expr)
      case TypeValue(value) =>
        TypeValue(value)
      case UMinus(arg) =>
        firstOk(e, s"Expected operand to be numeric, but got ${arg.t}.",
          UMinus(int(arg)),
          UMinus(rat(arg)),
        )
      case Unfolding(pred, body) =>
        Unfolding(res(pred), body)
      case UntypedLiteralBag(values) =>
        val sharedType = Types.leastCommonSuperType(values.map(_.t))
        UntypedLiteralBag(values.map(coerce(_, sharedType)))
      case UntypedLiteralSeq(values) =>
        val sharedType = Types.leastCommonSuperType(values.map(_.t))
        UntypedLiteralSeq(values.map(coerce(_, sharedType)))
      case UntypedLiteralSet(values) =>
        val sharedType = Types.leastCommonSuperType(values.map(_.t))
        UntypedLiteralSet(values.map(coerce(_, sharedType)))
      case ValidArray(arr, len) =>
        ValidArray(array(arr)._1, int(len))
      case ValidMatrix(mat, w, h) =>
        ValidMatrix(arrayMatrix(mat)._1, int(w), int(h))
      case value: BooleanValue[Pre] => e
      case value: IntegerValue[Pre] => e
      case values @ Values(arr, from, to) =>
        Values(array(arr)._1, int(from), int(to))(values.blame)
      case VectorCompare(left, right) =>
        val (coercedLeft, leftType) = seq(left)
        val (coercedRight, rightType) = seq(right)
        val sharedType = Types.leastCommonSuperType(leftType.element, rightType.element)
        val seqType = TSeq(sharedType)
        VectorCompare(coerce(coercedLeft, seqType), coerce(coercedRight, seqType))
      case VectorRepeat(e) =>
        VectorRepeat(e)
      case VectorSum(indices, vec) =>
        VectorSum(coerce(indices, TSeq[Pre](TInt())), coerce(vec, TSeq[Pre](TRational())))
      case Void() =>
        Void()
      case Wand(left, right) =>
        Wand(res(left), res(right))
      case With(pre, value) =>
        With(pre, value)
      case WritePerm() =>
        WritePerm()
    }
  }

  def coerce(stat: Statement[Pre]): Statement[Pre] = {
    implicit val o: Origin = stat.o
    stat match {
      case a @ Assert(assn) => Assert(res(assn))(a.blame)
      case a @ Assign(target, value) =>
        try { Assign(target, coerce(value, target.t))(a.blame) } catch {
          case err: Incoercible =>
            println(err.text)
            throw err
        }
      case Assume(assn) => Assume(bool(assn))
      case Block(statements) => Block(statements)
      case Branch(branches) => Branch(branches.map { case (cond, effect) => (bool(cond), effect) })
      case Break(label) => Break(label)
      case Case(pattern) => Case(pattern)
      case CDeclarationStatement(decl) => CDeclarationStatement(decl)
      case CGoto(label) => CGoto(label)
      case c @ Commit(obj) => Commit(cls(obj)._1)(c.blame)
      case Continue(label) => Continue(label)
      case DefaultCase() => DefaultCase()
      case Eval(expr) => Eval(expr)
      case e @ Exhale(assn) => Exhale(res(assn))(e.blame)
      case f @ Fold(assn) => Fold(res(assn))(f.blame)
      case f @ Fork(obj) => Fork(cls(obj)._1)(f.blame)
      case proof @ FramedProof(pre, body, post) => FramedProof(res(pre), body, res(post))(proof.blame)
      case Goto(lbl) => Goto(lbl)
      case GpgpuAtomic(impl, before, after) => GpgpuAtomic(impl, before, after)
      case GpgpuGlobalBarrier(requires, ensures) => GpgpuGlobalBarrier(res(requires), res(ensures))
      case GpgpuLocalBarrier(requires, ensures) => GpgpuLocalBarrier(res(requires), res(ensures))
      case Havoc(loc) => Havoc(loc)
      case IndetBranch(branches) => IndetBranch(branches)
      case Inhale(assn) => Inhale(res(assn))
      case inv @ InvokeProcedure(ref, args, outArgs, typeArgs, givenMap, yields) =>
        InvokeProcedure(ref, coerceArgs(args, ref.decl, typeArgs), outArgs, typeArgs, coerceGiven(givenMap), coerceYields(yields, args.head))(inv.blame)
      case inv @ InvokeMethod(obj, ref, args, outArgs, typeArgs, givenMap, yields) =>
        InvokeMethod(cls(obj)._1, ref, coerceArgs(args, ref.decl, typeArgs), outArgs, typeArgs, coerceGiven(givenMap), coerceYields(yields, args.head))(inv.blame)
      case JavaLocalDeclarationStatement(decl) => JavaLocalDeclarationStatement(decl)
      case j @ Join(obj) => Join(cls(obj)._1)(j.blame)
      case Label(decl, stat) => Label(decl, stat)
      case LocalDecl(local) => LocalDecl(local)
      case Lock(obj) => Lock(cls(obj)._1)
      case Loop(init, cond, update, contract, body) => Loop(init, bool(cond), update, contract, body)
      case ModelDo(model, perm, after, action, impl) => ModelDo(model, rat(perm), after, action, impl)
      case n @ Notify(obj) => Notify(cls(obj)._1)(n.blame)
      case at @ ParAtomic(inv, content) => ParAtomic(inv, content)(at.blame)
      case bar @ ParBarrier(block, invs, requires, ensures, content) => ParBarrier(block, invs, res(requires), res(ensures), content)(bar.blame)
      case p @ ParInvariant(decl, inv, content) => ParInvariant(decl, res(inv), content)(p.blame)
      case ParStatement(impl) => ParStatement(impl)
      case Recv(ref) => Recv(ref)
      case Refute(assn) => Refute(res(assn))
      case Return(result) => Return(result) // TODO coerce return, make AmbiguousReturn?
      case Scope(locals, body) => Scope(locals, body)
      case send @ Send(decl, offset, resource) => Send(decl, offset, res(resource))(send.blame)
      case ass @ SilverFieldAssign(obj, field, value) => SilverFieldAssign(ref(obj), field, coerce(value, field.decl.t))(ass.blame)
      case SilverLocalAssign(v, value) => SilverLocalAssign(v, coerce(value, v.decl.t))
      case SilverNewRef(v, fields) => SilverNewRef(v, fields)
      case SpecIgnoreEnd() => SpecIgnoreEnd()
      case SpecIgnoreStart() => SpecIgnoreStart()
      case Switch(expr, body) => Switch(expr, body)
      case s @ Synchronized(obj, body) => Synchronized(cls(obj)._1, body)(s.blame)
      case t @ Throw(obj) => Throw(cls(obj)._1)(t.blame)
      case TryCatchFinally(body, after, catches) => TryCatchFinally(body, after, catches)
      case u @ Unfold(assn) => Unfold(res(assn))(u.blame)
      case u @ Unlock(obj) => Unlock(cls(obj)._1)(u.blame)
      case VecBlock(iters, requires, ensures, content) => VecBlock(iters, res(requires), res(ensures), content)
      case w @ Wait(obj) => Wait(cls(obj)._1)(w.blame)
<<<<<<< HEAD
      case WandApply(assn) => WandApply(res(assn))
      case WandCreate(statements) => WandCreate(statements)
=======
      case w @ WandApply(assn) => WandApply(res(assn))(w.blame)
      case w @ WandPackage(expr, stat) => WandPackage(res(expr), stat)(w.blame)
>>>>>>> 2d176a65
    }
  }

  def coerce(decl: Declaration[Pre]): Declaration[Pre] = {
    implicit val o: Origin = decl.o
    decl match {
      case unit: CTranslationUnit[Pre] =>
        new CTranslationUnit(unit.declarations)
      case rule: SimplificationRule[Pre] =>
        new SimplificationRule[Pre](bool(rule.axiom))
      case dataType: AxiomaticDataType[Pre] =>
        dataType
      case clazz: Class[Pre] =>
        new Class[Pre](clazz.declarations, clazz.supports, res(clazz.intrinsicLockInvariant))
      case model: Model[Pre] =>
        model
      case function: Function[Pre] =>
        new Function[Pre](function.returnType, function.args, function.typeArgs, function.body.map(coerce(_, function.returnType)), function.contract, function.inline, function.threadLocal)(function.blame)
      case procedure: Procedure[Pre] =>
        procedure
      case predicate: Predicate[Pre] =>
        new Predicate[Pre](predicate.args, predicate.body.map(res), predicate.threadLocal, predicate.inline)
      case definition: CFunctionDefinition[Pre] =>
        definition
      case declaration: CGlobalDeclaration[Pre] =>
        declaration
      case namespace: JavaNamespace[Pre] =>
        namespace
      case clazz: JavaClass[Pre] =>
        new JavaClass[Pre](clazz.name, clazz.modifiers, clazz.typeParams, res(clazz.intrinsicLockInvariant), clazz.ext, clazz.imp, clazz.decls)
      case interface: JavaInterface[Pre] =>
        interface
      case interface: JavaAnnotationInterface[Pre] =>
        interface
      case field: SilverField[Pre] =>
        field
      case function: InstanceFunction[Pre] =>
        new InstanceFunction[Pre](function.returnType, function.args, function.typeArgs, function.body.map(coerce(_, function.returnType)), function.contract, function.inline, function.threadLocal)(function.blame)
      case method: InstanceMethod[Pre] =>
        method
      case predicate: InstancePredicate[Pre] =>
        new InstancePredicate[Pre](predicate.args, predicate.body.map(res), predicate.threadLocal, predicate.inline)
      case field: InstanceField[Pre] =>
        field
      case method: RunMethod[Pre] =>
        method
      case initialization: JavaSharedInitialization[Pre] =>
        initialization
      case fields: JavaFields[Pre] =>
        new JavaFields[Pre](fields.modifiers, fields.t, fields.decls.map {
          case JavaVariableDeclaration(name, dims, None) => JavaVariableDeclaration(name, dims, None)
          case JavaVariableDeclaration(name, dims, Some(v)) =>
            JavaVariableDeclaration(name, dims, Some(coerce(v, FuncTools.repeat[Type[Pre]](TArray(_), dims, fields.t))))
        })
      case constructor: JavaConstructor[Pre] =>
        constructor
      case method: JavaMethod[Pre] =>
        method
      case method: JavaAnnotationMethod[Pre] =>
        method
      case constructor: PVLConstructor[Pre] =>
        constructor
      case field: ModelField[Pre] =>
        field
      case proc: ModelProcess[Pre] =>
        new ModelProcess[Pre](proc.args, process(proc.impl), bool(proc.requires), bool(proc.ensures), proc.modifies, proc.accessible)(proc.blame)
      case action: ModelAction[Pre] =>
        new ModelAction[Pre](action.args, bool(action.requires), bool(action.ensures), action.modifies, action.accessible)
      case axiom: ADTAxiom[Pre] =>
        new ADTAxiom[Pre](bool(axiom.axiom))
      case function: ADTFunction[Pre] =>
        function
      case variable: Variable[Pre] =>
        variable
      case decl: LabelDecl[Pre] =>
        decl
      case decl: SendDecl[Pre] =>
        decl
      case decl: ParBlockDecl[Pre] =>
        decl
      case decl: ParInvariantDecl[Pre] =>
        decl
      case param: CParam[Pre] =>
        param
      case declaration: CDeclaration[Pre] =>
        new CDeclaration[Pre](declaration.contract, res(declaration.kernelInvariant), declaration.specs, declaration.inits)
      case declaration: JavaLocalDeclaration[Pre] =>
        new JavaLocalDeclaration[Pre](declaration.modifiers, declaration.t, declaration.decls.map {
          case JavaVariableDeclaration(name, dims, None) => JavaVariableDeclaration(name, dims, None)
          case JavaVariableDeclaration(name, dims, Some(v)) =>
            JavaVariableDeclaration(name, dims, Some(coerce(v, FuncTools.repeat[Type[Pre]](TArray(_), dims, declaration.t))))
        })
    }
  }

  def coerce(region: ParRegion[Pre]): ParRegion[Pre] = {
    implicit val o: Origin = region.o
    region match {
      case region @ ParParallel(regions) => ParParallel(regions)(region.blame)
      case region @ ParSequential(regions) => ParSequential(regions)(region.blame)
      case region @ ParBlock(decl, iters, context_everywhere, requires, ensures, content) =>
        ParBlock(decl, iters, res(context_everywhere), res(requires), res(ensures), content)(region.blame)
    }
  }
}<|MERGE_RESOLUTION|>--- conflicted
+++ resolved
@@ -1176,13 +1176,8 @@
       case u @ Unlock(obj) => Unlock(cls(obj)._1)(u.blame)
       case VecBlock(iters, requires, ensures, content) => VecBlock(iters, res(requires), res(ensures), content)
       case w @ Wait(obj) => Wait(cls(obj)._1)(w.blame)
-<<<<<<< HEAD
-      case WandApply(assn) => WandApply(res(assn))
-      case WandCreate(statements) => WandCreate(statements)
-=======
       case w @ WandApply(assn) => WandApply(res(assn))(w.blame)
       case w @ WandPackage(expr, stat) => WandPackage(res(expr), stat)(w.blame)
->>>>>>> 2d176a65
     }
   }
 
