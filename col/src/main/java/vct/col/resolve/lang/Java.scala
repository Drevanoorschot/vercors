--- conflicted
+++ resolved
@@ -3,11 +3,7 @@
 import com.typesafe.scalalogging.LazyLogging
 import hre.util.FuncTools
 import vct.col.ast.`type`.TFloats
-<<<<<<< HEAD
-import vct.col.ast.{Any => _, Class => _, _}
-=======
-import vct.col.ast.{ApplicableContract, Block, CType, EmptyProcess, Expr, JavaAnnotationInterface, JavaClass, JavaClassOrInterface, JavaConstructor, JavaFields, JavaFinal, JavaImport, JavaInterface, JavaMethod, JavaName, JavaNamedType, JavaNamespace, JavaStatic, JavaTClass, JavaType, JavaVariableDeclaration, LiteralBag, LiteralMap, LiteralSeq, LiteralSet, Null, OptNone, PVLType, TAny, TAnyClass, TArray, TAxiomatic, TBag, TBool, TBoundedInt, TChar, TClass, TEither, TFloat, TFraction, TInt, TMap, TMatrix, TModel, TNotAValue, TNothing, TNull, TOption, TPointer, TProcess, TRational, TRef, TResource, TSeq, TSet, TString, TTuple, TType, TUnion, TVar, TVoid, TZFraction, Type, UnitAccountedPredicate, Variable, Void}
->>>>>>> 652b8ddc
+import vct.col.ast.{ApplicableContract, Block, CType, EmptyProcess, Expr, JavaAnnotationInterface, JavaClass, JavaClassOrInterface, JavaConstructor, JavaFields, JavaFinal, JavaImport, JavaInterface, JavaMethod, JavaName, JavaNamedType, JavaNamespace, JavaStatic, JavaTClass, JavaType, JavaVariableDeclaration, LiteralBag, LiteralMap, LiteralSeq, LiteralSet, Null, OptNone, PVLType, TAny, TAnyClass, TArray, TAxiomatic, TBag, TBool, TBoundedInt, TChar, TClass, TEither, TFloat, TFraction, TInt, TMap, TMatrix, TModel, TNotAValue, TNothing, TNull, TOption, TPointer, TProcess, TRational, TRef, TResource, TSeq, TSet, TString, TTuple, TType, TUnion, TVar, TVoid, TZFraction, Type, UnitAccountedPredicate, Variable, Void, Enum, TPinnedDecl, JavaClassDeclaration, JavaLangString, TEnum}
 import vct.col.origin._
 import vct.col.ref.Ref
 import vct.col.resolve._
@@ -447,11 +443,8 @@
     case t: TModel[G] => throw WrongTypeForDefaultValue(t)
     case TClass(_) => Null()
     case JavaTClass(_, _) => Null()
-<<<<<<< HEAD
     case TEnum(_) => Null()
-=======
     case TAnyClass() => Null()
->>>>>>> 652b8ddc
 
     case t: TAxiomatic[G] => throw WrongTypeForDefaultValue(t)
     case t: TType[G] => throw WrongTypeForDefaultValue(t)
