package vct.col.resolve.lang

import com.typesafe.scalalogging.LazyLogging
<<<<<<< HEAD
import hre.util.FuncTools
import vct.col.ast.`type`.TFloats
import vct.col.ast.{ApplicableContract, Block, CType, EmptyProcess, Expr, JavaAnnotationInterface, JavaClass, JavaClassOrInterface, JavaConstructor, JavaFields, JavaFinal, JavaImport, JavaInterface, JavaMethod, JavaName, JavaNamedType, JavaNamespace, JavaStatic, JavaTClass, JavaType, JavaVariableDeclaration, LiteralBag, LiteralMap, LiteralSeq, LiteralSet, Null, OptNone, PVLType, TAny, TAnyClass, TArray, TAxiomatic, TBag, TBool, TBoundedInt, TChar, TClass, TEither, TFloat, TFraction, TInt, TMap, TMatrix, TModel, TNotAValue, TNothing, TNull, TOption, TPointer, TProcess, TRational, TRef, TResource, TSeq, TSet, TString, TTuple, TType, TUnion, TVar, TVoid, TZFraction, Type, UnitAccountedPredicate, Variable, Void, Enum, TPinnedDecl, JavaClassDeclaration, JavaLangString, TEnum}
=======
import hre.io.RWFile
import hre.util.FuncTools
import vct.col.ast.`type`.TFloats
import vct.col.ast.{ADTFunction, ApplicableContract, AxiomaticDataType, Block, CType, EmptyProcess, Expr, JavaAnnotationInterface, JavaClass, JavaClassOrInterface, JavaConstructor, JavaFields, JavaFinal, JavaImport, JavaInterface, JavaMethod, JavaName, JavaNamedType, JavaNamespace, JavaStatic, JavaTClass, JavaType, JavaVariableDeclaration, LiteralBag, LiteralMap, LiteralSeq, LiteralSet, Null, OptNone, PVLType, TAny, TAnyClass, TArray, TAxiomatic, TBag, TBool, TBoundedInt, TChar, TClass, TEither, TFloat, TFraction, TInt, TMap, TMatrix, TModel, TNotAValue, TNothing, TNull, TOption, TPointer, TProcess, TRational, TRef, TResource, TSeq, TSet, TString, TTuple, TType, TUnion, TVar, TVoid, TZFraction, Type, UnitAccountedPredicate, Variable, Void}
>>>>>>> 567b1b2a
import vct.col.origin._
import vct.col.ref.Ref
import vct.col.resolve.ResolveTypes.JavaClassPathEntry
import vct.col.resolve._
import vct.col.resolve.ctx._
import vct.col.typerules.Types
import vct.col.util.AstBuildHelpers._
import vct.result.VerificationError.{Unreachable, UserError}

import java.io.File
import java.lang.reflect.{Modifier, Parameter}
import java.nio.file.Path
import scala.annotation.tailrec
import scala.collection.mutable

case object Java extends LazyLogging {
<<<<<<< HEAD
  case class UnexpectedJreDefinition(expectedKind: String, fullyQualifiedName: Seq[String]) extends UserError {
    override def text: String = s"Did not get a $expectedKind when resolving $fullyQualifiedName"
    override def code: String = "unexpectedJreDefinition"
  }

=======
>>>>>>> 567b1b2a
  case class JavaSystemOrigin(preferredName: String) extends Origin {
    override def shortPosition: String = "reflection"
    override def context: String = s"At: [Class loaded from JRE with reflection]"
    override def inlineContext: String = "[Class loaded from JRE with reflection]"
  }

  private implicit val o: Origin = DiagnosticOrigin
  def JAVA_LANG_OBJECT[G]: JavaNamedType[G] = JavaNamedType(Seq(("java", None), ("lang", None), ("Object", None)))
  def JAVA_LANG_ANNOTATION_ANNOTATION[G]: JavaNamedType[G] = JavaNamedType(Seq(("java", None), ("lang", None), ("annotation", None), ("Annotation", None)))
  def JAVA_LANG_STRING_TYPE[G]: JavaNamedType[G] = JavaNamedType(Seq(("java", None), ("lang", None), ("String", None)))
  def JAVA_LANG_STRING_NAME[G]: JavaName[G] = JavaName(JAVA_LANG_STRING)
  def JAVA_LANG_CLASS: Seq[String] = Seq("java", "lang", "Class")
  def JAVA_LANG_STRING: Seq[String] = Seq("java", "lang", "String")
  def JAVA_LANG: Seq[String] = Seq("java", "lang")

  def findLoadedJavaTypeName[G](potentialFQName: Seq[String], ctx: TypeResolutionContext[G]): Option[JavaTypeNameTarget[G]] = {
    (ctx.stack.last ++ ctx.externallyLoadedElements.flatMap(Referrable.from)).foreach {
      case RefJavaNamespace(ns: JavaNamespace[G]) =>
        for(decl <- ns.declarations) {
          Referrable.from(decl).foreach {
            case target: JavaTypeNameTarget[G] =>
              if(ns.pkg.map(_.names).getOrElse(Nil) :+ target.name == potentialFQName) {
                return Some(target)
              }
            case _ =>
          }
        }
      case _ =>
    }

    None
  }

  def findLoadedJavaTypeNamesInPackage[G](pkg: Seq[String], ctx: TypeResolutionContext[G]): Seq[JavaTypeNameTarget[G]] =
    (ctx.stack.last ++ ctx.externallyLoadedElements.flatMap(Referrable.from)).collect {
      case RefJavaNamespace(ns: JavaNamespace[G]) if ns.pkg.map(_.names).getOrElse(Nil) == pkg =>
        ns.declarations.flatMap(Referrable.from(_)).collect {
          case target: JavaTypeNameTarget[G] => target
        }
    }.flatten

  private val currentlyLoading = mutable.Map[Seq[String], mutable.ArrayBuffer[JavaNamedType[_ <: Any]]]()

  def lazyType[G](name: Seq[String], ctx: TypeResolutionContext[G]): JavaNamedType[G] = {
    val result = JavaNamedType[G](name.map((_, None)))

    currentlyLoading.get(name) match {
      case Some(lazyQueue) => lazyQueue += result
      case None => result.ref = Some(findJavaTypeName(name, ctx).getOrElse(
        throw Unreachable(s"Invalid JRE: The type `${name.mkString(".")}` built in to the JRE could not be loaded.")))
    }

    result
  }

  def findRuntimeJavaType[G](potentialFQName: Seq[String], ctx: TypeResolutionContext[G]): Option[JavaClassOrInterface[G]] = {
    if(currentlyLoading.contains(potentialFQName))
      throw Unreachable("Aborting cyclic loading of classes from Java runtime")

    implicit val o: Origin = JavaSystemOrigin("unknown_jre")
    currentlyLoading(potentialFQName) = mutable.ArrayBuffer()

<<<<<<< HEAD
=======
    logger.warn(s"Attempting to load a shim of ${potentialFQName.mkString(".")} via reflection.")

>>>>>>> 567b1b2a
    try {
      val classLoader = this.getClass.getClassLoader
      val cls = classLoader.loadClass(potentialFQName.mkString("."))

      val colClass = translateRuntimeClass(cls)(o, ctx)

      ctx.externallyLoadedElements += new JavaNamespace(Some(JavaName(potentialFQName.init)), Nil, Seq(colClass))

      for(t <- currentlyLoading.remove(potentialFQName).get) {
        ((t : JavaNamedType[_]).unsafeTransmuteGeneration[JavaNamedType, G] : JavaNamedType[G]).ref = Some(RefJavaClass(colClass))
      }

      logger.warn(s"No specification was found for class ${potentialFQName.mkString(".")}, so a shim was loaded from the JRE.")

      Some(colClass)
    } catch {
      case _: ClassNotFoundException =>
        currentlyLoading.remove(potentialFQName)
        None
    }
  }

  def findRuntimeJavaTypesInPackage[G](pkg: Seq[String], ctx: TypeResolutionContext[G]): Seq[JavaClassOrInterface[G]] = {
    // TODO...
    Nil
  }

  def translateRuntimeType[G](t: Class[_])(implicit o: Origin, ctx: TypeResolutionContext[G]): Type[G] = t match {
    case java.lang.Boolean.TYPE => TBool()
    case java.lang.Character.TYPE => TChar()
    case java.lang.Byte.TYPE => TInt()
    case java.lang.Short.TYPE => TInt()
    case java.lang.Integer.TYPE => TInt()
    case java.lang.Long.TYPE => TInt()
    case java.lang.Float.TYPE => float
    case java.lang.Double.TYPE => double
    case java.lang.Void.TYPE => TVoid()
    case arr if arr.isArray => TArray(translateRuntimeType(arr.getComponentType))
    case cls => lazyType(cls.getName.split('.').toIndexedSeq, ctx)
  }

  def translateRuntimeParameter[G](param: Parameter)(implicit o: Origin, ctx: TypeResolutionContext[G]): Variable[G] = {
    new Variable(translateRuntimeType(param.getType))(SourceNameOrigin(param.getName, o))
  }

  def translateRuntimeClass[G](cls: Class[_])(implicit o: Origin, ctx: TypeResolutionContext[G]): JavaClassOrInterface[G] = {
    val cons = cls.getConstructors.map(cons => {
      new JavaConstructor(
        modifiers = Nil,
        name = cls.getSimpleName,
        parameters = cons.getParameters.toIndexedSeq.map(translateRuntimeParameter[G]),
        typeParameters = Nil,
        signals = Nil,
        body = Block(Nil),
        contract = ApplicableContract(UnitAccountedPredicate(tt), UnitAccountedPredicate(tt), tt, Nil, Nil, Nil, None)(TrueSatisfiable),
      )(SourceNameOrigin(cls.getSimpleName, o))
    })

    val methods = cls.getMethods.map(method => {
      new JavaMethod(
        modifiers = if((method.getModifiers & Modifier.STATIC) != 0) Seq(JavaStatic[G]()) else Nil,
        returnType = translateRuntimeType(method.getReturnType),
        dims = 0,
        name = method.getName,
        parameters = method.getParameters.toIndexedSeq.map(translateRuntimeParameter[G]),
        typeParameters = Nil,
        signals = Nil,
        body = None,
        contract = ApplicableContract(UnitAccountedPredicate(tt), UnitAccountedPredicate(tt), tt, Nil, Nil, Nil, None)(TrueSatisfiable),
      )(AbstractApplicable)(SourceNameOrigin(method.getName, o))
    })

    val fields = cls.getFields.map(field => {
       new JavaFields(
         modifiers =
           (if((field.getModifiers & Modifier.STATIC) != 0) Seq(JavaStatic[G]()) else Nil) ++
           (if((field.getModifiers & Modifier.FINAL) != 0) Seq(JavaFinal[G]()) else Nil),
         t = translateRuntimeType(field.getType),
         decls = Seq(JavaVariableDeclaration[G](field.getName, 0, None)),
       )
    })

    if(cls.isAnnotation) {
      new JavaAnnotationInterface[G](
        name = cls.getName.split('.').last,
        modifiers = Nil,
        ext = cls.getInterfaces.toIndexedSeq.map(cls => lazyType(cls.getName.split('.').toIndexedSeq, ctx))(0),
        decls = fields.toIndexedSeq ++ cons.toIndexedSeq ++ methods.toIndexedSeq,
      )(SourceNameOrigin(cls.getName.split('.').last, o))
    } else if(cls.isInterface) {
      new JavaInterface[G](
        name = cls.getName.split('.').last,
        modifiers = Nil,
        typeParams = Nil,
        ext = cls.getInterfaces.toIndexedSeq.map(cls => lazyType(cls.getName.split('.').toIndexedSeq, ctx)),
        decls = fields.toIndexedSeq ++ cons.toIndexedSeq ++ methods.toIndexedSeq,
      )(SourceNameOrigin(cls.getName.split('.').last, o))
    } else {
      new JavaClass[G](
        name = cls.getName.split('.').last,
        modifiers = Nil,
        typeParams = Nil,
        intrinsicLockInvariant = `tt`,
        ext = Option(cls.getSuperclass).map(cls => lazyType(cls.getName.split('.').toIndexedSeq, ctx)).getOrElse(JAVA_LANG_OBJECT),
        imp = cls.getInterfaces.toIndexedSeq.map(cls => lazyType(cls.getName.split('.').toIndexedSeq, ctx)),
        decls = fields.toIndexedSeq ++ cons.toIndexedSeq ++ methods.toIndexedSeq,
      )(SourceNameOrigin(cls.getName.split('.').last, o))
    }
  }

  /**
   * Attempt to find a class by its fully qualified name.
   * @param name Fully qualified name of the class
   * @param ctx Queried for the external class loader, and the source class paths
   */
  def findLibraryJavaType[G](name: Seq[String], ctx: TypeResolutionContext[G]): Option[JavaTypeNameTarget[G]] =
<<<<<<< HEAD
    ctx.externalJavaLoader match {
      case Some(loader) =>
        loader.load[G](name) match {
          case Some(ns) =>
            ctx.externallyLoadedElements += ns
            ResolveTypes.resolve(ns, ctx)
            ns.declarations match {
              case Seq(cls: JavaClass[G]) => Some(RefJavaClass(cls))
              case Seq(cls: JavaInterface[G]) => Some(RefJavaClass(cls))
              case Seq(cls: JavaAnnotationInterface[G]) => Some(RefJavaClass(cls))
              case Seq(enum: Enum[G]) => Some(RefEnum(enum))
              case decls => decls.collect({
                case cls: JavaClassOrInterface[G] if cls.name == name.last => cls
              }) match {
                case Seq(cls: JavaClassOrInterface[G]) => Some(RefJavaClass(cls))
                case _ => None
              }
            }
          case None => None
=======
    ctx.externalJavaLoader.flatMap { loader =>
      FuncTools.firstOption(ctx.javaClassPath, (classPath: ResolveTypes.JavaClassPathEntry) => {
        // We have an external class loader and a class path.
        val maybeBasePath: Option[Path] = classPath match {
          case JavaClassPathEntry.SourcePackageRoot =>
            // Try to derive the base path, by the path of the current source file and the package.
            // E.g. /root/pkg/a/Cls.java declaring package pkg.a; -> /root
            for {
              ns <- ctx.namespace
              ReadableOrigin(readable, _, _, _) <- Some(ns.o)
              file <- readable.underlyingFile
              baseFile <- ns.pkg.getOrElse(JavaName(Nil)).names.foldRight[Option[File]](Some(file.getParentFile)) {
                case (name, Some(file)) if file.getName == name => Some(file.getParentFile)
                case _ => None
              }
            } yield baseFile.toPath
          case JavaClassPathEntry.Path(root) => Some(root)
>>>>>>> 567b1b2a
        }

        for {
          basePath <- maybeBasePath
          ns <- loader.load[G](basePath, name)
          cls <- ns.declarations.flatMap(Referrable.from).collectFirst {
            case ref: JavaTypeNameTarget[G] if ref.name == name.last =>
              ctx.externallyLoadedElements += ns
              ResolveTypes.resolve(ns, ctx)
              ref
          }
        } yield cls
      })
    }

  def findLibraryJavaTypesInPackage[G](pkg: Seq[String], ctx: TypeResolutionContext[G]): Seq[JavaTypeNameTarget[G]] =
    ctx.externalJavaLoader match {
      case Some(loader) =>
        loader.loadPkg[G](pkg).flatMap { ns =>
          ctx.externallyLoadedElements += ns
          ResolveTypes.resolve(ns, ctx)
          ns.declarations.map {
            case cls: JavaClass[G] => RefJavaClass(cls)
            case cls: JavaInterface[G] => RefJavaClass(cls)
            case cls: JavaAnnotationInterface[G] => RefJavaClass(cls)
            case enum: Enum[G] => RefEnum(enum)
          }
        }
      case None => Seq()
    }

  def findJavaTypeName[G](names: Seq[String], ctx: TypeResolutionContext[G]): Option[JavaTypeNameTarget[G]] = {
    val potentialFQNames: Seq[Seq[String]] = names match {
      case Seq(singleName) =>
        val inThisPackage = ctx.namespace match {
          case Some(ns) => ns.pkg match {
            case Some(pkg) => pkg.names :+ singleName
            case None => Seq(singleName)
          }
          case None => Nil
        }
        val fromImport = ctx.namespace match {
          case Some(ns) => ns.imports.collect {
            case JavaImport(false, name, /*star = */ true) => name.names :+ singleName
            case JavaImport(false, name, /*star = */ false) if name.names.last == singleName => name.names
          }
          case None => Nil
        }
        val fromPredef = Seq("java", "lang", singleName)
        fromImport :+ inThisPackage :+ fromPredef
      case moreNames => Seq(moreNames)
    }

    FuncTools.firstOption(potentialFQNames, findLoadedJavaTypeName[G](_, ctx))
      .orElse(FuncTools.firstOption(potentialFQNames, findLibraryJavaType[G](_, ctx)))
      .orElse(FuncTools.firstOption(potentialFQNames, findRuntimeJavaType[G](_, ctx)).map(RefJavaClass[G]))
  }

  def findJavaTypeNamesInPackage[G](pkg: Seq[String], ctx: TypeResolutionContext[G]): Seq[JavaTypeNameTarget[G]] = {
    (findLoadedJavaTypeNamesInPackage[G](pkg, ctx)
      ++ findLibraryJavaTypesInPackage[G](pkg, ctx)
      ++ findRuntimeJavaTypesInPackage[G](pkg, ctx).map(RefJavaClass[G]))
  }

  def findJavaName[G](name: String, ctx: TypeResolutionContext[G]): Option[JavaNameTarget[G]] = {
    ctx.stack.flatten.collectFirst {
      case target: JavaNameTarget[G] if target.name == name => target
    }.orElse(ctx.namespace.flatMap(ns => {
      def classOrEnum(target: JavaTypeNameTarget[G]): JavaNameTarget[G] = target match {
        case r @ RefJavaClass(_) => r
        case r @ RefEnum(_) => r
      }
      val potentialRefs: Seq[JavaNameTarget[G]] = ns.imports.collect {
        case JavaImport(/* static = */ false, JavaName(fqn), /* star = */ false) if fqn.last == name =>
          findJavaTypeName(fqn, ctx).map(classOrEnum)
        case JavaImport(/* static = */ false, JavaName(pkg), /* star = */ true) =>
          findJavaTypeName(pkg :+ name, ctx).map(classOrEnum)
      }.flatten

      potentialRefs match {
        // If we find only one, or none, then that's good
        case Seq(ref) => Some(ref)
        case Nil => None
        case _ => throw OverlappingJavaImports(ns, "type", name)
      }
    }))
  }

  def findDeref[G](obj: Expr[G], name: String, ctx: ReferenceResolutionContext[G], blame: Blame[BuiltinError]): Option[JavaDerefTarget[G]] =
    ((obj.t match {
      case t: TNotAValue[G] => t.decl.get match {
        case RefUnloadedJavaNamespace(pkg) =>
          Some(findJavaTypeName(pkg :+ name, ctx.asTypeResolutionContext)
            .getOrElse(RefUnloadedJavaNamespace(pkg :+ name)))
        case RefJavaClass(decl) =>
          decl.decls.flatMap(Referrable.from).collectFirst {
            case ref @ RefJavaField(decls, idx) if ref.name == name && ref.decls.modifiers.contains(JavaStatic[G]()) => ref
          }
        case RefEnum(enum) =>
          enum.getConstant(name)
        case _ => None
      }
      case TModel(Ref(model)) => model.declarations.flatMap(Referrable.from).collectFirst {
        case ref @ RefModelField(_) if ref.name == name => ref
      }
      case JavaTClass(Ref(cls), _) => cls.decls.flatMap(Referrable.from).collectFirst {
        case ref @ RefJavaField(_, _) if ref.name == name && !ref.decls.modifiers.contains(JavaStatic[G]()) => ref
      }
      case _ => None
    }) : Option[JavaDerefTarget[G]]).orElse[JavaDerefTarget[G]](Spec.builtinField(obj, name, blame))

  def findMethodInClass[G](cls: JavaClassOrInterface[G], method: String, args: Seq[Expr[G]]): Option[JavaInvocationTarget[G]] =
    cls.decls.flatMap(Referrable.from).collectFirst {
      case ref: RefJavaMethod[G] if ref.name == method && Util.compat(args, ref.decl.parameters) => ref
      case ref: RefJavaAnnotationMethod[G] if ref.name == method && args.length == 0 => ref
      case ref: RefInstanceFunction[G] if ref.name == method && Util.compat(args, ref.decl.args) => ref
      case ref: RefInstanceMethod[G] if ref.name == method && Util.compat(args, ref.decl.args) => ref
      case ref: RefInstancePredicate[G] if ref.name == method && Util.compat(args, ref.decl.args) => ref
    }

  @tailrec
  final def findMethodOnType[G](ctx: ReferenceResolutionContext[G], t: Type[G], method: String, args: Seq[Expr[G]]): Option[JavaInvocationTarget[G]] =
    t match {
      case TModel(ref) => ref.decl.declarations.flatMap(Referrable.from).collectFirst {
        case ref: RefModelAction[G] if ref.name == method => ref
        case ref: RefModelProcess[G] if ref.name == method => ref
      }
      case JavaTClass(Ref(cls), Nil) => findMethodInClass(cls, method, args)
<<<<<<< HEAD
      case TNotAValue(RefJavaClass(cls: JavaClassOrInterface[G])) => findMethodInClass(cls, method, args)
      case TPinnedDecl(JavaLangString(), Nil) =>
        findJavaTypeName[G](Java.JAVA_LANG_STRING, ctx.asTypeResolutionContext).flatMap {
          case cls: RefJavaClass[G] => findMethodInClass[G](cls.decl, method, args)
          case _ => throw UnexpectedJreDefinition("java class", Java.JAVA_LANG_STRING)
        }
      case TUnion(ts) => findMethodOnType(ctx, Types.leastCommonSuperType(ts), method, args)
=======
      case TUnion(ts) => findMethodOnType(Types.leastCommonSuperType(ts), method, args)
      case TNotAValue(RefAxiomaticDataType(adt)) => adt.decls.flatMap(Referrable.from).collectFirst {
        case ref: RefADTFunction[G] if ref.name == method && Util.compat(args, ref.decl.args) => ref
      }
>>>>>>> 567b1b2a
      case _ => None
    }

  def findMethod[G](ctx: ReferenceResolutionContext[G], obj: Expr[G], method: String, args: Seq[Expr[G]], blame: Blame[BuiltinError]): Option[JavaInvocationTarget[G]] =
    findMethodOnType(ctx, obj.t, method, args).orElse(Spec.builtinInstanceMethod(obj, method, blame))

  def findMethod[G](ctx: ReferenceResolutionContext[G], method: String, args: Seq[Expr[G]]): Option[JavaInvocationTarget[G]] = {
    val selectMatchingSignature: PartialFunction[Referrable[G], JavaInvocationTarget[G]] = {
      case ref: RefJavaMethod[G] if ref.name == method && Util.compat(args, ref.decl.parameters) => ref
      case ref: RefInstanceFunction[G] if ref.name == method && Util.compat(args, ref.decl.args) => ref
      case ref: RefInstanceMethod[G] if ref.name == method && Util.compat(args, ref.decl.args) => ref
      case ref: RefInstancePredicate[G] if ref.name == method && Util.compat(args, ref.decl.args) => ref
      case ref: RefFunction[G] if ref.name == method && Util.compat(args, ref.decl.args) => ref
      case ref: RefProcedure[G] if ref.name == method && Util.compat(args, ref.decl.args) => ref
      case ref: RefPredicate[G] if ref.name == method && Util.compat(args, ref.decl.args) => ref
      case ref: RefADTFunction[G] if ref.name == method && Util.compat(args, ref.decl.args) => ref
      case ref: RefModelProcess[G] if ref.name == method && Util.compat(args, ref.decl.args) => ref
      case ref: RefModelAction[G] if ref.name == method && Util.compat(args, ref.decl.args) => ref
    }

    ctx.stack.flatten.collectFirst(selectMatchingSignature).orElse(ctx.currentJavaNamespace.flatMap(ns => {
      // First find all classes that belong to each import that we can use
      val potentialClasses: Seq[JavaTypeNameTarget[G]] = ns.imports.collect {
        case JavaImport(true, importName, /* star = */ false) if importName.names.last == method => importName.names.init
        case JavaImport(true, importName, /* star = */ true) => importName.names
      }.flatMap(findJavaTypeName(_, ctx.asTypeResolutionContext))

      // From each class, get the method we are looking for
      potentialClasses.collect({
        case RefJavaClass(cls: JavaClass[G]) => cls.getMethods(method)
      }).filter(_.nonEmpty) match { // Discard any classes that have no matches
        // If we find only one set of methods, or no sets at all, then that's good.
        // Just pick the one that matches the signature we're looking for
        case Seq(methods) => methods.collectFirst(selectMatchingSignature)
        case Nil => None
        // If there where multiple classes that had matching definitions, then we error out,
        // because untangling that is not yet supported
        case _ => throw OverlappingJavaImports(ns, "method", method)
      }
    }))
  }

  def findConstructor[G](t: Type[G], args: Seq[Expr[G]]): Option[JavaConstructorTarget[G]] = t match {
    case JavaTClass(Ref(cls), _) =>
      val definedConstructor = cls.decls.collectFirst {
        case cons: JavaConstructor[G] if Util.compat(args, cons.parameters) => RefJavaConstructor(cons)
      }

      args match {
        case Nil => definedConstructor.orElse(Some(ImplicitDefaultJavaConstructor()))
        case _ => definedConstructor
      }
    case TModel(Ref(model)) if args.isEmpty =>
      Some(RefModel(model))
    case _ => None
  }

  def getStaticMembers[G](javaTypeName: JavaTypeNameTarget[G]): Seq[Referrable[G]] = javaTypeName match {
    case RefJavaClass(cls) => cls.decls.collect {
      case decl: JavaClassDeclaration[G] if decl.isStatic => Referrable.from(decl)
    }.flatten
    case RefEnum(enum) => enum.constants.map(RefEnumConstant(Some(enum), _))
  }

  def findStaticMember[G](javaTypeName: JavaTypeNameTarget[G], name: String): Option[Referrable[G]] =
    getStaticMembers(javaTypeName).find(_.name == name)

  case class WrongTypeForDefaultValue(t: Type[_]) extends UserError {
    override def code: String = "wrongDefaultType"
    override def text: String =
      t.o.messageInContext(s"The type `$t` has no defined default value in VerCors.")
  }

  def zeroValue[G](t: Type[G]): Expr[G] = t match {
    case t: TUnion[G] => throw WrongTypeForDefaultValue(t)
    case t: TVar[G] => throw WrongTypeForDefaultValue(t)
    case TArray(_) => Null()
    case TPointer(_) => Null()
    case TSeq(element) => LiteralSeq(element, Nil)
    case TSet(element) => LiteralSet(element, Nil)
    case TBag(element) => LiteralBag(element, Nil)
    case TOption(_) => OptNone()
    case t: TTuple[G] => throw WrongTypeForDefaultValue(t)
    case t: TEither[G] => throw WrongTypeForDefaultValue(t)
    case t: TMatrix[G] => throw WrongTypeForDefaultValue(t)
    case TMap(key, value) => LiteralMap(key, value, Nil)
    case t: TAny[G] => throw WrongTypeForDefaultValue(t)
    case t: TNothing[G] => throw WrongTypeForDefaultValue(t)
    case TVoid() => Void()
    case TNull() => Null()
    case TBool() => ff
    case t: TResource[G] => throw WrongTypeForDefaultValue(t)
    case t: TChar[G] => throw WrongTypeForDefaultValue(t)
    case TString() => Null()
    case TRef() => Null()
    case TProcess() => EmptyProcess()
    case TInt() => const(0)
    case t: TBoundedInt[G] => throw WrongTypeForDefaultValue(t)
    case t: TFloat[G] => const(0)
    case TRational() => const(0)
    case t: TFraction[G] => throw WrongTypeForDefaultValue(t)
    case TZFraction() => const(0)
    case t: TModel[G] => throw WrongTypeForDefaultValue(t)
    case TClass(_) => Null()
    case JavaTClass(_, _) => Null()
    case TEnum(_) => Null()
    case TAnyClass() => Null()

    case t: TAxiomatic[G] => throw WrongTypeForDefaultValue(t)
    case t: TType[G] => throw WrongTypeForDefaultValue(t)
    case t: CType[G] => throw WrongTypeForDefaultValue(t)
    case t: JavaType[G] => throw WrongTypeForDefaultValue(t)
    case t: PVLType[G] => throw WrongTypeForDefaultValue(t)
    case _: TNotAValue[G] => throw WrongTypeForDefaultValue(t)
  }

  def double[G](implicit o: Origin = DiagnosticOrigin): TFloat[G] = TFloats.ieee754_64bit
  def float[G](implicit o: Origin = DiagnosticOrigin): TFloat[G] = TFloats.ieee754_32bit
}<|MERGE_RESOLUTION|>--- conflicted
+++ resolved
@@ -1,16 +1,10 @@
 package vct.col.resolve.lang
 
 import com.typesafe.scalalogging.LazyLogging
-<<<<<<< HEAD
-import hre.util.FuncTools
-import vct.col.ast.`type`.TFloats
-import vct.col.ast.{ApplicableContract, Block, CType, EmptyProcess, Expr, JavaAnnotationInterface, JavaClass, JavaClassOrInterface, JavaConstructor, JavaFields, JavaFinal, JavaImport, JavaInterface, JavaMethod, JavaName, JavaNamedType, JavaNamespace, JavaStatic, JavaTClass, JavaType, JavaVariableDeclaration, LiteralBag, LiteralMap, LiteralSeq, LiteralSet, Null, OptNone, PVLType, TAny, TAnyClass, TArray, TAxiomatic, TBag, TBool, TBoundedInt, TChar, TClass, TEither, TFloat, TFraction, TInt, TMap, TMatrix, TModel, TNotAValue, TNothing, TNull, TOption, TPointer, TProcess, TRational, TRef, TResource, TSeq, TSet, TString, TTuple, TType, TUnion, TVar, TVoid, TZFraction, Type, UnitAccountedPredicate, Variable, Void, Enum, TPinnedDecl, JavaClassDeclaration, JavaLangString, TEnum}
-=======
 import hre.io.RWFile
 import hre.util.FuncTools
 import vct.col.ast.`type`.TFloats
-import vct.col.ast.{ADTFunction, ApplicableContract, AxiomaticDataType, Block, CType, EmptyProcess, Expr, JavaAnnotationInterface, JavaClass, JavaClassOrInterface, JavaConstructor, JavaFields, JavaFinal, JavaImport, JavaInterface, JavaMethod, JavaName, JavaNamedType, JavaNamespace, JavaStatic, JavaTClass, JavaType, JavaVariableDeclaration, LiteralBag, LiteralMap, LiteralSeq, LiteralSet, Null, OptNone, PVLType, TAny, TAnyClass, TArray, TAxiomatic, TBag, TBool, TBoundedInt, TChar, TClass, TEither, TFloat, TFraction, TInt, TMap, TMatrix, TModel, TNotAValue, TNothing, TNull, TOption, TPointer, TProcess, TRational, TRef, TResource, TSeq, TSet, TString, TTuple, TType, TUnion, TVar, TVoid, TZFraction, Type, UnitAccountedPredicate, Variable, Void}
->>>>>>> 567b1b2a
+import vct.col.ast.{ADTFunction, ApplicableContract, AxiomaticDataType, Block, CType, EmptyProcess, Expr, JavaAnnotationInterface, JavaClass, JavaClassOrInterface, JavaConstructor, JavaFields, JavaFinal, JavaImport, JavaInterface, JavaLangString, JavaMethod, JavaName, JavaNamedType, JavaNamespace, JavaStatic, JavaTClass, JavaType, JavaVariableDeclaration, LiteralBag, LiteralMap, LiteralSeq, LiteralSet, Null, OptNone, PVLType, TAny, TAnyClass, TArray, TAxiomatic, TBag, TBool, TBoundedInt, TChar, TClass, TEither, TFloat, TFraction, TInt, TMap, TMatrix, TModel, TNotAValue, TNothing, TNull, TOption, TPinnedDecl, TPointer, TProcess, TRational, TRef, TResource, TSeq, TSet, TString, TTuple, TType, TUnion, TVar, TVoid, TZFraction, Type, UnitAccountedPredicate, Variable, Void}
 import vct.col.origin._
 import vct.col.ref.Ref
 import vct.col.resolve.ResolveTypes.JavaClassPathEntry
@@ -27,14 +21,11 @@
 import scala.collection.mutable
 
 case object Java extends LazyLogging {
-<<<<<<< HEAD
   case class UnexpectedJreDefinition(expectedKind: String, fullyQualifiedName: Seq[String]) extends UserError {
     override def text: String = s"Did not get a $expectedKind when resolving $fullyQualifiedName"
     override def code: String = "unexpectedJreDefinition"
   }
 
-=======
->>>>>>> 567b1b2a
   case class JavaSystemOrigin(preferredName: String) extends Origin {
     override def shortPosition: String = "reflection"
     override def context: String = s"At: [Class loaded from JRE with reflection]"
@@ -97,11 +88,8 @@
     implicit val o: Origin = JavaSystemOrigin("unknown_jre")
     currentlyLoading(potentialFQName) = mutable.ArrayBuffer()
 
-<<<<<<< HEAD
-=======
     logger.warn(s"Attempting to load a shim of ${potentialFQName.mkString(".")} via reflection.")
 
->>>>>>> 567b1b2a
     try {
       val classLoader = this.getClass.getClassLoader
       val cls = classLoader.loadClass(potentialFQName.mkString("."))
@@ -218,27 +206,6 @@
    * @param ctx Queried for the external class loader, and the source class paths
    */
   def findLibraryJavaType[G](name: Seq[String], ctx: TypeResolutionContext[G]): Option[JavaTypeNameTarget[G]] =
-<<<<<<< HEAD
-    ctx.externalJavaLoader match {
-      case Some(loader) =>
-        loader.load[G](name) match {
-          case Some(ns) =>
-            ctx.externallyLoadedElements += ns
-            ResolveTypes.resolve(ns, ctx)
-            ns.declarations match {
-              case Seq(cls: JavaClass[G]) => Some(RefJavaClass(cls))
-              case Seq(cls: JavaInterface[G]) => Some(RefJavaClass(cls))
-              case Seq(cls: JavaAnnotationInterface[G]) => Some(RefJavaClass(cls))
-              case Seq(enum: Enum[G]) => Some(RefEnum(enum))
-              case decls => decls.collect({
-                case cls: JavaClassOrInterface[G] if cls.name == name.last => cls
-              }) match {
-                case Seq(cls: JavaClassOrInterface[G]) => Some(RefJavaClass(cls))
-                case _ => None
-              }
-            }
-          case None => None
-=======
     ctx.externalJavaLoader.flatMap { loader =>
       FuncTools.firstOption(ctx.javaClassPath, (classPath: ResolveTypes.JavaClassPathEntry) => {
         // We have an external class loader and a class path.
@@ -256,7 +223,6 @@
               }
             } yield baseFile.toPath
           case JavaClassPathEntry.Path(root) => Some(root)
->>>>>>> 567b1b2a
         }
 
         for {
@@ -385,20 +351,16 @@
         case ref: RefModelProcess[G] if ref.name == method => ref
       }
       case JavaTClass(Ref(cls), Nil) => findMethodInClass(cls, method, args)
-<<<<<<< HEAD
+      case TUnion(ts) => findMethodOnType(ctx, Types.leastCommonSuperType(ts), method, args)
       case TNotAValue(RefJavaClass(cls: JavaClassOrInterface[G])) => findMethodInClass(cls, method, args)
+      case TNotAValue(RefAxiomaticDataType(adt)) => adt.decls.flatMap(Referrable.from).collectFirst {
+        case ref: RefADTFunction[G] if ref.name == method && Util.compat(args, ref.decl.args) => ref
+      }
       case TPinnedDecl(JavaLangString(), Nil) =>
         findJavaTypeName[G](Java.JAVA_LANG_STRING, ctx.asTypeResolutionContext).flatMap {
           case cls: RefJavaClass[G] => findMethodInClass[G](cls.decl, method, args)
           case _ => throw UnexpectedJreDefinition("java class", Java.JAVA_LANG_STRING)
         }
-      case TUnion(ts) => findMethodOnType(ctx, Types.leastCommonSuperType(ts), method, args)
-=======
-      case TUnion(ts) => findMethodOnType(Types.leastCommonSuperType(ts), method, args)
-      case TNotAValue(RefAxiomaticDataType(adt)) => adt.decls.flatMap(Referrable.from).collectFirst {
-        case ref: RefADTFunction[G] if ref.name == method && Util.compat(args, ref.decl.args) => ref
-      }
->>>>>>> 567b1b2a
       case _ => None
     }
 
