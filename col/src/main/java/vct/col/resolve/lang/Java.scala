package vct.col.resolve.lang

import com.typesafe.scalalogging.LazyLogging
import hre.io.RWFile
import hre.util.FuncTools
import vct.col.ast.`type`.TFloats
<<<<<<< HEAD
import vct.col.ast.{ADTFunction, ApplicableContract, AxiomaticDataType, Block, CType, EmptyProcess, Expr, JavaAnnotationInterface, JavaClass, JavaClassDeclaration, JavaClassOrInterface, JavaConstructor, JavaFields, JavaFinal, JavaImport, JavaInterface, JavaMethod, JavaName, JavaNamedType, JavaNamespace, JavaStatic, JavaTClass, JavaType, JavaVariableDeclaration, LiteralBag, LiteralMap, LiteralSeq, LiteralSet, Null, OptNone, PVLType, TAny, TAnyClass, TArray, TAxiomatic, TBag, TBool, TBoundedInt, TChar, TClass, TEither, TEnum, TFloat, TFraction, TInt, TMap, TMatrix, TModel, TNotAValue, TNothing, TNull, TOption, TPointer, TProcess, TRational, TRef, TResource, TSeq, TSet, TString, TTuple, TType, TUnion, TVar, TVoid, TZFraction, Type, UnitAccountedPredicate, Variable, Void}
=======
import vct.col.ast.{ADTFunction, ApplicableContract, AxiomaticDataType, Block, CType, EmptyProcess, Expr, JavaAnnotationInterface, JavaClass, JavaClassDeclaration, JavaClassOrInterface, JavaConstructor, JavaFields, JavaFinal, JavaImport, JavaInterface, JavaMethod, JavaName, JavaNamedType, JavaNamespace, JavaStatic, JavaTClass, JavaType, JavaVariableDeclaration, LiteralBag, LiteralMap, LiteralSeq, LiteralSet, Null, OptNone, PVLType, TAny, TAnyClass, TArray, TAxiomatic, TBag, TBool, TBoundedInt, TChar, TClass, TEither, TFloat, TFraction, TInt, TMap, TMatrix, TModel, TNotAValue, TNothing, TNull, TOption, TPointer, TProcess, TRational, TRef, TResource, TSeq, TSet, TString, TTuple, TType, TUnion, TVar, TVoid, TZFraction, Type, UnitAccountedPredicate, Variable, Void}
>>>>>>> 27739324
import vct.col.origin._
import vct.col.ref.Ref
import vct.col.resolve.ResolveTypes.JavaClassPathEntry
import vct.col.resolve._
import vct.col.resolve.ctx._
import vct.col.typerules.Types
import vct.col.util.AstBuildHelpers._
import vct.result.VerificationError.{Unreachable, UserError}

import java.io.File
import java.lang.reflect.{Modifier, Parameter}
import java.nio.file.Path
import scala.annotation.tailrec
import scala.collection.mutable

case object Java extends LazyLogging {
  case class UnexpectedJreDefinition(expectedKind: String, fullyQualifiedName: Seq[String]) extends UserError {
    override def text: String = s"Did not get a $expectedKind when resolving $fullyQualifiedName"
    override def code: String = "unexpectedJreDefinition"
  }

  case class JavaSystemOrigin(preferredName: String) extends Origin {
    override def shortPosition: String = "reflection"
    override def context: String = s"At: [Class loaded from JRE with reflection]"
    override def inlineContext: String = "[Class loaded from JRE with reflection]"
  }

  private implicit val o: Origin = DiagnosticOrigin
  def JAVA_LANG_OBJECT[G]: JavaNamedType[G] = JavaNamedType(Seq(("java", None), ("lang", None), ("Object", None)))
  def JAVA_LANG_ANNOTATION_ANNOTATION[G]: JavaNamedType[G] = JavaNamedType(Seq(("java", None), ("lang", None), ("annotation", None), ("Annotation", None)))
  def JAVA_LANG_STRING_TYPE[G]: JavaNamedType[G] = JavaNamedType(Seq(("java", None), ("lang", None), ("String", None)))
  def JAVA_LANG_STRING_NAME[G]: JavaName[G] = JavaName(JAVA_LANG_STRING)
<<<<<<< HEAD
  def JAVA_LANG_CLASS: Seq[String] = JAVA_LANG :+ "Class"
  def JAVA_LANG_STRING: Seq[String] = JAVA_LANG :+ "String"
=======
  def JAVA_LANG_CLASS: Seq[String] = Seq("java", "lang", "Class")
  def JAVA_LANG_STRING: Seq[String] = Seq("java", "lang", "String")
>>>>>>> 27739324
  def JAVA_LANG: Seq[String] = Seq("java", "lang")

  def findLoadedJavaTypeName[G](potentialFQName: Seq[String], ctx: TypeResolutionContext[G]): Option[JavaTypeNameTarget[G]] = {
    (ctx.stack.lastOption.getOrElse(Seq()) ++ ctx.externallyLoadedElements.flatMap(Referrable.from)).foreach {
      case RefJavaNamespace(ns: JavaNamespace[G]) =>
        for(decl <- ns.declarations) {
          Referrable.from(decl).foreach {
            case target: JavaTypeNameTarget[G] =>
              if(ns.pkg.map(_.names).getOrElse(Nil) :+ target.name == potentialFQName) {
                return Some(target)
              }
            case _ =>
          }
        }
      case _ =>
    }

    None
  }

  def findLoadedJavaTypeNamesInPackage[G](pkg: Seq[String], ctx: TypeResolutionContext[G]): Seq[JavaTypeNameTarget[G]] =
    (ctx.stack.last ++ ctx.externallyLoadedElements.flatMap(Referrable.from)).collect {
      case RefJavaNamespace(ns: JavaNamespace[G]) if ns.pkg.map(_.names).getOrElse(Nil) == pkg =>
        ns.declarations.flatMap(Referrable.from(_)).collect {
          case target: JavaTypeNameTarget[G] => target
        }
    }.flatten

  private val currentlyLoading = mutable.Map[Seq[String], mutable.ArrayBuffer[JavaNamedType[_ <: Any]]]()

  def lazyType[G](name: Seq[String], ctx: TypeResolutionContext[G]): JavaNamedType[G] = {
    val result = JavaNamedType[G](name.map((_, None)))

    currentlyLoading.get(name) match {
      case Some(lazyQueue) => lazyQueue += result
      case None => result.ref = Some(findJavaTypeName(name, ctx).getOrElse(
        throw Unreachable(s"Invalid JRE: The type `${name.mkString(".")}` built in to the JRE could not be loaded.")))
    }

    result
  }

  def findRuntimeJavaType[G](potentialFQName: Seq[String], ctx: TypeResolutionContext[G]): Option[JavaClassOrInterface[G]] = {
    if(currentlyLoading.contains(potentialFQName))
      throw Unreachable("Aborting cyclic loading of classes from Java runtime")

    implicit val o: Origin = JavaSystemOrigin("unknown_jre")
    currentlyLoading(potentialFQName) = mutable.ArrayBuffer()

    logger.warn(s"Attempting to load a shim of ${potentialFQName.mkString(".")} via reflection.")

    try {
      val classLoader = this.getClass.getClassLoader
      val cls = classLoader.loadClass(potentialFQName.mkString("."))

      val colClass = translateRuntimeClass(cls)(o, ctx)

      ctx.externallyLoadedElements += new JavaNamespace(Some(JavaName(potentialFQName.init)), Nil, Seq(colClass))

      for(t <- currentlyLoading.remove(potentialFQName).get) {
        ((t : JavaNamedType[_]).unsafeTransmuteGeneration[JavaNamedType, G] : JavaNamedType[G]).ref = Some(RefJavaClass(colClass))
      }

      logger.warn(s"No specification was found for class ${potentialFQName.mkString(".")}, so a shim was loaded from the JRE.")

      Some(colClass)
    } catch {
      case _: ClassNotFoundException =>
        currentlyLoading.remove(potentialFQName)
        None
    }
  }

  def findRuntimeJavaTypesInPackage[G](pkg: Seq[String], ctx: TypeResolutionContext[G]): Seq[JavaClassOrInterface[G]] = {
    // TODO...
    Nil
  }

  def translateRuntimeType[G](t: Class[_])(implicit o: Origin, ctx: TypeResolutionContext[G]): Type[G] = t match {
    case java.lang.Boolean.TYPE => TBool()
    case java.lang.Character.TYPE => TChar()
    case java.lang.Byte.TYPE => TInt()
    case java.lang.Short.TYPE => TInt()
    case java.lang.Integer.TYPE => TInt()
    case java.lang.Long.TYPE => TInt()
    case java.lang.Float.TYPE => float
    case java.lang.Double.TYPE => double
    case java.lang.Void.TYPE => TVoid()
    case arr if arr.isArray => TArray(translateRuntimeType(arr.getComponentType))
    case cls => lazyType(cls.getName.split('.').toIndexedSeq, ctx)
  }

  def translateRuntimeParameter[G](param: Parameter)(implicit o: Origin, ctx: TypeResolutionContext[G]): Variable[G] = {
    new Variable(translateRuntimeType(param.getType))(SourceNameOrigin(param.getName, o))
  }

  def translateRuntimeClass[G](cls: Class[_])(implicit o: Origin, ctx: TypeResolutionContext[G]): JavaClassOrInterface[G] = {
    val cons = cls.getConstructors.map(cons => {
      new JavaConstructor(
        modifiers = Nil,
        name = cls.getSimpleName,
        parameters = cons.getParameters.toIndexedSeq.map(translateRuntimeParameter[G]),
        typeParameters = Nil,
        signals = Nil,
        body = Block(Nil),
        contract = ApplicableContract(UnitAccountedPredicate(tt), UnitAccountedPredicate(tt), tt, Nil, Nil, Nil, None)(TrueSatisfiable),
      )(SourceNameOrigin(cls.getSimpleName, o))
    })

    val methods = cls.getMethods.map(method => {
      new JavaMethod(
        modifiers = if((method.getModifiers & Modifier.STATIC) != 0) Seq(JavaStatic[G]()) else Nil,
        returnType = translateRuntimeType(method.getReturnType),
        dims = 0,
        name = method.getName,
        parameters = method.getParameters.toIndexedSeq.map(translateRuntimeParameter[G]),
        typeParameters = Nil,
        signals = Nil,
        body = None,
        contract = ApplicableContract(UnitAccountedPredicate(tt), UnitAccountedPredicate(tt), tt, Nil, Nil, Nil, None)(TrueSatisfiable),
      )(AbstractApplicable)(SourceNameOrigin(method.getName, o))
    })

    val fields = cls.getFields.map(field => {
      new JavaFields(
        modifiers =
          (if((field.getModifiers & Modifier.STATIC) != 0) Seq(JavaStatic[G]()) else Nil) ++
            (if((field.getModifiers & Modifier.FINAL) != 0) Seq(JavaFinal[G]()) else Nil),
        t = translateRuntimeType(field.getType),
        decls = Seq(JavaVariableDeclaration[G](field.getName, 0, None)),
      )
    })

    if(cls.isAnnotation) {
      new JavaAnnotationInterface[G](
        name = cls.getName.split('.').last,
        modifiers = Nil,
        ext = cls.getInterfaces.toIndexedSeq.map(cls => lazyType(cls.getName.split('.').toIndexedSeq, ctx))(0),
        decls = fields.toIndexedSeq ++ cons.toIndexedSeq ++ methods.toIndexedSeq,
      )(SourceNameOrigin(cls.getName.split('.').last, o))
    } else if(cls.isInterface) {
      new JavaInterface[G](
        name = cls.getName.split('.').last,
        modifiers = Nil,
        typeParams = Nil,
        ext = cls.getInterfaces.toIndexedSeq.map(cls => lazyType(cls.getName.split('.').toIndexedSeq, ctx)),
        decls = fields.toIndexedSeq ++ cons.toIndexedSeq ++ methods.toIndexedSeq,
      )(SourceNameOrigin(cls.getName.split('.').last, o))
    } else {
      new JavaClass[G](
        name = cls.getName.split('.').last,
        modifiers = Nil,
        typeParams = Nil,
        intrinsicLockInvariant = `tt`,
        ext = Option(cls.getSuperclass).map(cls => lazyType(cls.getName.split('.').toIndexedSeq, ctx)).getOrElse(JAVA_LANG_OBJECT),
        imp = cls.getInterfaces.toIndexedSeq.map(cls => lazyType(cls.getName.split('.').toIndexedSeq, ctx)),
        decls = fields.toIndexedSeq ++ cons.toIndexedSeq ++ methods.toIndexedSeq,
      )(SourceNameOrigin(cls.getName.split('.').last, o))
    }
  }

  /**
   * Attempt to find a class by its fully qualified name.
   * @param name Fully qualified name of the class
   * @param ctx Queried for the external class loader, and the source class paths
   */
  def findLibraryJavaType[G](name: Seq[String], ctx: TypeResolutionContext[G]): Option[JavaTypeNameTarget[G]] =
    ctx.externalJavaLoader.flatMap { loader =>
      FuncTools.firstOption(ctx.javaClassPath, (classPath: ResolveTypes.JavaClassPathEntry) => {
        // We have an external class loader and a class path.
        val maybeBasePath: Option[Path] = classPath match {
          case JavaClassPathEntry.SourcePackageRoot =>
            // Try to derive the base path, by the path of the current source file and the package.
            // E.g. /root/pkg/a/Cls.java declaring package pkg.a; -> /root
            for {
              ns <- ctx.namespace
              ReadableOrigin(readable, _, _, _) <- Some(ns.o)
              file <- readable.underlyingFile
              baseFile <- ns.pkg.getOrElse(JavaName(Nil)).names.foldRight[Option[File]](Option(file.getParentFile)) {
                case (name, Some(file)) if file.getName == name => Option(file.getParentFile)
                case _ => None
              }
            } yield baseFile.toPath
          case JavaClassPathEntry.Path(root) => Some(root)
        }

        for {
          basePath <- maybeBasePath
          ns <- loader.load[G](basePath, name)
          cls <- ns.declarations.flatMap(Referrable.from).collectFirst {
            case ref: JavaTypeNameTarget[G] if ref.name == name.last =>
              ctx.externallyLoadedElements += ns
              ResolveTypes.resolve(ns, ctx)
              ref
          }
        } yield cls
      })
    }

  def findJavaTypeName[G](names: Seq[String], ctx: TypeResolutionContext[G]): Option[JavaTypeNameTarget[G]] = {
    val potentialFQNames: Seq[Seq[String]] = names match {
      case Seq(singleName) =>
        val inThisPackage = ctx.namespace match {
          case Some(ns) => ns.pkg match {
            case Some(pkg) => pkg.names :+ singleName
            case None => Seq(singleName)
          }
          case None => Nil
        }
        val fromImport = ctx.namespace match {
          case Some(ns) => ns.imports.collect {
            case JavaImport(false, name, /*star = */ true) => name.names :+ singleName
            case JavaImport(false, name, /*star = */ false) if name.names.last == singleName => name.names
          }
          case None => Nil
        }
        val fromPredef = Seq("java", "lang", singleName)
        fromImport :+ inThisPackage :+ fromPredef
      case moreNames => Seq(moreNames)
    }

    FuncTools.firstOption(potentialFQNames, findLoadedJavaTypeName[G](_, ctx))
      .orElse(FuncTools.firstOption(potentialFQNames, findLibraryJavaType[G](_, ctx)))
      .orElse(FuncTools.firstOption(potentialFQNames, findRuntimeJavaType[G](_, ctx)).map(RefJavaClass[G]))
  }

<<<<<<< HEAD
=======

>>>>>>> 27739324
  def findJavaName[G](name: String, ctx: TypeResolutionContext[G]): Option[JavaNameTarget[G]] = {
    ctx.stack.flatten.collectFirst {
      case target: JavaNameTarget[G] if target.name == name => target
    }.orElse(ctx.namespace.flatMap(ns => {
      def classOrEnum(target: JavaTypeNameTarget[G]): JavaNameTarget[G] = target match {
        case r @ RefJavaClass(_) => r
<<<<<<< HEAD
        case r @ RefEnum(_) => r
=======
>>>>>>> 27739324
      }
      val potentialRefs: Seq[JavaNameTarget[G]] = ns.imports.collect {
        case JavaImport(/* static = */ false, JavaName(fqn), /* star = */ false) if fqn.last == name =>
          findJavaTypeName(fqn, ctx).map(classOrEnum)
        case JavaImport(/* static = */ false, JavaName(pkg), /* star = */ true) =>
          findJavaTypeName(pkg :+ name, ctx).map(classOrEnum)
      }.flatten

      potentialRefs match {
        // If we find only one, or none, then that's good
        case Seq(ref) => Some(ref)
        case Nil => None
        case _ => throw OverlappingJavaImports(ns, "type", name)
      }
    }))
  }

  def findDeref[G](obj: Expr[G], name: String, ctx: ReferenceResolutionContext[G], blame: Blame[BuiltinError]): Option[JavaDerefTarget[G]] =
    ((obj.t match {
      case t: TNotAValue[G] => t.decl.get match {
        case RefUnloadedJavaNamespace(pkg) =>
          Some(findJavaTypeName(pkg :+ name, ctx.asTypeResolutionContext)
            .getOrElse(RefUnloadedJavaNamespace(pkg :+ name)))
        case RefJavaClass(decl) =>
          decl.decls.flatMap(Referrable.from).collectFirst {
            case ref @ RefJavaField(decls, idx) if ref.name == name && ref.decls.modifiers.contains(JavaStatic[G]()) => ref
          }
        case RefEnum(enum) =>
          enum.getConstant(name)
        case _ => None
      }
      case TModel(Ref(model)) => model.declarations.flatMap(Referrable.from).collectFirst {
        case ref @ RefModelField(_) if ref.name == name => ref
      }
      case JavaTClass(Ref(cls), _) => cls.decls.flatMap(Referrable.from).collectFirst {
        case ref @ RefJavaField(_, _) if ref.name == name && !ref.decls.modifiers.contains(JavaStatic[G]()) => ref
      }
      case _ => None
    }) : Option[JavaDerefTarget[G]]).orElse[JavaDerefTarget[G]](Spec.builtinField(obj, name, blame))

  def findMethodInClass[G](cls: JavaClassOrInterface[G], method: String, args: Seq[Expr[G]]): Option[JavaInvocationTarget[G]] =
    cls.decls.flatMap(Referrable.from).collectFirst {
      case ref: RefJavaMethod[G] if ref.name == method && Util.compat(args, ref.decl.parameters) => ref
      case ref: RefJavaAnnotationMethod[G] if ref.name == method && args.length == 0 => ref
      case ref: RefInstanceFunction[G] if ref.name == method && Util.compat(args, ref.decl.args) => ref
      case ref: RefInstanceMethod[G] if ref.name == method && Util.compat(args, ref.decl.args) => ref
      case ref: RefInstancePredicate[G] if ref.name == method && Util.compat(args, ref.decl.args) => ref
    }

  @tailrec
  final def findMethodOnType[G](ctx: ReferenceResolutionContext[G], t: Type[G], method: String, args: Seq[Expr[G]]): Option[JavaInvocationTarget[G]] =
    t match {
      case TModel(ref) => ref.decl.declarations.flatMap(Referrable.from).collectFirst {
        case ref: RefModelAction[G] if ref.name == method => ref
        case ref: RefModelProcess[G] if ref.name == method => ref
      }
      case JavaTClass(Ref(cls), Nil) => findMethodInClass(cls, method, args)
      case TUnion(ts) => findMethodOnType(ctx, Types.leastCommonSuperType(ts), method, args)
      case TNotAValue(RefJavaClass(cls: JavaClassOrInterface[G])) => findMethodInClass(cls, method, args)
      case TNotAValue(RefAxiomaticDataType(adt)) => adt.decls.flatMap(Referrable.from).collectFirst {
        case ref: RefADTFunction[G] if ref.name == method && Util.compat(args, ref.decl.args) => ref
      }
      case _ => None
    }

  def findMethod[G](ctx: ReferenceResolutionContext[G], obj: Expr[G], method: String, args: Seq[Expr[G]], blame: Blame[BuiltinError]): Option[JavaInvocationTarget[G]] =
    findMethodOnType(ctx, obj.t, method, args).orElse(Spec.builtinInstanceMethod(obj, method, blame))

  def findMethod[G](ctx: ReferenceResolutionContext[G], method: String, args: Seq[Expr[G]]): Option[JavaInvocationTarget[G]] = {
    val selectMatchingSignature: PartialFunction[Referrable[G], JavaInvocationTarget[G]] = {
      case ref: RefJavaMethod[G] if ref.name == method && Util.compat(args, ref.decl.parameters) => ref
      case ref: RefInstanceFunction[G] if ref.name == method && Util.compat(args, ref.decl.args) => ref
      case ref: RefInstanceMethod[G] if ref.name == method && Util.compat(args, ref.decl.args) => ref
      case ref: RefInstancePredicate[G] if ref.name == method && Util.compat(args, ref.decl.args) => ref
      case ref: RefFunction[G] if ref.name == method && Util.compat(args, ref.decl.args) => ref
      case ref: RefProcedure[G] if ref.name == method && Util.compat(args, ref.decl.args) => ref
      case ref: RefPredicate[G] if ref.name == method && Util.compat(args, ref.decl.args) => ref
      case ref: RefADTFunction[G] if ref.name == method && Util.compat(args, ref.decl.args) => ref
      case ref: RefModelProcess[G] if ref.name == method && Util.compat(args, ref.decl.args) => ref
      case ref: RefModelAction[G] if ref.name == method && Util.compat(args, ref.decl.args) => ref
    }

    ctx.stack.flatten.collectFirst(selectMatchingSignature).orElse(ctx.currentJavaNamespace.flatMap(ns => {
      // First find all classes that belong to each import that we can use
      val potentialClasses: Seq[JavaTypeNameTarget[G]] = ns.imports.collect {
        case JavaImport(true, importName, /* star = */ false) if importName.names.last == method => importName.names.init
        case JavaImport(true, importName, /* star = */ true) => importName.names
      }.flatMap(findJavaTypeName(_, ctx.asTypeResolutionContext))

      // From each class, get the method we are looking for
      potentialClasses.collect({
        case RefJavaClass(cls: JavaClass[G]) => cls.getMethods(method)
      }).filter(_.nonEmpty) match { // Discard any classes that have no matches
        // If we find only one set of methods, or no sets at all, then that's good.
        // Just pick the one that matches the signature we're looking for
        case Seq(methods) => methods.collectFirst(selectMatchingSignature)
        case Nil => None
        // If there where multiple classes that had matching definitions, then we error out,
        // because untangling that is not yet supported
        case _ => throw OverlappingJavaImports(ns, "method", method)
      }
    }))
  }

  def findConstructor[G](t: Type[G], args: Seq[Expr[G]]): Option[JavaConstructorTarget[G]] = t match {
    case JavaTClass(Ref(cls), _) =>
      val definedConstructor = cls.decls.collectFirst {
        case cons: JavaConstructor[G] if Util.compat(args, cons.parameters) => RefJavaConstructor(cons)
      }

      args match {
        case Nil => definedConstructor.orElse(Some(ImplicitDefaultJavaConstructor()))
        case _ => definedConstructor
      }
    case TModel(Ref(model)) if args.isEmpty =>
      Some(RefModel(model))
    case _ => None
  }

  def getStaticMembers[G](javaTypeName: JavaTypeNameTarget[G]): Seq[Referrable[G]] = javaTypeName match {
    case RefJavaClass(cls) => cls.decls.collect {
      case decl: JavaClassDeclaration[G] if decl.isStatic => Referrable.from(decl)
    }.flatten
<<<<<<< HEAD
    case RefEnum(enum) => enum.constants.map(RefEnumConstant(Some(enum), _))
=======
>>>>>>> 27739324
  }

  def findStaticMember[G](javaTypeName: JavaTypeNameTarget[G], name: String): Option[Referrable[G]] =
    getStaticMembers(javaTypeName).find(_.name == name)

  case class WrongTypeForDefaultValue(t: Type[_]) extends UserError {
    override def code: String = "wrongDefaultType"
    override def text: String =
      t.o.messageInContext(s"The type `$t` has no defined default value in VerCors.")
  }

  def zeroValue[G](t: Type[G]): Expr[G] = t match {
    case t: TUnion[G] => throw WrongTypeForDefaultValue(t)
    case t: TVar[G] => throw WrongTypeForDefaultValue(t)
    case TArray(_) => Null()
    case TPointer(_) => Null()
    case TSeq(element) => LiteralSeq(element, Nil)
    case TSet(element) => LiteralSet(element, Nil)
    case TBag(element) => LiteralBag(element, Nil)
    case TOption(_) => OptNone()
    case t: TTuple[G] => throw WrongTypeForDefaultValue(t)
    case t: TEither[G] => throw WrongTypeForDefaultValue(t)
    case t: TMatrix[G] => throw WrongTypeForDefaultValue(t)
    case TMap(key, value) => LiteralMap(key, value, Nil)
    case t: TAny[G] => throw WrongTypeForDefaultValue(t)
    case t: TNothing[G] => throw WrongTypeForDefaultValue(t)
    case TVoid() => Void()
    case TNull() => Null()
    case TBool() => ff
    case t: TResource[G] => throw WrongTypeForDefaultValue(t)
    case t: TChar[G] => throw WrongTypeForDefaultValue(t)
    case TString() => Null()
    case TRef() => Null()
    case TProcess() => EmptyProcess()
    case TInt() => const(0)
    case t: TBoundedInt[G] => throw WrongTypeForDefaultValue(t)
    case t: TFloat[G] => const(0)
    case TRational() => const(0)
    case t: TFraction[G] => throw WrongTypeForDefaultValue(t)
    case TZFraction() => const(0)
    case t: TModel[G] => throw WrongTypeForDefaultValue(t)
    case TClass(_) => Null()
    case JavaTClass(_, _) => Null()
    case TEnum(_) => Null()
    case TAnyClass() => Null()

    case t: TAxiomatic[G] => throw WrongTypeForDefaultValue(t)
    case t: TType[G] => throw WrongTypeForDefaultValue(t)
    case t: CType[G] => throw WrongTypeForDefaultValue(t)
    case t: JavaType[G] => throw WrongTypeForDefaultValue(t)
    case t: PVLType[G] => throw WrongTypeForDefaultValue(t)
    case _: TNotAValue[G] => throw WrongTypeForDefaultValue(t)
  }

  def double[G](implicit o: Origin = DiagnosticOrigin): TFloat[G] = TFloats.ieee754_64bit
  def float[G](implicit o: Origin = DiagnosticOrigin): TFloat[G] = TFloats.ieee754_32bit
}<|MERGE_RESOLUTION|>--- conflicted
+++ resolved
@@ -4,11 +4,7 @@
 import hre.io.RWFile
 import hre.util.FuncTools
 import vct.col.ast.`type`.TFloats
-<<<<<<< HEAD
 import vct.col.ast.{ADTFunction, ApplicableContract, AxiomaticDataType, Block, CType, EmptyProcess, Expr, JavaAnnotationInterface, JavaClass, JavaClassDeclaration, JavaClassOrInterface, JavaConstructor, JavaFields, JavaFinal, JavaImport, JavaInterface, JavaMethod, JavaName, JavaNamedType, JavaNamespace, JavaStatic, JavaTClass, JavaType, JavaVariableDeclaration, LiteralBag, LiteralMap, LiteralSeq, LiteralSet, Null, OptNone, PVLType, TAny, TAnyClass, TArray, TAxiomatic, TBag, TBool, TBoundedInt, TChar, TClass, TEither, TEnum, TFloat, TFraction, TInt, TMap, TMatrix, TModel, TNotAValue, TNothing, TNull, TOption, TPointer, TProcess, TRational, TRef, TResource, TSeq, TSet, TString, TTuple, TType, TUnion, TVar, TVoid, TZFraction, Type, UnitAccountedPredicate, Variable, Void}
-=======
-import vct.col.ast.{ADTFunction, ApplicableContract, AxiomaticDataType, Block, CType, EmptyProcess, Expr, JavaAnnotationInterface, JavaClass, JavaClassDeclaration, JavaClassOrInterface, JavaConstructor, JavaFields, JavaFinal, JavaImport, JavaInterface, JavaMethod, JavaName, JavaNamedType, JavaNamespace, JavaStatic, JavaTClass, JavaType, JavaVariableDeclaration, LiteralBag, LiteralMap, LiteralSeq, LiteralSet, Null, OptNone, PVLType, TAny, TAnyClass, TArray, TAxiomatic, TBag, TBool, TBoundedInt, TChar, TClass, TEither, TFloat, TFraction, TInt, TMap, TMatrix, TModel, TNotAValue, TNothing, TNull, TOption, TPointer, TProcess, TRational, TRef, TResource, TSeq, TSet, TString, TTuple, TType, TUnion, TVar, TVoid, TZFraction, Type, UnitAccountedPredicate, Variable, Void}
->>>>>>> 27739324
 import vct.col.origin._
 import vct.col.ref.Ref
 import vct.col.resolve.ResolveTypes.JavaClassPathEntry
@@ -41,13 +37,8 @@
   def JAVA_LANG_ANNOTATION_ANNOTATION[G]: JavaNamedType[G] = JavaNamedType(Seq(("java", None), ("lang", None), ("annotation", None), ("Annotation", None)))
   def JAVA_LANG_STRING_TYPE[G]: JavaNamedType[G] = JavaNamedType(Seq(("java", None), ("lang", None), ("String", None)))
   def JAVA_LANG_STRING_NAME[G]: JavaName[G] = JavaName(JAVA_LANG_STRING)
-<<<<<<< HEAD
   def JAVA_LANG_CLASS: Seq[String] = JAVA_LANG :+ "Class"
   def JAVA_LANG_STRING: Seq[String] = JAVA_LANG :+ "String"
-=======
-  def JAVA_LANG_CLASS: Seq[String] = Seq("java", "lang", "Class")
-  def JAVA_LANG_STRING: Seq[String] = Seq("java", "lang", "String")
->>>>>>> 27739324
   def JAVA_LANG: Seq[String] = Seq("java", "lang")
 
   def findLoadedJavaTypeName[G](potentialFQName: Seq[String], ctx: TypeResolutionContext[G]): Option[JavaTypeNameTarget[G]] = {
@@ -274,20 +265,14 @@
       .orElse(FuncTools.firstOption(potentialFQNames, findRuntimeJavaType[G](_, ctx)).map(RefJavaClass[G]))
   }
 
-<<<<<<< HEAD
-=======
-
->>>>>>> 27739324
+
   def findJavaName[G](name: String, ctx: TypeResolutionContext[G]): Option[JavaNameTarget[G]] = {
     ctx.stack.flatten.collectFirst {
       case target: JavaNameTarget[G] if target.name == name => target
     }.orElse(ctx.namespace.flatMap(ns => {
       def classOrEnum(target: JavaTypeNameTarget[G]): JavaNameTarget[G] = target match {
         case r @ RefJavaClass(_) => r
-<<<<<<< HEAD
         case r @ RefEnum(_) => r
-=======
->>>>>>> 27739324
       }
       val potentialRefs: Seq[JavaNameTarget[G]] = ns.imports.collect {
         case JavaImport(/* static = */ false, JavaName(fqn), /* star = */ false) if fqn.last == name =>
@@ -409,12 +394,9 @@
 
   def getStaticMembers[G](javaTypeName: JavaTypeNameTarget[G]): Seq[Referrable[G]] = javaTypeName match {
     case RefJavaClass(cls) => cls.decls.collect {
-      case decl: JavaClassDeclaration[G] if decl.isStatic => Referrable.from(decl)
-    }.flatten
-<<<<<<< HEAD
+        case decl: JavaClassDeclaration[G] if decl.isStatic => Referrable.from(decl)
+      }.flatten
     case RefEnum(enum) => enum.constants.map(RefEnumConstant(Some(enum), _))
-=======
->>>>>>> 27739324
   }
 
   def findStaticMember[G](javaTypeName: JavaTypeNameTarget[G], name: String): Option[Referrable[G]] =
