--- conflicted
+++ resolved
@@ -5,10 +5,6 @@
 import java.nio.file.Path
 
 trait ExternalJavaLoader {
-<<<<<<< HEAD
-  def load[G](name: Seq[String]): Option[JavaNamespace[G]]
-  def loadPkg[G](name: Seq[String]): Seq[JavaNamespace[G]]
-=======
   def load[G](base: Path, name: Seq[String]): Option[JavaNamespace[G]]
->>>>>>> 567b1b2a
+  def loadPkg[G](base: Path, name: Seq[String]): Seq[JavaNamespace[G]]
 }