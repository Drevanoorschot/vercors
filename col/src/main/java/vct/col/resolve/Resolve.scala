--- conflicted
+++ resolved
@@ -14,12 +14,6 @@
     case object SourcePackageRoot extends JavaClassPathEntry
     case class Path(root: java.nio.file.Path) extends JavaClassPathEntry
   }
-<<<<<<< HEAD
-
-
-}
-=======
->>>>>>> 567b1b2a
 
   def resolve[G](program: Program[G], externalJavaLoader: Option[ExternalJavaLoader] = None, javaClassPath: Seq[JavaClassPathEntry]): Seq[GlobalDeclaration[G]] = {
     val ctx = TypeResolutionContext[G](externalJavaLoader = externalJavaLoader, javaClassPath = javaClassPath)
