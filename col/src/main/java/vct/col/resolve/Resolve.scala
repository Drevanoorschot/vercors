--- conflicted
+++ resolved
@@ -50,14 +50,8 @@
       // E.g.: in the expressio f.g, f is either a 1) variable, 2) parameter or 3) field. If none of those, it must be a
       // 4) statically imported field or typename, or 5) a non-static imported typename. If it's not that, it's a package name.
       // ctx.stack needs to be modified for this, and hence this importing is done in enterContext instead of in resolveOne.
-<<<<<<< HEAD
-      ctx.copy(
-        namespace=Some(ns),
-        stack=(ns.declarations.flatMap(Referrable.from) ++ ns.imports.flatMap(scanImport(_, ctx))) +: ctx.stack)
-=======
       val ctxWithNs = ctx.copy(namespace=Some(ns))
       ctxWithNs.copy(stack=(ns.declarations.flatMap(Referrable.from) ++ ns.imports.flatMap(scanImport(_, ctxWithNs))) +: ctx.stack)
->>>>>>> 27739324
     case decl: Declarator[G] =>
       ctx.copy(stack=decl.declarations.flatMap(Referrable.from) +: ctx.stack)
     case _ => ctx
@@ -89,20 +83,8 @@
     case cls: Class[G] =>
       // PB: needs to be in ResolveTypes if we want to support method inheritance at some point.
       cls.supports.foreach(_.tryResolve(name => Spec.findClass(name, ctx).getOrElse(throw NoSuchNameError("class", name, cls))))
-<<<<<<< HEAD
     case _: JavaStringValue[G] =>
       Java.findJavaTypeName(Java.JAVA_LANG_STRING, ctx)
-    case local: JavaLocal[G] =>
-      Java.findJavaName(local.name, ctx) match {
-        case Some(
-          _: RefVariable[G] | _: RefJavaField[G] | _: RefJavaLocalDeclaration[G] | // Regular names
-          _: RefJavaClass[G] | _: RefEnum[G] | _: RefEnumConstant[G] | _: RefAxiomaticDataType[G] // Statically imported, or regular previously imported typename
-        ) => // Nothing to do. Local will get properly resolved next phase
-        case None =>
-          // Unknown what this local refers though. Try importing it as a type; otherwise, it's the start of a package
-          Java.findJavaTypeName(Seq(local.name), ctx)
-      }
-=======
     case local: JavaLocal[G] =>
       Java.findJavaName(local.name, ctx) match {
         case Some(
@@ -133,7 +115,6 @@
         case _ => // we did not find a package so we don't do anything
       }
 
->>>>>>> 27739324
     case _ =>
   }
 }
@@ -251,13 +232,8 @@
       local.ref = Some(
         Java.findJavaName(name, ctx.asTypeResolutionContext)
           .orElse(Java.findJavaTypeName(Seq(name), ctx.asTypeResolutionContext) match {
-<<<<<<< HEAD
-              case Some(target: JavaNameTarget[G]) => Some(target)
-              case None => None
-=======
             case Some(target: JavaNameTarget[G]) => Some(target)
             case None => None
->>>>>>> 27739324
           })
           .getOrElse(RefUnloadedJavaNamespace(Seq(name))))
     case local @ PVLLocal(name) =>
