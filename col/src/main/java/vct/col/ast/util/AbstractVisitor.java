--- conflicted
+++ resolved
@@ -208,10 +208,10 @@
   }
 
   @Override
-<<<<<<< HEAD
   public void visit(InlineQuantifierPattern pattern) {
     visit_any(pattern);
-=======
+  }
+
   public void visit(CatchClause cc) {
     visit_any(cc);
   }
@@ -219,6 +219,5 @@
   @Override
   public void visit(SignalsClause sc) {
     visit_any(sc);
->>>>>>> 5119a38f
   }
 }