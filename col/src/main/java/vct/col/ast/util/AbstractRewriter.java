package vct.col.ast.util;

import hre.ast.MessageOrigin;
import hre.ast.Origin;
import scala.Option;
import scala.collection.JavaConverters;
import vct.col.ast.expr.*;
import vct.col.ast.expr.constant.ConstantExpression;
import vct.col.ast.expr.constant.StructValue;
import vct.col.ast.generic.ASTNode;
import vct.col.ast.generic.ASTSequence;
import vct.col.ast.langspecific.c.*;
import vct.col.ast.stmt.composite.*;
import vct.col.ast.stmt.composite.Switch.Case;
import vct.col.ast.stmt.decl.*;
import vct.col.ast.stmt.decl.ASTSpecial.Kind;
import vct.col.ast.stmt.terminal.AssignmentStatement;
import vct.col.ast.stmt.terminal.ReturnStatement;
import vct.col.ast.type.*;
import hre.util.LambdaHelper;

import java.lang.reflect.Array;
import java.util.*;
import java.util.stream.Stream;

/**
 * This abstract rewriter copies the AST it is applied to.
 * 
 * @author Stefan Blom
 */ 
public class AbstractRewriter extends AbstractVisitor<ASTNode> {
  private static ThreadLocal<AbstractRewriter> tl=new ThreadLocal<AbstractRewriter>();

  public static <R extends ASTNode> Hashtable<String, Type> free_vars(List<R> nodes) {
    Hashtable<String,Type> vars = new Hashtable<String,Type>();
    NameScanner scanner = new NameScanner(vars);
    for (R n : nodes) {
      n.accept(scanner);
    }
    return vars;
  }
  
  public static Hashtable<String,Type> free_vars(ASTNode ... nodes) {
	return free_vars(Arrays.asList(nodes));
  }

  public final AbstractRewriter copy_rw;
  
  private AbstractRewriter(Thread t){
    copy_rw=null;
    create=new ASTFactory<Object>(null);    
  }
  
  public AbstractRewriter(ASTFrame<ASTNode> shared){
    super(shared);
    AbstractRewriter tmp=tl.get();
    if(tmp==null){
      tmp=new AbstractRewriter(Thread.currentThread());
      tl.set(tmp);
    }
    copy_rw=tmp;
    create=new ASTFactory<Object>(copy_rw);
  }

  public AbstractRewriter(ProgramUnit source,ProgramUnit target,boolean do_scope){
    super(source,target,do_scope);
    AbstractRewriter tmp=tl.get();
    if(tmp==null){
      tmp=new AbstractRewriter(Thread.currentThread());
      tl.set(tmp);
    }
    copy_rw=tmp;
    create=new ASTFactory<Object>(copy_rw);    
  }
  public AbstractRewriter(ProgramUnit source,ProgramUnit target){
    this(source,target,false);
  }

  /**
   * Refers to the resulting class of the current class being rewritten.
   */
  protected ASTClass currentTargetClass=null;
  
  /**
   * Refers to the block that is the result of rewriting the current block.
   */
  protected BlockStatement currentBlock=null;
  
  
  protected ASTSequence<?> current_sequence(){
    if (currentBlock!=null) return currentBlock;
    if (currentTargetClass!=null) return currentTargetClass;
    return target();
  }
  
  /**
   * Refer to the contract builder, used for the contract of the current method. 
   */
  protected ContractBuilder currentContractBuilder=null;
  
  /**
   * Prevent automatic copying of labels.
   */
  protected boolean auto_labels=true;
  
  /**
   * This variable references an AST factory, whose Origin is set to
   * the origin of the current node being rewritten.
   */
  public final ASTFactory<?> create;
  
  public final ASTFactory<?> create(Origin origin){
    create.setOrigin(origin);
    return create;
  }
  public final ASTFactory<?> create(ASTNode node){
    create.setOrigin(node.getOrigin());
    return create;
  }
  
  public AbstractRewriter(ProgramUnit source){
    this(source,new ProgramUnit(source),false);
  }
  
  public AbstractRewriter(ProgramUnit source,boolean do_scope){
    this(source,new ProgramUnit(source),do_scope);
  }
  
  public void pre_visit(ASTNode n){
    super.pre_visit(n);
    for(NameExpression lbl:n.getLabels()){
      Debug("enter %s with label %s",n.getClass(),lbl);
    }
    auto_labels=true;
    create.enter();
    create.setOrigin(n.getOrigin());
    result=null;
    if (n.isSpecial(Kind.Fold)||n.isSpecial(Kind.Unfold)){
      fold_unfold=true;
    }
  }
  public void copy_labels(ASTNode dest,ASTNode source){
    for(NameExpression lbl:source.getLabels()){
      NameExpression copy=new NameExpression(lbl.getName());
      copy.setKind(NameExpressionKind.Label);
      copy.setOrigin(lbl.getOrigin());
      dest.addLabel(copy);
    }    
  }
  public void post_visit(ASTNode n){
    if (n.isSpecial(Kind.Fold)||n.isSpecial(Kind.Unfold)){
      fold_unfold=false;
    }
    if (result==n) Debug("rewriter linked instead of making a copy"); 
    if (result!=null && result!=n) {
      if (auto_labels){
        ASTNode tmp=result;
        copy_labels(tmp,n);
        result=tmp;
      }
      result.copyMissingFlags(n);
      if (n.annotated() && !result.annotated()){
        ASTNode tmp=result;
        for(ASTNode ann:n.annotations()){
          tmp.attach(rewrite(ann));
        }
        result=tmp;
      }
    }
    auto_labels=true;
    if (result!=null && result instanceof LoopStatement){
      ((LoopStatement)result).fixate();
    }
    create.leave();
    super.post_visit(n);
  }

  protected boolean fold_unfold=false;
  protected boolean in_invariant=false;
  protected boolean in_requires=false;
  protected boolean in_ensures=false;
  
  /**
   * Rewrite contract using a contract builder.
   * WARNING: Does not preserve origin!
   */
  public void rewrite(Contract c,ContractBuilder cb){
    if (c==null) return;
    cb.given(rewrite(c.given));
    cb.yields(rewrite(c.yields));
    if (c.modifies!=null) cb.modifies(rewrite(c.modifies)); 
    if (c.accesses!=null) cb.accesses(rewrite(c.accesses)); 
    in_invariant=true;
    for(ASTNode clause:ASTUtils.conjuncts(c.invariant,StandardOperator.Star)){
      cb.appendInvariant(rewrite(clause));
    }
    in_invariant=false;
    in_requires=true;
    for(ASTNode clause:ASTUtils.conjuncts(c.pre_condition,StandardOperator.Star)){
      cb.requires(rewrite(clause));
    }
    in_requires=false;
    in_ensures=true;
    for(ASTNode clause:ASTUtils.conjuncts(c.post_condition,StandardOperator.Star)){
      cb.ensures(rewrite(clause));
    }
    in_ensures=false;
    if (c.signals!=null) for(DeclarationStatement decl:c.signals){
      cb.signals((ClassType)rewrite(decl.getType()), decl.name(), rewrite(decl.initJava()));
    }
  }
  public Contract rewrite(Contract c){
    if (c==null) return null;
    ContractBuilder cb=new ContractBuilder();
    rewrite(c,cb);
    Contract contract = cb.getContract();
    if (contract.getOrigin() == null) {
      contract.setOrigin(c.getOrigin());
    }
    return contract;
  }

  public <E extends ASTNode, F extends ASTNode> Map<E, F> rewrite(Map<E,F> map){
    HashMap<E, F> res=new HashMap<E,F>();
    for(Map.Entry<E, F> entry:map.entrySet()){
      E key = null;
      F value = null;
      if (entry.getKey() != null) {
        key = rewrite(entry.getKey());
      }
      if (entry.getValue() != null) {
        value = rewrite(entry.getValue());
      }
      res.put(key, value);
    }
    return res;
  }

  public <E extends ASTNode> ArrayList<E> rewrite(ArrayList<E> list){
    ArrayList<E> res=new ArrayList<E>();
    for(E item:list){
      res.add(rewrite(item));
    }
    return res;
  }
  
  @SuppressWarnings("unchecked")
  public <E extends ASTNode> E rewrite(E node){
    if (node==null) return null;
    ASTNode tmp=node.apply(this);
    try {
      return (E)tmp;
    } catch (ClassCastException e) {
     throw new Error("Expected "+node.getClass()+ " got " + tmp.getClass()); 
    }
  }
  
  public <E extends ASTNode> List<E> rewrite(List<E> items) {
	List<E> result = new LinkedList<E>();
    for (E item : items) {
      result.add(rewrite(item));
    }
    return result;
  }

  public <E extends ASTNode> E[] rewrite(E head,E[] tail){
    Objects.requireNonNull(head, "Can only rewrite head-tail with non-null arguments");
    Objects.requireNonNull(tail, "Can only rewrite head-tail with non-null arguments");
    E[] res = Arrays.copyOf(tail, tail.length + 1);
    res[0] = rewrite(head);
    for(int i = 0; i < tail.length; i++){
      res[i + 1] = rewrite(tail[i]);
    }
    return res;
  }
  
  public <E extends ASTNode> E[][] rewrite(E node[][]){
    if (node==null) return null;
    E res[][]=Arrays.copyOf(node, node.length);
    for(int i=0;i<res.length;i++){
      res[i]=rewrite(res[i]);
    }
    return res;
  }

  /**
   * Rewrite an array.
   * If the given array is null then this function will return null.
   * If any of the elements of the array is null, the corresponding element will
   * also be null.
   * @param <E> The type of the array elements. 
   * @param node The array to be rewritten.
   * @return A new array with rewritten elements.
   */
  public <E extends ASTNode> E[] rewrite(E node[]){
    if (node==null) return null;
    E res[]=Arrays.copyOf(node, node.length);
    for(int i=0;i<res.length;i++){
      res[i]=rewrite(res[i]);
    }
    return res;
  }
  @Override
  public void visit(MethodInvokation e) {
    ASTNode object=rewrite(e.object());
    int N=e.getArity();
    ASTNode args[]=new ASTNode[N];
    for(int i=0;i<N;i++){
      args[i]=e.getArg(i).apply(this);
    }
    MethodInvokation res=create.invokation(object,rewrite(e.dispatch()),e.method(),args);
    res.set_before(rewrite(e.get_before()));
    res.set_after(rewrite(e.get_after()));
    result=res;
  }

  @Override
  public void visit(AssignmentStatement s) {
    ASTNode loc = s.location().apply(this);
    ASTNode val = s.expression().apply(this);
    result = create.assignment(loc,val);
  }

  @Override
  public void visit(ASTClass c) {
    //checkPermission(c);
    String name=c.getName();
    if (name==null) {
      Abort("illegal class without name");
    } else {
      Debug("rewriting class "+name);
      ASTClass res=new ASTClass(name,c.kind,rewrite(c.parameters),rewrite(c.super_classes),rewrite(c.implemented_classes));
      res.setOrigin(c.getOrigin());
      currentTargetClass=res;
      Contract contract=c.getContract();
      if (currentContractBuilder==null){
        currentContractBuilder=new ContractBuilder();
      }
      if (contract!=null){
        rewrite(contract,currentContractBuilder);
      }
      res.setContract(currentContractBuilder.getContract());
      currentContractBuilder=null;
      for(ASTNode item:c){
        res.add(rewrite(item));
      }
      result=res;
      currentTargetClass=null;
    }
  }

  @Override
  public void visit(BlockStatement s) {
    //checkPermission(s);
    Debug("rewriting block");
    BlockStatement tmp=currentBlock;
    currentBlock=new BlockStatement();
    currentBlock.setOrigin(s.getOrigin());
    int N=s.getLength();
    for (int i=0;i<N;i++){
      ASTNode n=s.getStatement(i).apply(this);
      if (n==null) {
        Debug("Got null rewriting %s at %s",s.getStatement(i).getClass(),s.getStatement(i).getOrigin());
      } else {
        Debug("adding %s",n.getClass());
        currentBlock.addStatement(n);
      }
    }
    result=currentBlock;
    currentBlock=tmp;
  }

  public void visit(ClassType t){
    //checkPermission(t);
    ClassType res = new ClassType(t.getNameFull(), rewrite(t.argsJava()));
    res.setOrigin(t.getOrigin());
    result=res;
    return;    
  }
  
  @Override
  public void visit(Contract c){
    result=rewrite(c);
  }
  
  @Override
  public void visit(ConstantExpression e) {
    //checkPermission(e);
    result=new ConstantExpression(e.value(),e.getType(),e.getOrigin());
  }
  
  @Override
  public void visit(DeclarationStatement s) {
    //checkPermission(s);
    Type t=s.getType();
    ASTNode tmp=t.apply(this);
    if (tmp instanceof Type){
      t=(Type)tmp;
    } else {
      Abort("Type %s rewrote to non-type %s",t.getClass(),tmp==null ? "null":tmp.getClass());
      throw new Error("type AST rewrote to non-type AST");
    }
    String name = s.name();
    ASTNode init = s.initJava();
    if (init!=null) init=init.apply(this);
    DeclarationStatement res=new DeclarationStatement(name,t,init);
    res.setOrigin(s.getOrigin());
    result=res; return ;
  }

  public void visit(FunctionType t) {
	// visit all parameter types in `t`
    List<Type> types = new ArrayList<Type>();
    for (Type type : t.paramsJava()) {
      types.add((Type)type.apply(this));
    }
    
    // visit the result type of `t`
    Type resultType = (Type)t.result().apply(this);
    
    // configure a new function type
    result = new FunctionType(types, resultType);
    if (t.getOrigin() != null) {
      result.setOrigin(t);
    }
  }

  @Override
  public void visit(IfStatement s) {
    //checkPermission(s);
    IfStatement res=new IfStatement();
    res.setOrigin(s.getOrigin());
    int N=s.getCount();
    for(int i=0;i<N;i++){
      ASTNode guard=s.getGuard(i);
      if (guard!=IfStatement.elseGuard()) guard=guard.apply(this);
      ASTNode body=s.getStatement(i);
      body=body.apply(this);
      res.addClause(guard,body);
    }
    result=res; return ;
  }

  @Override
  public void visit(ForEachLoop s){
    ForEachLoop res=create.foreach(rewrite(s.decls),rewrite(s.guard),rewrite(s.body));
    res.setContract(rewrite(s.getContract()));
    res.set_before(rewrite(s.get_before()));
    res.set_after(rewrite(s.get_after()));
    result=res;
  }
  
  @Override
  public void visit(LoopStatement s) {
    //checkPermission(s);
    LoopStatement res=new LoopStatement();
    ASTNode tmp;
    tmp=s.getInitBlock();
    if (tmp!=null) res.setInitBlock(tmp.apply(this));
    tmp=s.getUpdateBlock();
    if (tmp!=null) res.setUpdateBlock(tmp.apply(this));
    tmp=s.getEntryGuard();
    if (tmp!=null) res.setEntryGuard(tmp.apply(this));
    tmp=s.getExitGuard();
    if (tmp!=null) res.setExitGuard(tmp.apply(this));
    res.appendContract(rewrite(s.getContract()));
    tmp=s.getBody();
    res.setBody(tmp.apply(this));
    res.set_before(rewrite(s.get_before()));
    res.set_after(rewrite(s.get_after()));
    res.setOrigin(s.getOrigin());
    result=res; return ;
  }

  @Override
  public void visit(Method m) {
    //checkPermission(m);
    String name=m.getName();
    if (currentContractBuilder==null) currentContractBuilder=new ContractBuilder();
    DeclarationStatement args[]=rewrite(m.getArgs());
    Contract mc=m.getContract();
    if (mc!=null){
      rewrite(mc,currentContractBuilder);
    }
    Method.Kind kind=m.kind;
    Type rt=rewrite(m.getReturnType());
    Contract c=currentContractBuilder.getContract();
    if (mc != null && c.getOrigin() == null) {
      c.setOrigin(mc.getOrigin());
    }
    currentContractBuilder=null;
    ASTNode body=rewrite(m.getBody());
    result=create.method_kind(kind, rt, c, name, args, m.usesVarArgs(), body);
  }

  @Override
  public void visit(NameExpression e) {
    //checkPermission(e);
    NameExpression res=new NameExpression(e.getKind(),e.reserved(),e.getName());
    res.setOrigin(e.getOrigin());
    result=res;
  }

  @Override
  public void visit(OperatorExpression e) {
    //checkPermission(e);
    StandardOperator op=e.operator();
    
    List<ASTNode> args = new LinkedList<ASTNode>();
    for (ASTNode arg : e.argsJava()) {
			ASTNode aa = arg.apply(this);
      args.add(aa);
    }
    
    OperatorExpression res = create.expression(op, args);
    //res.setOrigin(e.getOrigin());
    res.set_before(rewrite(e.get_before()));
    res.set_after(rewrite(e.get_after()));
    result=res;
  }

  public void visit(PrimitiveType t){
    //checkPermission(t);
    PrimitiveType res=new PrimitiveType(t.sort,rewrite(t.argsJava()));
    if (t.getOrigin()!=null){
      res.setOrigin(t);
    } else {
      res.setOrigin(new MessageOrigin("fix problem??"));
    }
    result=res;
  }

  public void visit(RecordType t){
    //checkPermission(t);
    throw new Error("missing case in rewriter: "+t.getClass());
  }

  @Override
  public void visit(ReturnStatement s) {
    //checkPermission(s);
    ASTNode val=s.getExpression();
    if(val!=null) val=val.apply(this);
    ReturnStatement res=new ReturnStatement(val);
    res.setOrigin(s.getOrigin());
    res.set_after(rewrite(s.get_after()));
    result=res;
  }
  @Override
  public void visit(StandardProcedure p) {
    //checkPermission(p);
    StandardProcedure res = new StandardProcedure(p.operator());
    res.setOrigin(p.getOrigin());
    result=res;
  }

  /**
   * Rewrite all source elements, respecting inheritance order.
   * @return The result of the rewrite.
   */
  public ProgramUnit rewriteAll() {
    for(ASTDeclaration n:source().get()){
        ASTNode tmp=rewrite(n);
        if (tmp!=null){
          target().add(tmp);
        }
    }
    target().index_classes();
    return target();
  }

  private void rewriteOrdered(HashSet<ASTClass> done,ASTClass cl){
    if (!done.contains(cl)){
      done.add(cl);
      if (cl.implemented_classes.length>0){
        Fail("interfaces are not supported");
      }
      for(ClassType parent:cl.super_classes){
        rewriteOrdered(done,source().find(parent));
      }
      Debug("rewriting %s",cl.getName());
      ASTClass tmp=rewrite(cl);
      if (tmp!=null){
        target().add(tmp);
      }
    }
  }

  /**
   * Rewrite all source elements, respecting inheritance order.
   * @return The result of the rewrite.
   */
  public ProgramUnit rewriteOrdered() {
    HashSet<ASTClass> done=new HashSet<ASTClass>();
    for(ASTNode n:source().get()){
        if (n instanceof ASTClass) {
          rewriteOrdered(done,(ASTClass)n);
        } else {
          ASTNode tmp=rewrite(n);
          if (tmp!=null){
            target().add(tmp);
          }
        }
    }
    return target();
  }

  @Override
  public void visit(Dereference e) {
    result = create.dereference(e.obj().apply(this), e.field());
  }
  
  @Override
  public void visit(BindingExpression e){
<<<<<<< HEAD
    result=create.binder(e.binder(),rewrite(e.result_type()),rewrite(e.getDeclarations()),rewrite(e.javaTriggers()), rewrite(e.select()), rewrite(e.main()));
=======
    if (e instanceof SetComprehension) {
      result = create.setComp(rewrite(e.result_type()), rewrite(e.select()), rewrite(e.main()), rewrite(((SetComprehension) e).variables()), e.getDeclarations());
    } else {
      result=create.binder(e.binder(),rewrite(e.result_type()),rewrite(e.getDeclarations()),rewrite(e.javaTriggers()), rewrite(e.select()), rewrite(e.main()));
    }
>>>>>>> c40796f6
  }
  
  @Override
  public void visit(Lemma l) {
    result = create.lemma(rewrite(l.block()));
  }
  
  @Override
  public void visit(ParallelAtomic pa){
	// rewrite all elements of pa.synclist
	ArrayList<ASTNode> synclist = new ArrayList<ASTNode>();
	for (ASTNode item : pa.synclistJava()) {
	  synclist.add(rewrite(item));
	}
	
    result = create.csl_atomic(rewrite(pa.block()), synclist.toArray(new ASTNode[0]));
  }
  
  @Override
  public void visit(ParallelInvariant inv){
    result = create.invariant_block(inv.label(), rewrite(inv.inv()), rewrite(inv.block()));
  }
  
  @Override
  public void visit(ParallelBlock pb){
    ParallelBlock res=create.parallel_block(
        pb.label(),
        rewrite(pb.contract()),
        rewrite(pb.itersJava()),
        rewrite(pb.block()),
        rewrite(pb.deps())
    );
    result=res;
  }
  
  @Override
  public void visit(ParallelRegion region){
    result = create.region(rewrite(region.contract()), rewrite(region.blocksJava()));
  }
  
  @Override
  public void visit(ParallelBarrier pb) {
    result = create.barrier(pb.label(), rewrite(pb.contract()), pb.invs(), rewrite(pb.body()));
  }

  @Override
  public void visit(ASTSpecial special) {
    result=create.special(special.kind,rewrite(special.args));
  }
    
  @Override
  public void visit(VariableDeclaration decl) {
    VariableDeclaration res=create.variable_decl(decl.basetype);
    for(ASTDeclaration d:decl.get()){
      res.add(rewrite(d));
    }
    result=res;
  }
  
  @Override
  public void visit(AxiomaticDataType adt){
	DeclarationStatement[] decls = rewrite(adt.parametersJava()).toArray(new DeclarationStatement[0]);
    AxiomaticDataType res = create.adt(adt.name(), decls);
    for (Method c : adt.constructorsJava()) {
      res.add_cons(rewrite(c));
    }
    for(Method m:adt.mappingsJava()){
      res.add_cons(rewrite(m));
    }
    for(Axiom ax:adt.axiomsJava()){
      res.add_axiom(rewrite(ax));
    }
    result=res;
  }
  
  public void visit(Axiom axiom){
    result = create.axiom(axiom.name(), rewrite(axiom.rule()));
  }
  
  /*
   * The following functions make generating code easier...
   */
  
  public ASTNode constant(int c){
  	return create.constant(c);
  }
  public NameExpression name(String name){
  	return create.unresolved_name(name);
  }
  public ASTNode name(DeclarationStatement decl){
  	create.enter();
  	ASTNode res = create(decl.getOrigin()).unresolved_name(decl.name());
  	create.leave();
  	return res;
  }
  
  public ASTNode and(ASTNode e1,ASTNode e2){
    return create.expression(StandardOperator.And,e1,e2);
  }
  public ASTNode plus(ASTNode e1,ASTNode e2){
    return create.expression(StandardOperator.Plus,e1,e2);
  }
  public ASTNode minus(ASTNode e1,ASTNode e2){
    return create.expression(StandardOperator.Minus,e1,e2);
  }
  public ASTNode mult(ASTNode e1,ASTNode e2){
    return create.expression(StandardOperator.Mult,e1,e2);
  }
  public ASTNode less(ASTNode e1,ASTNode e2){
  	return create.expression(StandardOperator.LT,e1,e2);
  }
  public ASTNode lte(ASTNode e1,ASTNode e2){
  	return create.expression(StandardOperator.LTE,e1,e2);
  }
  public ASTNode neq(ASTNode e1,ASTNode e2){
  	return create.expression(StandardOperator.NEQ,e1,e2);
  }
  public ASTNode eq(ASTNode e1,ASTNode e2){
    return create.expression(StandardOperator.EQ,e1,e2);
  }
  public ASTNode size(ASTNode e1) {
    return create.expression(StandardOperator.Size, e1);
  }
  public ASTNode star(ASTNode e1,ASTNode e2){
  	return create.expression(StandardOperator.Star,e1,e2);
  }
  public ASTNode invoke(ASTNode object,String method,ASTNode ... args){
  	return create.invokation(object, null, method, args);
  }
  public ASTNode get(ASTNode e1, ASTNode index){
    return create.expression(StandardOperator.Subscript, e1, index);
  }


  @Override
  public void visit(ActionBlock ab) {
	// rewrite `ab.map`, resulting in the hashtable `map`
    Map<String,ASTNode> map = new HashMap<String,ASTNode>();
    ab.foreach(LambdaHelper.fun((key,val) -> map.put(key, rewrite(val))));

    // rewrite all other components of `ab`
    result = create.action_block(
      rewrite(ab.history()),
      rewrite(ab.fraction()),
      rewrite(ab.process()),
      rewrite(ab.action()),
      map,
      rewrite(ab.block())
    );
  }
  
  @Override
  public void visit(Hole hole){
    result=hole;
  }

  protected DeclarationStatement[] gen_pars(Hashtable<String, Type> vars) {
    DeclarationStatement decls[]=new DeclarationStatement[vars.size()];
    int i=0;
    for(String name:vars.keySet()){
      decls[i]=create.field_decl(name, vars.get(name));
      i++;
    }
    return decls;
  }

  protected MethodInvokation gen_call(String method, Hashtable<String, Type> vars) {
    ASTNode args[]=new ASTNode[vars.size()];
    int i=0;
    for(String name:vars.keySet()){
      args[i]=create.unresolved_name(name);
      i++;
    }
    return create.invokation(null,null, method, args);
  }

  @Override
  public void visit(NameSpace ns) {
    NameSpace res=create.namespace(ns.getDeclName().name);
    for(ASTNode n:ns){
      res.add(rewrite(n));
    }
    for(NameSpace.Import i:ns.imports){
      res.add_import(i.static_import,i.all,i.name);
    }
    result=res;
  }
  @Override
  public void visit(TryCatchBlock tcb){
    TryCatchBlock res = create.try_catch(rewrite(tcb.main()), rewrite(tcb.after()));
    for (CatchClause cc : tcb.catches()) {
      pre_visit(cc.block());
      BlockStatement tmp=currentBlock;
      currentBlock=new BlockStatement();
      currentBlock.setOrigin(cc.block().getOrigin());
      Type[] newCatchTypes = new Type[cc.catchTypes().size()];
      Type[] oldCatchTypes = cc.javaCatchTypes();
      for(int i = 0; i < newCatchTypes.length; i++) {
        newCatchTypes[i] = rewrite(oldCatchTypes[i]);
      }
      for(ASTNode S:cc.block()){
        currentBlock.add(rewrite(S));
      }
      BlockStatement block=currentBlock;
      currentBlock=tmp;
      post_visit(cc.block());
      res.addCatchClauseArray(cc.name(), newCatchTypes, block);
    }
    result=res;
  }
  
  @Override
  public void visit(TypeExpression te){
	Type[] types = rewrite(te.typesJava()).toArray(new Type[0]);
    result = create.type_expression(te.operator(), types);
  }
  
  @Override
  public void visit(TypeVariable t){
    result=create.type_variable(t.name());
  }
  
  @Override
  public void visit(FieldAccess a){
    result=create.set_field(a.classname(), rewrite(a.object()), a.name(), rewrite(a.value()));
  }
  
  @Override
  public void visit(StructValue v) {
    result = create.struct_value(rewrite(v.type()), v.mapJava(), rewrite(v.valuesArray()));
  }
  
  @Override
  public void visit(VectorBlock v){
    result = create.vector_block(rewrite(v.iter()), rewrite(v.block()));
  }
  
  @Override
  public void visit(Constraining c){
    result = create.constraining(rewrite(c.block()), rewrite(c.varsJava()));
  }
  
  @Override
  public void visit(Switch s){
    ASTNode expr=rewrite(s.expr);
    ArrayList<Case> case_list=new ArrayList<Case>();
    for (Case c:s.cases){
      Case rwc=new Case();
      for(ASTNode n:c.cases) rwc.cases.add(rewrite(n));
      for(ASTNode n:c.stats) rwc.stats.add(rewrite(n));
      case_list.add(rwc);
    }
    result = create.switch_statement(expr, case_list);
  }

  @Override
  public void visit(CFunctionType t) {
    Type returnType = rewrite(t.returnType());
    List<ParamSpec> paramSpecs = new ArrayList<>();
    for(ParamSpec spec : JavaConverters.asJavaIterable(t.params())) {
      Option<Type> newType;
      if(spec.t().isEmpty()) {
        newType = Option.empty();
      } else {
        newType = Option.apply(rewrite(spec.t().get()));
      }
      paramSpecs.add(new ParamSpec(newType, spec.name()));
    }
    result = new CFunctionType(JavaConverters.asScalaBuffer(paramSpecs), returnType);
  }

  @Override
  public void visit(OMPParallel parallel) {
    result = new OMPParallel(rewrite(parallel.block()), parallel.options(), rewrite(parallel.contract()));
    result.setOrigin(parallel.getOrigin());
  }

  @Override
  public void visit(OMPSection section) {
    result = new OMPSection(rewrite(section.block()));
    result.setOrigin(section.getOrigin());
  }

  @Override
  public void visit(OMPSections sections) {
    result = new OMPSections(rewrite(sections.block()));
    result.setOrigin(sections.getOrigin());
  }

  @Override
  public void visit(OMPFor loop) {
    result = new OMPFor(rewrite(loop.loop()), loop.options());
    result.setOrigin(loop.getOrigin());
  }

  @Override
  public void visit(OMPParallelFor loop) {
    result = new OMPParallelFor(rewrite(loop.loop()), loop.options());
    result.setOrigin(loop.getOrigin());
  }

  @Override
  public void visit(OMPForSimd loop) {
    result = new OMPForSimd(rewrite(loop.loop()), loop.options());
    result.setOrigin(loop.getOrigin());
  }
}<|MERGE_RESOLUTION|>--- conflicted
+++ resolved
@@ -611,15 +611,11 @@
   
   @Override
   public void visit(BindingExpression e){
-<<<<<<< HEAD
-    result=create.binder(e.binder(),rewrite(e.result_type()),rewrite(e.getDeclarations()),rewrite(e.javaTriggers()), rewrite(e.select()), rewrite(e.main()));
-=======
     if (e instanceof SetComprehension) {
       result = create.setComp(rewrite(e.result_type()), rewrite(e.select()), rewrite(e.main()), rewrite(((SetComprehension) e).variables()), e.getDeclarations());
     } else {
       result=create.binder(e.binder(),rewrite(e.result_type()),rewrite(e.getDeclarations()),rewrite(e.javaTriggers()), rewrite(e.select()), rewrite(e.main()));
     }
->>>>>>> c40796f6
   }
   
   @Override
