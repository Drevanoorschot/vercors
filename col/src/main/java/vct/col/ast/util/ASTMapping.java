--- conflicted
+++ resolved
@@ -116,10 +116,7 @@
   public R map(OMPParallelFor loop);
   public R map(OMPForSimd loop);
 
-<<<<<<< HEAD
   public R map(InlineQuantifierPattern pattern);
-=======
   public R map(CatchClause cc);
   public R map(SignalsClause sc);
->>>>>>> 5119a38f
 }