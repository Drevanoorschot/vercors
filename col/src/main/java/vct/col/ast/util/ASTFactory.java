--- conflicted
+++ resolved
@@ -1492,7 +1492,6 @@
     return sync;
   }
 
-<<<<<<< HEAD
   public InlineQuantifierPattern pattern(ASTNode inner) {
     return pattern(origin_stack.get(), inner);
   }
@@ -1501,7 +1500,8 @@
     InlineQuantifierPattern pattern = new InlineQuantifierPattern(inner);
     pattern.setOrigin(origin);
     return pattern;
-=======
+  }
+
   public ASTSpecial gotoStatement(NameExpression label) {
     return special(ASTSpecial.Kind.Goto, label);
   }
@@ -1536,6 +1536,5 @@
     SignalsClause sc = new SignalsClause(name, type, condition);
     sc.setOrigin(origin);
     return sc;
->>>>>>> 5119a38f
-  }
-}
+  }
+}
