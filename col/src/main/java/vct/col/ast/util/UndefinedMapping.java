package vct.col.ast.util;

import hre.lang.HREError;
import vct.col.ast.langspecific.c.*;
import vct.col.ast.langspecific.c.CFunctionType;
import vct.col.ast.stmt.decl.VariableDeclaration;
import vct.col.ast.stmt.composite.VectorBlock;
import vct.col.ast.expr.*;
import vct.col.ast.expr.constant.ConstantExpression;
import vct.col.ast.expr.constant.StructValue;
import vct.col.ast.generic.ASTNode;
import vct.col.ast.stmt.composite.*;
import vct.col.ast.stmt.decl.*;
import vct.col.ast.stmt.terminal.AssignmentStatement;
import vct.col.ast.stmt.terminal.ReturnStatement;
import vct.col.ast.type.*;

/**
 * Undefined Mapping.
 * 
 * This mapping is meant to be used as the abstract base class for other mappings.
 * It returns null for every input, but also throws an error is the result is
 * null.
 * 
 * @author Stefan Blom
 *
 * @param <T>
 */
public class UndefinedMapping<T> implements ASTMapping<T> {

  @Override
  public void pre_map(ASTNode n) {
  }

  @Override
  public T post_map(ASTNode n, T res) {
    if(res==null){
      throw new HREError("mapping for %s is undefined",n);
    }
    return res;
  }

  @Override
  public T map(StandardProcedure p) {
    return null;
  }

  @Override
  public T map(StructValue v) {
    return null;
  }

  @Override
  public T map(ConstantExpression e) {
    return null;
  }

  @Override
  public T map(OperatorExpression e) {
    return null;
  }

  @Override
  public T map(NameExpression e) {
    return null;
  }

  @Override
  public T map(ClassType t) {
    return null;
  }

  @Override
  public T map(FunctionType t) {
    return null;
  }

  @Override
  public T map(PrimitiveType t) {
    return null;
  }

  @Override
  public T map(RecordType t) {
    return null;
  }

  @Override
  public T map(MethodInvokation e) {
    return null;
  }

  @Override
  public T map(BlockStatement s) {
    return null;
  }

  @Override
  public T map(IfStatement s) {
    return null;
  }

  @Override
  public T map(ReturnStatement s) {
    return null;
  }

  @Override
  public T map(AssignmentStatement s) {
    return null;
  }

  @Override
  public T map(DeclarationStatement s) {
    return null;
  }

  @Override
  public T map(LoopStatement s) {
    return null;
  }

  @Override
  public T map(ForEachLoop s) {
    return null;
  }

  @Override
  public T map(Method m) {
    return null;
  }

  @Override
  public T map(ASTClass c) {
    return null;
  }

  @Override
  public T map(BindingExpression e) {
    return null;
  }

  @Override
  public T map(Dereference e) {
    return null;
  }

  @Override
  public T map(Lemma lemma) {
    return null;
  }

  @Override
  public T map(ParallelBarrier parallelBarrier) {
    return null;
  }

  @Override
  public T map(ParallelBlock parallelBlock) {
    return null;
  }

  @Override
  public T map(Contract contract) {
    return null;
  }

  @Override
  public T map(ASTSpecial special) {
     return null;
  }

  @Override
  public T map(VariableDeclaration variableDeclaration) {
    return null;
  }

  @Override
  public T map(TupleType tupleType) {
    return null;
  }

  @Override
  public T map(AxiomaticDataType adt) {
    return null;
  }

  @Override
  public T map(Axiom axiom) {
    return null;
  }

  @Override
  public T map(Hole hole) {
    return null;
  }

  @Override
  public T map(ActionBlock actionBlock) {
    return null;
  }

  @Override
  public T map(TypeExpression t) {
    return null;
  }

  @Override
  public T map(ParallelAtomic parallelAtomic) {
    return null;
  }

  @Override
  public T map(NameSpace ns) {
    return null;
  }

  @Override
  public T map(TryCatchBlock tcb) {
    return null;
  }

  @Override
  public T map(FieldAccess a) {
     return null;
  }

  @Override
  public T map(ParallelInvariant inv) {
    return null;
  }

  @Override
  public T map(ParallelRegion region) {
    return null;
  }

  @Override
  public T map(TypeVariable v) {
    return null;
  }

  @Override
  public T map(VectorBlock vb) {
    return null;
  }

  @Override
  public T map(Constraining c) {
    return null;
  }

  @Override
  public T map(Switch s) {
    return null;
  }

  @Override
  public T map(TryWithResources t) {
    return null;
  }

  @Override
  public T map(Synchronized sync) {
    return null;
  }

  @Override
  public T map(CFunctionType t) {
    return null;
  }

  @Override
  public T map(OMPParallel parallel) {
    return null;
  }

  @Override
  public T map(OMPSection section) {
    return null;
  }

  @Override
  public T map(OMPSections sections) {
    return null;
  }

  @Override
  public T map(OMPFor loop) {
    return null;
  }

  @Override
  public T map(OMPParallelFor loop) {
    return null;
  }

  @Override
  public T map(OMPForSimd loop) {
    return null;
  }

  @Override
<<<<<<< HEAD
  public T map(InlineQuantifierPattern pattern) {
    return null;
  }

=======
  public T map(CatchClause cc) {
    return null;
  }

  @Override
  public T map(SignalsClause sc) {
    return null;
  }
>>>>>>> 5119a38f
}<|MERGE_RESOLUTION|>--- conflicted
+++ resolved
@@ -301,12 +301,11 @@
   }
 
   @Override
-<<<<<<< HEAD
   public T map(InlineQuantifierPattern pattern) {
     return null;
   }
 
-=======
+  @Override
   public T map(CatchClause cc) {
     return null;
   }
@@ -315,5 +314,4 @@
   public T map(SignalsClause sc) {
     return null;
   }
->>>>>>> 5119a38f
 }