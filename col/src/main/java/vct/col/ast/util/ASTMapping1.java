--- conflicted
+++ resolved
@@ -116,10 +116,7 @@
   public R map(OMPParallelFor loop, A1 arg);
   public R map(OMPForSimd loop, A1 arg);
 
-<<<<<<< HEAD
   public R map(InlineQuantifierPattern pattern, A1 arg);
-=======
   public R map(CatchClause cc, A1 arg);
   public R map(SignalsClause sc, A1 arg);
->>>>>>> 5119a38f
 }