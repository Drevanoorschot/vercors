package vct.col.ast.util;

import java.util.HashMap;
import java.util.List;
import java.util.Map;

import scala.collection.JavaConverters;
import scala.collection.Seq;
import vct.col.ast.langspecific.c.*;
import vct.col.ast.stmt.composite.Switch.Case;
import vct.col.ast.expr.*;
import vct.col.ast.expr.constant.ConstantExpression;
import vct.col.ast.expr.constant.StructValue;
import vct.col.ast.generic.ASTNode;
import vct.col.ast.generic.BeforeAfterAnnotations;
import vct.col.ast.stmt.composite.*;
import vct.col.ast.stmt.decl.*;
import vct.col.ast.stmt.terminal.AssignmentStatement;
import vct.col.ast.stmt.terminal.ReturnStatement;
import vct.col.ast.type.*;

public class RecursiveVisitor<T> extends ASTFrame<T> implements ASTVisitor<T> {

  protected boolean auto_before_after=true;
  
  public RecursiveVisitor(ASTFrame<T> share) {
    super(share);
  }

  public RecursiveVisitor(ProgramUnit source) {
    super(source,false);
  }
  public RecursiveVisitor(ProgramUnit source, ProgramUnit target) {
    super(source, target,false);
  }
  public RecursiveVisitor(ProgramUnit source,boolean do_scope) {
    super(source,do_scope);
  }
  public RecursiveVisitor(ProgramUnit source, ProgramUnit target,boolean do_scope) {
    super(source, target,do_scope);
  }

  @Override
  public void pre_visit(ASTNode n) {
    enter(n);
  }

  @Override
  public void post_visit(ASTNode n) {
    if(n instanceof BeforeAfterAnnotations && auto_before_after){
      BeforeAfterAnnotations baa=(BeforeAfterAnnotations)n;
      enter_before(n);
      dispatch(baa.get_before());
      leave_before(n);
      enter_after(n);
      dispatch(baa.get_after());
      leave_after(n);
    }
    auto_before_after=true;
    leave(n);
  }

  @Override
  public void visit(StandardProcedure p) {
    // no chidren
  }

  @Override
  public void visit(ConstantExpression e) {
    // no children
  }

  @Override
  public void visit(ForEachLoop s){
    dispatch(s.decls);
    dispatch(s.guard);
    dispatch(s.body);
    dispatch(s.getContract());
  }
  
  @Override
  public void visit(OperatorExpression e) {
    for (ASTNode arg : e.argsJava()) {
      arg.accept(this);
    }    
  }

  @Override
  public void visit(NameExpression e) {
    // no children
  }

  @Override
  public void visit(ClassType t) {
    // no children
  }

  @Override
  public void visit(FunctionType t) {
    for (Type type : t.paramsJava()) {
      type.accept(this);
    }
    t.result().accept(this);
  }
  
  @Override
  public void visit(TypeExpression t) {
	for (Type type : t.typesJava()) {
	  type.accept(this);
	}
  }
  
  @Override
  public void visit(TupleType t) {
	for (Type type : t.typesJava()) {
	  type.accept(this);
	}
  }

  @Override
  public void visit(PrimitiveType t) {
	for (ASTNode arg : t.argsJava()) {
      arg.accept(this);
    }          
  }

  @Override
  public void visit(RecordType t) {
    int n = t.fieldCount();
    for (int i = 0; i < n; i++) {
      t.fieldType(i).accept(this);
    }
  }

  @Override
  public void visit(MethodInvokation e) {
    // TODO: fix dispatch(e.get_before());
    dispatch(e.object());
    for(ASTNode arg:e.getArgs()){
      arg.accept(this);
    }
    // TODO: fix dispatch(e.get_after());
  }
  
  private void dispatch(Contract c){
    if (c!=null){
      c.accept(this);
    }
  }
  private void dispatch(ASTNode ... objects) {
    for(ASTNode object:objects){
      if(object!=null){
        object.accept(this);
      }
    }
  }
  
  private <R extends ASTNode> void dispatch(List<R> nodes) {
    for (R node : nodes) {
      if (node != null) {
        node.accept(this);
      }
    }
  }

  private <R extends ASTNode> void dispatch(Seq<R> nodes) {
    for (R node : JavaConverters.seqAsJavaList(nodes)) {
      if (node != null) {
        node.accept(this);
      }
    }
  }

  public <E extends ASTNode, F extends ASTNode> void dispatch(Map<E,F> map){
    HashMap<E, F> res=new HashMap<E,F>();
    for(Map.Entry<E, F> entry:map.entrySet()){
      if (entry.getKey() != null) dispatch(entry.getKey());
      if (entry.getValue() != null) dispatch(entry.getValue());
    }
  }


  @Override
  public void visit(BlockStatement s) {
    int N=s.getLength();
    for(int i=0;i<N;i++){
      s.getStatement(i).accept(this);
    }
  }

  @Override
  public void visit(IfStatement s) {
    int N=s.getCount();
    for(int i=0;i<N;i++){
      s.getGuard(i).accept(this);
      s.getStatement(i).accept(this);
    }
    
  }

  @Override
  public void visit(ReturnStatement s) {
    dispatch(s.getExpression());
    dispatch(s.get_after());
  }

  @Override
  public void visit(AssignmentStatement s) {
    s.location().accept(this);
    s.expression().accept(this);
  }

  @Override
  public void visit(DeclarationStatement s) {
    s.getType().accept(this);
    dispatch(s.initJava());
  }

  @Override
  public void visit(LoopStatement s) {
    dispatch(s.get_before());
    dispatch(s.getInitBlock());
    dispatch(s.getEntryGuard());
    dispatch(s.getUpdateBlock());
    dispatch(s.getContract());
    s.getBody().accept(this);
    dispatch(s.getExitGuard());
    dispatch(s.get_after());
  }

  @Override
  public void visit(Method m) {
//    dispatch(m.getContract());
//    if (c!=null){
//      dispatch(c.pre_condition);
//      dispatch(c.post_condition);
//    }
    Contract c=m.getContract();
    if (c!=null){
      dispatch(c.given);
      dispatch(c.pre_condition);
      dispatch(c.invariant);
      // Yielded variables are not known before method starts.
      dispatch(c.yields); 
    }
    dispatch(m.getArgs());
    dispatch(m.getBody());
    if (c!=null) {
      // TODO: this is where \result should be declared.
      dispatch(c.post_condition);      
    }
  }

  @Override
  public void visit(ActionBlock ab){
    dispatch(ab.history());
    dispatch(ab.fraction());
    dispatch(ab.process());
    dispatch(ab.action());
    // TODO: enable visiting map elements.
    //dispatch(ab.map().values().to);
    dispatch(ab.block());
  }
  
  @Override
  public void visit(ASTClass c){
    int N;
    N=c.getStaticCount();
    for(int i=0;i<N;i++){
      c.getStatic(i).accept(this);
    }
    N=c.getDynamicCount();
    for(int i=0;i<N;i++){
      c.getDynamic(i).accept(this);
    }
  }

  @Override
  public void visit(BindingExpression e) {
    int N=e.getDeclCount();
    for(int i=0;i<N;i++){
      e.getDeclaration(i).accept(this);
    }
    dispatch(e.result_type());
    dispatch(e.select());
    if (e.triggers()!=null){
      for(ASTNode tmp[]:e.javaTriggers()){
        dispatch(tmp);
      }
    }
<<<<<<< HEAD
    e.main.accept(this);
    if (e instanceof SetComprehension) {
      dispatch(((SetComprehension) e).variables);
    }
=======
    e.main().accept(this);
>>>>>>> 20d9b6d8
  }

  @Override
  public void visit(Dereference e){
    e.obj().accept(this);
  }
  
  @Override
  public void visit(Lemma lemma) {
    lemma.block().accept(this);
  }
  
  public void visit(ParallelAtomic pa) {
	for (ASTNode item : pa.synclistJava()) {
	  dispatch(item);
	}
    dispatch(pa.block());
  }
  
  public void visit(ParallelInvariant inv){
    dispatch(inv.inv());
    dispatch(inv.block());
  }

  public void visit(ParallelBarrier pb){
    dispatch(pb.contract());
    dispatch(pb.body());
  }

  public void visit(ParallelBlock pb){
    dispatch(pb.contract());
    dispatch(pb.itersJava());
    dispatch(pb.block());
  }
  
  public void visit(ParallelRegion region){
    dispatch(region.contract());
    dispatch(region.blocksJava());
  }

  public void visit(Contract c){
    dispatch(c.invariant);
    dispatch(c.pre_condition);
    dispatch(c.yields);
    dispatch(c.post_condition);
  }

  public void visit(ASTSpecial s){
    for(ASTNode n:s.args){
      dispatch(n);
    }
  }
  
  @Override
  public void visit(VariableDeclaration decl) {
    dispatch(decl.basetype);
    for(ASTDeclaration d:decl.get()){
      dispatch(d);
    }
  }

  @Override
  public void visit(AxiomaticDataType adt){
    for(Axiom ax:adt.axiomsJava()){
      dispatch(ax);
    }
  }
  
  @Override
  public void visit(Axiom axiom){
    dispatch(axiom.rule());
  }
  
  @Override
  public void visit(Hole hole){
    dispatch(hole.get());
  }
  
  @Override
  public void visit(NameSpace ns){
    for (ASTNode n:ns){
      dispatch(n);
    }
  }

  @Override
  public void visit(TryCatchBlock tcb) {
    dispatch(tcb.main());
    for (CatchClause c : tcb.catches()) {
      enter(c.block());
      dispatch(c.javaCatchTypes());
      for(ASTNode S:c.block()){
        dispatch(S);
      }
      leave(c.block());
    }
    dispatch(tcb.after());
  }

  @Override
  public void visit(TryWithResources t) {
    dispatch(t.javaResources());
    dispatch(t.main());
    for(CatchClause clause : t.clauses()) {
      enter(clause.block());
      dispatch(clause.javaCatchTypes());
      for(ASTNode stat : clause.block()) {
        dispatch(stat);
      }
      leave(clause.block());
    }
    dispatch((BlockStatement)t.after().orNull(null));
  }

  @Override
  public void visit(Synchronized sync) {
    dispatch(sync.expr());
    enter(sync);
    dispatch(sync.statement());
    leave(sync);
  }

  @Override
  public void visit(CFunctionType t) {
    dispatch(t.returnType());

    for(ParamSpec param : JavaConverters.seqAsJavaList(t.params())) {
      if(param.t().isDefined()) {
        dispatch(param.t().get());
      }
    }
  }

  @Override
  public void visit(OMPParallel parallel) {
    dispatch(parallel.contract());
    dispatch(parallel.block());
  }

  @Override
  public void visit(OMPSection section) {
    dispatch(section.block());
  }

  @Override
  public void visit(OMPSections sections) {
    dispatch(sections.block());
  }

  @Override
  public void visit(OMPFor loop) {
    dispatch(loop.loop());
  }

  @Override
  public void visit(OMPParallelFor loop) {
    dispatch(loop.loop());
  }

  @Override
  public void visit(OMPForSimd loop) {
    dispatch(loop.loop());
  }

  @Override
  public void visit(FieldAccess a) {
    dispatch(a.object());
    dispatch(a.value());
  }

  @Override
  public void visit(TypeVariable v) {
  }
  
  @Override
  public void visit(StructValue v) {
    dispatch(v.type());
    dispatch(v.valuesArray());
  }

  @Override
  public void visit(VectorBlock v) {
    dispatch(v.iter());
    dispatch(v.block());
  }

  @Override
  public void visit(Constraining c) {
    dispatch(c.varsJava());
    dispatch(c.block());
  }

  @Override
  public void visit(Switch s) {
    dispatch(s.expr);
    for(Case c:s.cases){
      for(ASTNode n:c.cases) dispatch(n);
      for(ASTNode n:c.stats) dispatch(n);
    }
  }

}<|MERGE_RESOLUTION|>--- conflicted
+++ resolved
@@ -288,14 +288,10 @@
         dispatch(tmp);
       }
     }
-<<<<<<< HEAD
-    e.main.accept(this);
+    e.main().accept(this);
     if (e instanceof SetComprehension) {
       dispatch(((SetComprehension) e).variables);
     }
-=======
-    e.main().accept(this);
->>>>>>> 20d9b6d8
   }
 
   @Override
@@ -496,5 +492,4 @@
       for(ASTNode n:c.stats) dispatch(n);
     }
   }
-
 }