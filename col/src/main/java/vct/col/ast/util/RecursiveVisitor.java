--- conflicted
+++ resolved
@@ -289,12 +289,9 @@
       }
     }
     e.main().accept(this);
-<<<<<<< HEAD
-=======
     if (e instanceof SetComprehension) {
       dispatch(((SetComprehension) e).variables());
     }
->>>>>>> c40796f6
   }
 
   @Override
