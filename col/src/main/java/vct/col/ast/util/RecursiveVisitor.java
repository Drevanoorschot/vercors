package vct.col.ast.util;

import java.util.HashMap;
import java.util.List;
import java.util.Map;

import scala.collection.JavaConverters;
import scala.collection.Seq;
import vct.col.ast.langspecific.c.*;
import vct.col.ast.stmt.composite.Switch.Case;
import vct.col.ast.expr.*;
import vct.col.ast.expr.constant.ConstantExpression;
import vct.col.ast.expr.constant.StructValue;
import vct.col.ast.generic.ASTNode;
import vct.col.ast.generic.BeforeAfterAnnotations;
import vct.col.ast.stmt.composite.*;
import vct.col.ast.stmt.decl.*;
import vct.col.ast.stmt.terminal.AssignmentStatement;
import vct.col.ast.stmt.terminal.ReturnStatement;
import vct.col.ast.type.*;

public class RecursiveVisitor<T> extends ASTFrame<T> implements ASTVisitor<T> {

  protected boolean auto_before_after=true;
  
  public RecursiveVisitor(ASTFrame<T> share) {
    super(share);
  }

  public RecursiveVisitor(ProgramUnit source) {
    super(source,false);
  }
  public RecursiveVisitor(ProgramUnit source, ProgramUnit target) {
    super(source, target,false);
  }
  public RecursiveVisitor(ProgramUnit source,boolean do_scope) {
    super(source,do_scope);
  }
  public RecursiveVisitor(ProgramUnit source, ProgramUnit target,boolean do_scope) {
    super(source, target,do_scope);
  }

  @Override
  public void pre_visit(ASTNode n) {
    enter(n);
  }

  @Override
  public void post_visit(ASTNode n) {
    if(n instanceof BeforeAfterAnnotations && auto_before_after){
      BeforeAfterAnnotations baa=(BeforeAfterAnnotations)n;
      enter_before(n);
      dispatch(baa.get_before());
      leave_before(n);
      enter_after(n);
      dispatch(baa.get_after());
      leave_after(n);
    }
    auto_before_after=true;
    leave(n);
  }

  @Override
  public void visit(StandardProcedure p) {
    // no chidren
  }

  @Override
  public void visit(ConstantExpression e) {
    // no children
  }

  @Override
  public void visit(ForEachLoop s){
    dispatch(s.decls);
    dispatch(s.guard);
    dispatch(s.body);
    dispatch(s.getContract());
  }
  
  @Override
  public void visit(OperatorExpression e) {
    for (ASTNode arg : e.argsJava()) {
      arg.accept(this);
    }    
  }

  @Override
  public void visit(NameExpression e) {
    // no children
  }

  @Override
  public void visit(ClassType t) {
    // no children
  }

  @Override
  public void visit(FunctionType t) {
    for (Type type : t.paramsJava()) {
      type.accept(this);
    }
    t.result().accept(this);
  }
  
  @Override
  public void visit(TypeExpression t) {
	for (Type type : t.typesJava()) {
	  type.accept(this);
	}
  }
  
  @Override
  public void visit(TupleType t) {
	for (Type type : t.typesJava()) {
	  type.accept(this);
	}
  }

  @Override
  public void visit(PrimitiveType t) {
	for (ASTNode arg : t.argsJava()) {
      arg.accept(this);
    }          
  }

  @Override
  public void visit(RecordType t) {
    int n = t.fieldCount();
    for (int i = 0; i < n; i++) {
      t.fieldType(i).accept(this);
    }
  }

  @Override
  public void visit(MethodInvokation e) {
    // TODO: fix dispatch(e.get_before());
    dispatch(e.object());
    for(ASTNode arg:e.getArgs()){
      arg.accept(this);
    }
    // TODO: fix dispatch(e.get_after());
  }
  
  private void dispatch(Contract c){
    if (c!=null){
      c.accept(this);
    }
  }
  private void dispatch(ASTNode ... objects) {
    for(ASTNode object:objects){
      if(object!=null){
        object.accept(this);
      }
    }
  }
  
  private <R extends ASTNode> void dispatch(List<R> nodes) {
    for (R node : nodes) {
      if (node != null) {
        node.accept(this);
      }
    }
  }

  private <R extends ASTNode> void dispatch(Seq<R> nodes) {
    for (R node : JavaConverters.seqAsJavaList(nodes)) {
      if (node != null) {
        node.accept(this);
      }
    }
  }

  public <E extends ASTNode, F extends ASTNode> void dispatch(Map<E,F> map){
    HashMap<E, F> res=new HashMap<E,F>();
    for(Map.Entry<E, F> entry:map.entrySet()){
      if (entry.getKey() != null) dispatch(entry.getKey());
      if (entry.getValue() != null) dispatch(entry.getValue());
    }
  }


  @Override
  public void visit(BlockStatement s) {
    int N=s.getLength();
    for(int i=0;i<N;i++){
      s.getStatement(i).accept(this);
    }
  }

  @Override
  public void visit(IfStatement s) {
    int N=s.getCount();
    for(int i=0;i<N;i++){
      s.getGuard(i).accept(this);
      s.getStatement(i).accept(this);
    }
    
  }

  @Override
  public void visit(ReturnStatement s) {
    dispatch(s.getExpression());
    dispatch(s.get_after());
  }

  @Override
  public void visit(AssignmentStatement s) {
    s.location().accept(this);
    s.expression().accept(this);
  }

  @Override
  public void visit(DeclarationStatement s) {
    s.getType().accept(this);
    dispatch(s.initJava());
  }

  @Override
  public void visit(LoopStatement s) {
    dispatch(s.get_before());
    dispatch(s.getInitBlock());
    dispatch(s.getEntryGuard());
    dispatch(s.getUpdateBlock());
    dispatch(s.getContract());
    s.getBody().accept(this);
    dispatch(s.getExitGuard());
    dispatch(s.get_after());
  }

  @Override
  public void visit(Method m) {
//    dispatch(m.getContract());
//    if (c!=null){
//      dispatch(c.pre_condition);
//      dispatch(c.post_condition);
//    }
    Contract c=m.getContract();
    if (c!=null){
      dispatch(c.given);
      dispatch(c.pre_condition);
      dispatch(c.invariant);
      // Yielded variables are not known before method starts.
      dispatch(c.yields);
      dispatch(c.signals);
    }
    dispatch(m.getArgs());
    dispatch(m.getBody());
    if (c!=null) {
      // TODO: this is where \result should be declared.
      dispatch(c.post_condition);      
    }
  }

  @Override
  public void visit(ActionBlock ab){
    dispatch(ab.history());
    dispatch(ab.fraction());
    dispatch(ab.process());
    dispatch(ab.action());
    // TODO: enable visiting map elements.
    //dispatch(ab.map().values().to);
    dispatch(ab.block());
  }
  
  @Override
  public void visit(ASTClass c){
    int N;
    N=c.getStaticCount();
    for(int i=0;i<N;i++){
      c.getStatic(i).accept(this);
    }
    N=c.getDynamicCount();
    for(int i=0;i<N;i++){
      c.getDynamic(i).accept(this);
    }
  }

  @Override
  public void visit(BindingExpression e) {
    int N=e.getDeclCount();
    for(int i=0;i<N;i++){
      e.getDeclaration(i).accept(this);
    }
    dispatch(e.result_type());
    dispatch(e.select());
    if (e.triggers()!=null){
      for(ASTNode tmp[]:e.javaTriggers()){
        dispatch(tmp);
      }
    }
    e.main().accept(this);
    if (e instanceof SetComprehension) {
      dispatch(((SetComprehension) e).variables());
    }
  }

  @Override
  public void visit(Dereference e){
    e.obj().accept(this);
  }
  
  @Override
  public void visit(Lemma lemma) {
    lemma.block().accept(this);
  }
  
  public void visit(ParallelAtomic pa) {
	for (ASTNode item : pa.synclistJava()) {
	  dispatch(item);
	}
    dispatch(pa.block());
  }
  
  public void visit(ParallelInvariant inv){
    dispatch(inv.inv());
    dispatch(inv.block());
  }

  public void visit(ParallelBarrier pb){
    dispatch(pb.contract());
    dispatch(pb.body());
  }

  public void visit(ParallelBlock pb){
    dispatch(pb.itersJava());
    dispatch(pb.contract());
    dispatch(pb.block());
  }
  
  public void visit(ParallelRegion region){
    dispatch(region.contract());
    dispatch(region.blocksJava());
  }

  public void visit(Contract c){
    dispatch(c.given);
    dispatch(c.yields);
    if (c.modifies != null) {
      dispatch(c.modifies);
    }
    if (c.accesses != null) {
      dispatch(c.accesses);
    }
    dispatch(c.invariant);
    dispatch(c.pre_condition);
    dispatch(c.post_condition);
<<<<<<< HEAD
    for (SignalsClause sc : c.signals) {
      dispatch(sc);
=======
    if (c.signals != null) {
      dispatch(c.signals);
>>>>>>> 3fd0d2bd
    }
  }

  public void visit(ASTSpecial s){
    for(ASTNode n:s.args){
      dispatch(n);
    }
  }
  
  @Override
  public void visit(VariableDeclaration decl) {
    dispatch(decl.basetype);
    for(ASTDeclaration d:decl.get()){
      dispatch(d);
    }
  }

  @Override
  public void visit(AxiomaticDataType adt){
    for(Axiom ax:adt.axiomsJava()){
      dispatch(ax);
    }
  }
  
  @Override
  public void visit(Axiom axiom){
    dispatch(axiom.rule());
  }
  
  @Override
  public void visit(Hole hole){
    dispatch(hole.get());
  }
  
  @Override
  public void visit(NameSpace ns){
    for (ASTNode n:ns){
      dispatch(n);
    }
  }

  @Override
  public void visit(TryCatchBlock tcb) {
    dispatch(tcb.main());
    for (CatchClause cc : tcb.catches()) {
        dispatch(cc);
    }
    dispatch(tcb.after());
  }

  @Override
  public void visit(TryWithResources t) {
    dispatch(t.javaResources());
    dispatch(t.main());
    for(CatchClause clause : t.clauses()) {
      enter(clause.block());
      dispatch(clause.javaCatchTypes());
      for(ASTNode stat : clause.block()) {
        dispatch(stat);
      }
      leave(clause.block());
    }
    dispatch((BlockStatement)t.after().orNull(null));
  }

  @Override
  public void visit(Synchronized sync) {
    dispatch(sync.expr());
    enter(sync);
    dispatch(sync.statement());
    leave(sync);
  }

  @Override
  public void visit(CFunctionType t) {
    dispatch(t.returnType());

    for(ParamSpec param : JavaConverters.seqAsJavaList(t.params())) {
      if(param.t().isDefined()) {
        dispatch(param.t().get());
      }
    }
  }

  @Override
  public void visit(OMPParallel parallel) {
    dispatch(parallel.contract());
    dispatch(parallel.block());
  }

  @Override
  public void visit(OMPSection section) {
    dispatch(section.block());
  }

  @Override
  public void visit(OMPSections sections) {
    dispatch(sections.block());
  }

  @Override
  public void visit(OMPFor loop) {
    dispatch(loop.loop());
  }

  @Override
  public void visit(OMPParallelFor loop) {
    dispatch(loop.loop());
  }

  @Override
  public void visit(OMPForSimd loop) {
    dispatch(loop.loop());
  }

  @Override
  public void visit(FieldAccess a) {
    dispatch(a.object());
    dispatch(a.value());
  }

  @Override
  public void visit(TypeVariable v) {
  }
  
  @Override
  public void visit(StructValue v) {
    dispatch(v.type());
    dispatch(v.valuesArray());
  }

  @Override
  public void visit(VectorBlock v) {
    dispatch(v.iter());
    dispatch(v.block());
  }

  @Override
  public void visit(Constraining c) {
    dispatch(c.varsJava());
    dispatch(c.block());
  }

  @Override
  public void visit(Switch s) {
    dispatch(s.expr);
    for(Case c:s.cases){
      for(ASTNode n:c.cases) dispatch(n);
      for(ASTNode n:c.stats) dispatch(n);
    }
  }

  @Override
  public void visit(CatchClause cc) {
    dispatch(cc.javaCatchTypes());
    dispatch(cc.block());
  }

  @Override
  public void visit(SignalsClause sc) {
    dispatch(sc.type());
    dispatch(sc.condition());
  }
}<|MERGE_RESOLUTION|>--- conflicted
+++ resolved
@@ -345,14 +345,7 @@
     dispatch(c.invariant);
     dispatch(c.pre_condition);
     dispatch(c.post_condition);
-<<<<<<< HEAD
-    for (SignalsClause sc : c.signals) {
-      dispatch(sc);
-=======
-    if (c.signals != null) {
-      dispatch(c.signals);
->>>>>>> 3fd0d2bd
-    }
+    dispatch(c.signals);
   }
 
   public void visit(ASTSpecial s){
