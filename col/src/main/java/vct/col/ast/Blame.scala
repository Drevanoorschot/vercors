--- conflicted
+++ resolved
@@ -1,10 +1,7 @@
 package vct.col.ast
 
-<<<<<<< HEAD
 import vct.result.VerificationResult
-=======
 import vct.col.util.ExpectedError
->>>>>>> d5b79d99
 
 sealed trait ContractFailure
 case class ContractFalse(node: Expr) extends ContractFailure {
@@ -82,10 +79,11 @@
 }
 case class SilverInsufficientPermission(deref: SilverDeref) extends VerificationFailure {
   override def toString: String = s"There may be insufficient permission to access this field here."
-  override def code: String = "perm"
+  override def code: String = "silverPerm"
 }
 case class InsufficientPermission(deref: Deref) extends VerificationFailure {
   override def toString: String = s"There may be insufficient permission to access this field here."
+  override def code: String = "perm"
 }
 case class LabelNotReached(old: Old) extends VerificationFailure {
   override def toString: String = s"The label mentioned in this old expression may not be reached at the time the old expression is reached."
@@ -135,11 +133,11 @@
 
 case class ModelInsufficientPermission(deref: ModelDeref) extends VerificationFailure {
   override def toString: String = s"There may be insufficient permission to access this model field here."
+  override def code: String = "modelPerm"
 }
 
 trait Blame[-T <: VerificationFailure] {
   def blame(error: T): Unit
-<<<<<<< HEAD
 }
 
 case class BlameUnreachable(message: String, failure: VerificationFailure) extends VerificationResult.SystemError {
@@ -152,7 +150,4 @@
 
 object DerefAssignTarget extends PanicBlame("Assigning to a field should trigger an error on the assignment, and not on the dereference.")
 object DerefPerm extends PanicBlame("Dereferencing a field in a permission should trigger an error on the permission, not on the dereference.")
-object UnresolvedDesignProblem extends PanicBlame("The design does not yet accommodate passing a meaningful blame here")
-=======
-}
->>>>>>> d5b79d99
+object UnresolvedDesignProblem extends PanicBlame("The design does not yet accommodate passing a meaningful blame here")