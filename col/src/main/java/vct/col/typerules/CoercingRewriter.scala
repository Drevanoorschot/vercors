--- conflicted
+++ resolved
@@ -283,12 +283,9 @@
   def bool(e: Expr[Pre]): Expr[Pre] = coerce(e, TBool[Pre]())
   def res(e: Expr[Pre]): Expr[Pre] = coerce(e, TResource[Pre]())
   def int(e: Expr[Pre]): Expr[Pre] = coerce(e, TInt[Pre]())
-<<<<<<< HEAD
   def string(e: Expr[Pre]): Expr[Pre] = coerce(e, TString[Pre]())
   def javaString(e: Expr[Pre]): Expr[Pre] = coerce(e, TPinnedDecl[Pre](JavaLangString[Pre](), Nil))
-=======
   def float(e: Expr[Pre]): Expr[Pre] = coerce(e, TFloats.max[Pre])
->>>>>>> 0f69b588
   def process(e: Expr[Pre]): Expr[Pre] = coerce(e, TProcess[Pre]())
   def ref(e: Expr[Pre]): Expr[Pre] = coerce(e, TRef[Pre]())
   def option(e: Expr[Pre]): (Expr[Pre], TOption[Pre]) =
