--- conflicted
+++ resolved
@@ -1,12 +1,8 @@
 name := "viper-api"
 organization := "vercors"
 version := "1.0-SNAPSHOT"
-<<<<<<< HEAD
-sources in (Compile, doc) := Seq()
 libraryDependencies += "org.scalatest" %% "scalatest" % "3.2.7" % "test"
-=======
 
 // Disable documentation generation
 sources in (Compile, doc) := Seq()
-publishArtifact in (Compile, packageDoc) := false
->>>>>>> 8aa5f4af
+publishArtifact in (Compile, packageDoc) := false