--- conflicted
+++ resolved
@@ -4,12 +4,7 @@
 libraryDependencies += "org.scalatest" %% "scalatest" % "3.2.7" % "test"
 
 // Disable documentation generation
-<<<<<<< HEAD
 Compile / doc / sources := Nil
 Compile / packageDoc / publishArtifact := false
 
-Test / unmanagedClasspath += Attributed.blank(file(".") / "src" / "main" / "universal" / "deps")
-=======
-Compile / doc / sources := Seq()
-Compile / packageDoc / publishArtifact := false
->>>>>>> 2d44de16
+Test / unmanagedClasspath += Attributed.blank(file(".") / "src" / "main" / "universal" / "deps")