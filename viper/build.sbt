<<<<<<< HEAD
import java.nio.file.{Files, Path, Paths}
import java.net.URL
import java.util.Comparator
import sbt.internal._

/* To update viper, replace the hash with the commit hash that you want to point to. It's a good idea to ask people to
 re-import the project into their IDE, as the location of the viper projects below will change. */
val silver_url = uri("git:https://github.com/viperproject/silver.git#v.20.01-release")
val carbon_url = uri("git:https://github.com/viperproject/carbon.git#v.20.01-release")
val silicon_url = uri("git:https://github.com/viperproject/silicon.git#v.20.01-release")

scalaVersion := "2.12.7"

/*
buildDepdendencies.classpath contains the mapping from project to a list of its dependencies. The viper projects silver,
silicon and carbon specify their dependencies as a regular sbt subproject: they expect a symlink in the project root to
the relevant project. Instead, we replace those dependencies by a reference to the repository as above. So e.g.
"the silver project at git:carbon" becomes "the silver project at git:silver". All other dependencies are left alone.
 */
buildDependencies in Global := {
  val log = sLog.value
  val oldDeps = (buildDependencies in Global).value
  def fixDep(dep: ClasspathDep[ProjectRef]): ClasspathDep[ProjectRef] = dep.project.project match {
    case "silver" =>
      ResolvedClasspathDependency(ProjectRef(silver_url, "silver"), dep.configuration)
    case "silicon" =>
      ResolvedClasspathDependency(ProjectRef(silicon_url, "silicon"), dep.configuration)
    case "carbon" =>
      ResolvedClasspathDependency(ProjectRef(carbon_url, "carbon"), dep.configuration)
    case _ =>
      dep
  }
  val newDeps = for((proj, deps) <- oldDeps.classpath) yield (proj, deps map fixDep)
  BuildDependencies(newDeps, oldDeps.aggregate)
}

lazy val hre = project in file("hre")

lazy val silver_ref = ProjectRef(silver_url, "silver")
lazy val carbon_ref = ProjectRef(carbon_url, "carbon")
lazy val silicon_ref = ProjectRef(silicon_url, "silicon")

lazy val viper_api = (project in file("."))
  .dependsOn(silver_ref, silicon_ref, carbon_ref)
  .dependsOn(hre)
  .settings(
    name := "viper-api",
    organization := "vercors",
    version := "1.0-SNAPSHOT",
  )
=======
name := "viper-api"
organization := "vercors"
version := "1.0-SNAPSHOT"
>>>>>>> 024836db
<|MERGE_RESOLUTION|>--- conflicted
+++ resolved
@@ -1,56 +1,3 @@
-<<<<<<< HEAD
-import java.nio.file.{Files, Path, Paths}
-import java.net.URL
-import java.util.Comparator
-import sbt.internal._
-
-/* To update viper, replace the hash with the commit hash that you want to point to. It's a good idea to ask people to
- re-import the project into their IDE, as the location of the viper projects below will change. */
-val silver_url = uri("git:https://github.com/viperproject/silver.git#v.20.01-release")
-val carbon_url = uri("git:https://github.com/viperproject/carbon.git#v.20.01-release")
-val silicon_url = uri("git:https://github.com/viperproject/silicon.git#v.20.01-release")
-
-scalaVersion := "2.12.7"
-
-/*
-buildDepdendencies.classpath contains the mapping from project to a list of its dependencies. The viper projects silver,
-silicon and carbon specify their dependencies as a regular sbt subproject: they expect a symlink in the project root to
-the relevant project. Instead, we replace those dependencies by a reference to the repository as above. So e.g.
-"the silver project at git:carbon" becomes "the silver project at git:silver". All other dependencies are left alone.
- */
-buildDependencies in Global := {
-  val log = sLog.value
-  val oldDeps = (buildDependencies in Global).value
-  def fixDep(dep: ClasspathDep[ProjectRef]): ClasspathDep[ProjectRef] = dep.project.project match {
-    case "silver" =>
-      ResolvedClasspathDependency(ProjectRef(silver_url, "silver"), dep.configuration)
-    case "silicon" =>
-      ResolvedClasspathDependency(ProjectRef(silicon_url, "silicon"), dep.configuration)
-    case "carbon" =>
-      ResolvedClasspathDependency(ProjectRef(carbon_url, "carbon"), dep.configuration)
-    case _ =>
-      dep
-  }
-  val newDeps = for((proj, deps) <- oldDeps.classpath) yield (proj, deps map fixDep)
-  BuildDependencies(newDeps, oldDeps.aggregate)
-}
-
-lazy val hre = project in file("hre")
-
-lazy val silver_ref = ProjectRef(silver_url, "silver")
-lazy val carbon_ref = ProjectRef(carbon_url, "carbon")
-lazy val silicon_ref = ProjectRef(silicon_url, "silicon")
-
-lazy val viper_api = (project in file("."))
-  .dependsOn(silver_ref, silicon_ref, carbon_ref)
-  .dependsOn(hre)
-  .settings(
-    name := "viper-api",
-    organization := "vercors",
-    version := "1.0-SNAPSHOT",
-  )
-=======
 name := "viper-api"
 organization := "vercors"
-version := "1.0-SNAPSHOT"
->>>>>>> 024836db
+version := "1.0-SNAPSHOT"