package viper.api;

import java.util.ArrayList;
import java.util.HashMap;
import java.util.List;

import hre.ast.Origin;
import hre.lang.HREError;

import static hre.lang.System.Abort;

import hre.util.Triple;
import vct.col.ast.expr.*;
import vct.col.ast.expr.constant.BooleanValue;
import vct.col.ast.expr.constant.ConstantExpression;
import vct.col.ast.expr.constant.IntegerValue;
import vct.col.ast.expr.constant.StructValue;
import vct.col.ast.langspecific.c.*;
import vct.col.ast.stmt.decl.*;
import vct.col.ast.util.ASTMapping;
import vct.col.ast.generic.ASTNode;
import vct.col.ast.stmt.terminal.AssignmentStatement;
import vct.col.ast.stmt.terminal.ReturnStatement;
import vct.col.ast.stmt.composite.*;
import vct.col.ast.type.*;

public class SilverExpressionMap<T,E> implements ASTMapping<E> {

  public boolean failure = false;

  private ExpressionFactory<Origin, T, E> create;
  private TypeFactory<T> tf;
  private SilverTypeMap<T> type;

  public SilverExpressionMap(ViperAPI<Origin, T, E, ?, ?, ?, ?> backend, SilverTypeMap<T> type) {
    this.create = backend.expr;
    tf = backend._type;
    this.type = type;
  }

  @Override
  public void pre_map(ASTNode n) {
  }

  @Override
  public E post_map(ASTNode n, E res) {
    if (res == null) {
      Origin o = n.getOrigin();
      throw new HREError("cannot map %s to expression (%s)", n.getClass(), o != null ? o : "without origin");
    }
    return res;
  }

  @Override
  public E map(StandardProcedure p) {
    return null;
  }

  @Override
  public E map(ConstantExpression e) {
    if (e.value() instanceof IntegerValue) {
      int v = ((IntegerValue) e.value()).value();
      if (e.getType().isPrimitive(PrimitiveSort.Rational)) {
        switch (v) {
          case 0:
            return create.no_perm(e.getOrigin());
          case 1:
            return create.write_perm(e.getOrigin());
          default:
            return create.frac(e.getOrigin(), create.Constant(e.getOrigin(), v), create.Constant(e.getOrigin(), 1));
        }
      } else {
        return create.Constant(e.getOrigin(), v);
      }
    } else if (e.value() instanceof BooleanValue) {
      return create.Constant(e.getOrigin(), ((BooleanValue) e.value()).value());
    } else {
      throw new HREError("cannot map constant value %s", e.value().getClass());
    }
  }

  @Override
  public E map(OperatorExpression e) {
    Origin o = e.getOrigin();
    E e1 = null;
    E e2 = null;
    E e3 = null;
    switch (e.operator().arity()) {
      case 3:
        e3 = e.arg(2).apply(this);
      case 2:
        e2 = e.arg(1).apply(this);
      case 1:
        e1 = e.arg(0).apply(this);
    }
    switch (e.operator()) {
      case PointsTo: {
        return create.and(o, create.field_access(o, e1, e2), create.eq(o, e1, e3));
      }
<<<<<<< HEAD
    }
    case RangeSeq: return create.range(o,e1,e2);
      
    case Subscript: return create.index(o,e1,e2);
    case SubSet: create.and(o, create.any_set_subset(o, e1, e2), create.lt(o, create.size(o, e1), create.size(o, e2)));
    case SubSetEq: return create.any_set_subset(o, e1, e2);
    case GT: return create.gt(o,e1,e2);
    case LT: return create.lt(o,e1,e2);
    case GTE: return create.gte(o,e1,e2);
    case LTE: return create.lte(o,e1,e2);
    case EQ: return create.eq(o,e1,e2);
    case NEQ: return create.neq(o,e1,e2);
    case Mult:{
      if (e.getType().isPrimitive(PrimitiveSort.Set) || e.getType().isPrimitive(PrimitiveSort.Bag)){
        return create.any_set_intersection(o,e1,e2);
      } else {
        return create.mult(o,e1,e2);
=======
      case CurrentPerm:
        return create.current_perm(o, e1);
      case ITE:
        return create.cond(o, e1, e2, e3);
      case Perm:
        return create.field_access(o, e1, e2);
      case Value:
        return create.field_access(o, e1, create.read_perm(o));
      case Star:
        return create.and(o, e1, e2);
      case And:
        return create.and(o, e1, e2);
      case Or:
        return create.or(o, e1, e2);
      case Implies:
        return create.implies(o, e1, e2);
      case Not:
        return create.not(o, e1);
      case Unfolding:
        return create.unfolding_in(o, e1, e2);
      case Old:
        return create.old(o, e1);

      case AmbiguousAnd: {
        if (e.arg(1).getType().isBoolean()) {
          return create.and(o, e1, e2);
        }
//        } else if (e.arg(1).getType().isPrimitive(PrimitiveSort.Byte)) {
//          break;
//        }
        // fall through
>>>>>>> 20d9b6d8
      }

      case AmbiguousXor: {
        if (e.arg(1).getType().isBoolean()) {
          return create.neq(o, e1, e2);
        }
//        } else if (e.arg(1).getType().isPrimitive(PrimitiveSort.Byte)) {
//          break;
//        }
        // fall through
      }

      case AmbiguousOr: {
        if (e.arg(1).getType().isBoolean()) {
          return create.or(o, e1, e2);
        }
//        } else if (e.arg(1).getType().isPrimitive(PrimitiveSort.Byte)) {
//
//        }
        // fall through
      }
      case Size:
        return create.size(o, e1);
      case Head:
        return create.index(o, e1, create.Constant(o, 0));
      case Tail:
        return create.drop(o, e1, create.Constant(o, 1));
      case Drop:
        return create.drop(o, e1, e2);
      case Take:
        return create.take(o, e1, e2);
      case Slice:
        return create.slice(o, e1, e2, e3);
      case SeqUpdate:
        return create.seq_update(o, e1, e2, e3);
      case Member: {
        if (e.arg(1).getType().isPrimitive(PrimitiveSort.Sequence)) {
          return create.seq_contains(o, e1, e2);
        } else {
          return create.any_set_contains(o, e1, e2);
        }
      }
      case RangeSeq:
        return create.range(o, e1, e2);

      case Subscript:
        return create.index(o, e1, e2);

      case GT:
        return create.gt(o, e1, e2);
      case LT:
        return create.lt(o, e1, e2);
      case GTE:
        return create.gte(o, e1, e2);
      case LTE:
        return create.lte(o, e1, e2);
      case EQ:
        return create.eq(o, e1, e2);
      case NEQ:
        return create.neq(o, e1, e2);

      case Mult: {
        if (e.getType().isPrimitive(PrimitiveSort.Set) || e.getType().isPrimitive(PrimitiveSort.Bag)) {
          return create.any_set_intersection(o, e1, e2);
        } else {
          return create.mult(o, e1, e2);
        }
      }
      case FloorDiv:
        return create.floor_div(o, e1, e2);
      case Div:
        return create.frac(o, e1, e2);
      case Mod:
        return create.mod(o, e1, e2);
      case Plus: {
        if (e.getType().isPrimitive(PrimitiveSort.Sequence)) {
          return create.append(o, e1, e2);
        } else if (e.getType().isPrimitive(PrimitiveSort.Set) || e.getType().isPrimitive(PrimitiveSort.Bag)) {
          return create.union(o, e1, e2);
        } else if (e.getType().isPrimitive(PrimitiveSort.Rational)) {
          return create.perm_add(o, e1, e2);
        } else {
          return create.add(o, e1, e2);
        }
      }
      case Minus: {
        if (e.getType().isPrimitive(PrimitiveSort.Set) || e.getType().isPrimitive(PrimitiveSort.Bag)) {
          return create.any_set_minus(o, e1, e2);
        } else {
          return create.sub(o, e1, e2);
        }
      }
      case UMinus:
        return create.neg(o, e1);
      case Scale: {
        return create.scale_access(o, e2, e1);
      }
      case Append:
        return create.append(o, e1, e2);
      default:
        throw new HREError("cannot map operator %s", e.operator());
    }
  }


  @Override
  public E map(NameExpression e) {
    Origin o = e.getOrigin();
    switch(e.getKind()){
    case Label:
      hre.lang.System.Warning("assuming label %s means local Ref at %s",e.getName(),e.getOrigin());
      return create.local_name(o,e.getName(),tf.Ref());
    case Local:
    case Argument:
      return create.local_name(o,e.getName(),e.getType().apply(type));
    case Reserved:
      switch(e.reserved()){
      case Null:
        return create.null_(o);
      case FullPerm: return create.write_perm(o);
      case ReadPerm: return create.read_perm(o);
      case NoPerm: return create.no_perm(o);
      case Result: return create.result(o,e.getType().apply(type));
      default:
      }
      // fall through on purpose
      default:
        throw new HREError("cannot map %s name %s",e.getKind(),e.getName());
    }
  }

  @Override
  public E map(ClassType t) {
    return null;
  }

  @Override
  public E map(FunctionType t) {
    return null;
  }

  @Override
  public E map(PrimitiveType t) {
    return null;
  }

  @Override
  public E map(RecordType t) {
    return null;
  }

  @Override
  public E map(MethodInvokation e) {
    Method m=e.getDefinition();
    Origin o=e.getOrigin();
    String name=e.method();
    ArrayList<E> args=new ArrayList<E>();
    for(ASTNode n:e.getArgs()){
      args.add(n.apply(this));
    }
    switch(m.kind){
    case Pure:{
      T rt=e.getType().apply(type);
      if(m.getParent() instanceof AxiomaticDataType){
        ArrayList<Triple<Origin,String,T>> pars=new ArrayList<Triple<Origin,String,T>> ();
        for(DeclarationStatement decl:m.getArgs()){
          Type t=e.getArg(pars.size()).getType();
          T t2;
          if (t.isNull()){
            t2=decl.getType().apply(type);
          } else {
            t2=t.apply(type);
          }
          pars.add(new Triple<Origin, String, T>(decl.getOrigin(),decl.name(),t2));
        }
        AxiomaticDataType adt=(AxiomaticDataType)m.getParent();
        HashMap<String, T> dpars=new HashMap<String, T>();
        type.domain_type(dpars,(ClassType)e.object());
        return create.domain_call(o, name, args, dpars, rt, adt.name());
      } else {

        ArrayList<Triple<Origin,String,T>> pars=new ArrayList<Triple<Origin,String,T>>();
        for(DeclarationStatement decl:m.getArgs()){
          pars.add(new Triple<Origin,String,T>(decl.getOrigin(),decl.name(),decl.getType().apply(type)));
        }
        return create.function_call(o, name, args, rt);
      }
    }
    case Predicate:{
      return create.predicate_call(o, name, args);
    }
    default:
      throw new HREError("calling a %d method is not a Silver expression");
    }
  }

  @Override
  public E map(BlockStatement s) {
    return null;
  }

  @Override
  public E map(IfStatement s) {
    return null;
  }

  @Override
  public E map(ReturnStatement s) {
    return null;
  }

  @Override
  public E map(AssignmentStatement s) {
    return null;
  }

  @Override
  public E map(DeclarationStatement s) {
    return null;
  }

  @Override
  public E map(LoopStatement s) {
    return null;
  }

  @Override
  public E map(Method m) {
    return null;
  }

  @Override
  public E map(ASTClass c) {
    return null;
  }

  @Override
  public E map(BindingExpression e) {
    Origin o = e.getOrigin();
    switch (e.binder()) {
    case Star:
      if ((e.main() instanceof BindingExpression)||e.getDeclarations().length>1){
        hre.lang.System.Warning("Simplification failure: %s",e);
        failure=true;
      } else {
        boolean good=false;
        if (e.main().getType().isBoolean()){
          good=true;
        } else if (e.main().isa(StandardOperator.Perm)||e.main().isa(StandardOperator.Value)){
          ASTNode loc=((OperatorExpression)e.main()).arg(0);
          while (loc instanceof Dereference){
            loc=((Dereference)loc).obj();
          }
          if (loc instanceof MethodInvokation
                  && ((MethodInvokation) loc).object() instanceof ClassType
                  && ((ClassType) ((MethodInvokation) loc).object()).getName().equals("VCTArray")
                  && ((MethodInvokation) loc).method().startsWith("loc")) {
            loc = ((MethodInvokation) loc).getArg(0);
          }
          if(loc instanceof MethodInvokation && ((MethodInvokation) loc).method().startsWith("getVCTOption")) {
            loc = ((MethodInvokation) loc).getArg(0);
          }
          good=loc instanceof NameExpression;
        }
        if(!good){
          hre.lang.System.Warning("Possible simplification failure: %s",e);
        }
      }
    case Forall:
      E expr;
      if (e.select().isConstant(true)){
        expr=e.main().apply(this);
      } else {
        expr=create.implies(o, e.select().apply(this), e.main().apply(this));
      }
      List<List<E>> triggers=new ArrayList<List<E>>();
      if (e.triggers()!=null){
        for (ASTNode trigger[]:e.javaTriggers()){
          List<E> tmp=new ArrayList<E>();
          for (ASTNode node:trigger){
            tmp.add(node.apply(this));
          }
          triggers.add(tmp);
        }
      }
      return create.forall(o, convert(e.getDeclarations()),triggers ,expr);
    case Exists:
      return create.exists(o, convert(e.getDeclarations()),create.and(o, e.select().apply(this), e.main().apply(this)));
    case Let:{
      DeclarationStatement decls[]=e.getDeclarations();
      E res=e.main().apply(this);
      for(int i=decls.length-1;i>=0;i--){
        res=create.let(
            o,
            decls[i].name(),
            decls[i].getType().apply(type),
            decls[i].initJava().apply(this),
            res
        );
      }
      return res;
    }
    default:
      Abort("binder %s not supported",e.binder());
    }
    return null;
  }

  private List<Triple<Origin,String,T>> convert(DeclarationStatement[] declarations) {
    ArrayList<Triple<Origin,String,T>> res=new ArrayList<Triple<Origin,String,T>>();
    for(DeclarationStatement d:declarations){
      res.add(new Triple<Origin,String,T>(d.getOrigin(),d.name(),d.getType().apply(type)));
    }
    return res;
  }

  @Override
  public E map(Dereference e) {
    return create.FieldAccess(e.getOrigin(), e.obj().apply(this), e.field(), e.getType().apply(type));
  }

  @Override
  public E map(Lemma lemma) {
    return null;
  }

  @Override
  public E map(ParallelBarrier parallelBarrier) {
    return null;
  }

  @Override
  public E map(ParallelBlock parallelBlock) {
    return null;
  }

  @Override
  public E map(Contract contract) {
    return null;
  }

  @Override
  public E map(ASTSpecial special) {
    return null;
  }

  @Override
  public E map(VariableDeclaration variableDeclaration) {
    return null;
  }

  @Override
  public E map(TupleType tupleType) {
    return null;
  }

  @Override
  public E map(TypeExpression t) {
    return null;
  }

  @Override
  public E map(AxiomaticDataType adt) {
    return null;
  }

  @Override
  public E map(Axiom axiom) {
    return null;
  }

  @Override
  public E map(Hole hole) {
    return null;
  }

  @Override
  public E map(ActionBlock actionBlock) {
    return null;
  }

  @Override
  public E map(ForEachLoop s) {
    return null;
  }

  @Override
  public E map(ParallelAtomic parallelAtomic) {
    return null;
  }

  @Override
  public E map(ParallelInvariant inv) {
    return null;
  }

  @Override
  public E map(NameSpace nameSpace) {
    return null;
  }

  @Override
  public E map(TryCatchBlock tcb) {
    return null;
  }

  @Override
  public E map(FieldAccess a) {
    return null;
  }

  @Override
  public E map(ParallelRegion region) {
    return null;
  }

  @Override
  public E map(TypeVariable v) {
    return null;
  }

  @Override
  public E map(StructValue v) {
    Origin o = v.getOrigin();
    ArrayList<E> elems = new ArrayList<E>();
    for (int i = 0; i < v.valuesLength(); i++) {
      elems.add(v.value(i).apply(this));
    }
    T t=((Type)((Type)v.type()).firstarg()).apply(type);
    switch(((PrimitiveType)v.type()).sort){
    case Sequence:
      return create.explicit_seq(o, t, elems);
    case Bag:
      return create.explicit_bag(o, t, elems);
    case Set:
      return create.explicit_set(o, t, elems);
    default:
      return null;
    }
  }

  @Override
  public E map(VectorBlock vb) {
    return null;
  }

  @Override
  public E map(Constraining c) {
    return null;
  }

  @Override
  public E map(Switch s) {
    return null;
  }

  @Override
  public E map(TryWithResources t) {
    return null;
  }

  @Override
  public E map(Synchronized sync) {
    return null;
  }

  @Override
  public E map(CFunctionType t) {
    return null;
  }

  @Override
  public E map(OMPParallel parallel) {
    return null;
  }

  @Override
  public E map(OMPSection section) {
    return null;
  }

  @Override
  public E map(OMPSections sections) {
    return null;
  }

  @Override
  public E map(OMPFor loop) {
    return null;
  }

  @Override
  public E map(OMPParallelFor loop) {
    return null;
  }

  @Override
  public E map(OMPForSimd loop) {
    return null;
  }

}<|MERGE_RESOLUTION|>--- conflicted
+++ resolved
@@ -97,25 +97,6 @@
       case PointsTo: {
         return create.and(o, create.field_access(o, e1, e2), create.eq(o, e1, e3));
       }
-<<<<<<< HEAD
-    }
-    case RangeSeq: return create.range(o,e1,e2);
-      
-    case Subscript: return create.index(o,e1,e2);
-    case SubSet: create.and(o, create.any_set_subset(o, e1, e2), create.lt(o, create.size(o, e1), create.size(o, e2)));
-    case SubSetEq: return create.any_set_subset(o, e1, e2);
-    case GT: return create.gt(o,e1,e2);
-    case LT: return create.lt(o,e1,e2);
-    case GTE: return create.gte(o,e1,e2);
-    case LTE: return create.lte(o,e1,e2);
-    case EQ: return create.eq(o,e1,e2);
-    case NEQ: return create.neq(o,e1,e2);
-    case Mult:{
-      if (e.getType().isPrimitive(PrimitiveSort.Set) || e.getType().isPrimitive(PrimitiveSort.Bag)){
-        return create.any_set_intersection(o,e1,e2);
-      } else {
-        return create.mult(o,e1,e2);
-=======
       case CurrentPerm:
         return create.current_perm(o, e1);
       case ITE:
@@ -147,7 +128,6 @@
 //          break;
 //        }
         // fall through
->>>>>>> 20d9b6d8
       }
 
       case AmbiguousXor: {
@@ -195,63 +175,54 @@
 
       case Subscript:
         return create.index(o, e1, e2);
-
-      case GT:
-        return create.gt(o, e1, e2);
-      case LT:
-        return create.lt(o, e1, e2);
-      case GTE:
-        return create.gte(o, e1, e2);
-      case LTE:
-        return create.lte(o, e1, e2);
-      case EQ:
-        return create.eq(o, e1, e2);
-      case NEQ:
-        return create.neq(o, e1, e2);
-
-      case Mult: {
-        if (e.getType().isPrimitive(PrimitiveSort.Set) || e.getType().isPrimitive(PrimitiveSort.Bag)) {
-          return create.any_set_intersection(o, e1, e2);
-        } else {
-          return create.mult(o, e1, e2);
-        }
-      }
-      case FloorDiv:
-        return create.floor_div(o, e1, e2);
-      case Div:
-        return create.frac(o, e1, e2);
-      case Mod:
-        return create.mod(o, e1, e2);
-      case Plus: {
-        if (e.getType().isPrimitive(PrimitiveSort.Sequence)) {
-          return create.append(o, e1, e2);
-        } else if (e.getType().isPrimitive(PrimitiveSort.Set) || e.getType().isPrimitive(PrimitiveSort.Bag)) {
-          return create.union(o, e1, e2);
-        } else if (e.getType().isPrimitive(PrimitiveSort.Rational)) {
-          return create.perm_add(o, e1, e2);
-        } else {
-          return create.add(o, e1, e2);
-        }
-      }
-      case Minus: {
-        if (e.getType().isPrimitive(PrimitiveSort.Set) || e.getType().isPrimitive(PrimitiveSort.Bag)) {
-          return create.any_set_minus(o, e1, e2);
-        } else {
-          return create.sub(o, e1, e2);
-        }
-      }
-      case UMinus:
-        return create.neg(o, e1);
-      case Scale: {
-        return create.scale_access(o, e2, e1);
-      }
-      case Append:
-        return create.append(o, e1, e2);
-      default:
+    case SubSet: create.and(o, create.any_set_subset(o, e1, e2), create.lt(o, create.size(o, e1), create.size(o, e2)));
+    case SubSetEq: return create.any_set_subset(o, e1, e2);
+    case GT: return create.gt(o,e1,e2);
+    case LT: return create.lt(o,e1,e2);
+    case GTE: return create.gte(o,e1,e2);
+    case LTE: return create.lte(o,e1,e2);
+    case EQ: return create.eq(o,e1,e2);
+    case NEQ: return create.neq(o,e1,e2);
+    case Mult:{
+      if (e.getType().isPrimitive(PrimitiveSort.Set) || e.getType().isPrimitive(PrimitiveSort.Bag)){
+        return create.any_set_intersection(o,e1,e2);
+      } else {
+        return create.mult(o,e1,e2);
+      }
+    }
+    case FloorDiv:
+      return create.floor_div(o, e1, e2);
+    case Div:
+      return create.frac(o, e1, e2);
+    case Mod: return create.mod(o,e1,e2);
+    case Plus:{
+      if (e.getType().isPrimitive(PrimitiveSort.Sequence)){
+        return create.append(o,e1,e2);
+      } else if (e.getType().isPrimitive(PrimitiveSort.Set) || e.getType().isPrimitive(PrimitiveSort.Bag)){
+        return create.union(o,e1,e2);
+      } else if(e.getType().isPrimitive(PrimitiveSort.Rational)) {
+        return create.perm_add(o, e1, e2);
+      } else {
+        return create.add(o,e1,e2);
+      }
+    }
+    case Minus: {
+      if (e.getType().isPrimitive(PrimitiveSort.Set) || e.getType().isPrimitive(PrimitiveSort.Bag)){
+        return create.any_set_minus(o,e1,e2);
+      } else {
+        return create.sub(o,e1,e2);
+      }
+    }
+    case UMinus: return create.neg(o,e1);
+    case Scale:{
+      return create.scale_access(o,e2, e1);
+    }
+    case Append:
+      return create.append(o, e1,e2);
+    default:
         throw new HREError("cannot map operator %s", e.operator());
     }
   }
-
 
   @Override
   public E map(NameExpression e) {
