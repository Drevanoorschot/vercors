package viper.api

import viper.silver.ast._

import scala.collection.JavaConverters._
import scala.collection.JavaConverters._
import viper.silver.verifier.{AbortedExceptionally, Failure, Success, VerificationError}
import java.util.List
import java.util.Properties
import java.util.SortedMap

import scala.math.BigInt.int2bigInt
import viper.silver.ast.SeqAppend
import java.nio.file.Path

import hre.ast.OriginFactory
import viper.silver.parser.PLocalVarDecl

import scala.collection.mutable.WrappedArray
import hre.lang.System.Output

class SilverImplementation[O](o:OriginFactory[O])
  extends viper.api.ViperAPI[O,Type,Exp,Stmt,DomainFunc,DomainAxiom,Prog](o,
        new SilverTypeFactory,
        new SilverExpressionFactory[O],
        new SilverStatementFactory[O],
        new SilverProgramFactory[O]) {
  
  override def write_program(pw:java.io.PrintWriter,prog:Prog):Unit={
    val program = Program(prog.domains.asScala.toList,
              prog.fields.asScala.toList,
              prog.functions.asScala.toList,
              prog.predicates.asScala.toList,
              prog.methods.asScala.toList, Seq(/* no extension members */))()
    pw.write(program.toString())
  }
  
  private def getOrigin(e : Object) : O = e.asInstanceOf[Infoed].info.asInstanceOf[O]
  
 
  private def show(text: String, obj: Any) {
    println(s"$text (${obj.getClass.getSimpleName}): $obj")
  }
  
  private def locFromInfo(in: Info): Option[O] = {
      in match {
      case in: OriginInfo[O] => {
        Some(in.asInstanceOf[OriginInfo[O]].loc)
      }
      case in: ConsInfo => {
        val cin = in.asInstanceOf[ConsInfo]
        locFromInfo(cin.head) match {
          case Some(loc) => Some(loc)
          case None => locFromInfo(cin.tail)
        }
      }
      case _ => None
    }
  }
 
  override def verify(z3Path:Path,z3Settings:Properties,prog:Prog,
      control:VerificationControl[O]) : List[viper.api.ViperError[O]] = {
    val program = Program(prog.domains.asScala.toList,
              prog.fields.asScala.toList,
              prog.functions.asScala.toList,
              prog.predicates.asScala.toList,
<<<<<<< HEAD
              prog.methods.asScala.toList)()

    Output("%s", program.check)
=======
              prog.methods.asScala.toList, Seq(/* no extension members */))()
>>>>>>> 778dc5df
              
    //println("=============\n" + program + "\n=============\n")
    
    Reachable.gonogo = control.asInstanceOf[VerificationControl[Object]];
    
    val detail = Reachable.gonogo.detail();
    
    val report = new java.util.ArrayList[viper.api.ViperError[O]]()
    val verifier=createVerifier(z3Path,z3Settings)
    //println("verifier: "+ verifier);
    //Progress("running verify");
    val res = verifier.verify(program)
    //Progress("finished verify");
    //println("verifier output: "+ res);
    res match {
      case Success =>
        ()
      case Failure(errors) =>
        errors foreach { e =>
          if (detail) show("error", e)
          e match {
            case ve: VerificationError =>
              if (detail) {
                show("offending node", ve.offendingNode)
                show("reason", ve.reason.id);
              }
              val err=ve.fullId
              val error = ve.offendingNode match {
                //ve match {
                 case in: viper.silver.ast.Infoed =>
                  locFromInfo(in.info) match {
                    case Some(loc) => new viper.api.ViperErrorImpl[O](loc,err)
                    case None => new viper.api.ViperErrorImpl[O](in.pos+": "+err)
                  }
                case _ =>
                  new viper.api.ViperErrorImpl[O](err)
              }
              report.add(error);
              val because="because of "+ve.reason.id
              ve.reason.offendingNode match {
                //ve match {
                case in: viper.silver.ast.Infoed =>
                  //show("offending node's info", in.info)
                  in.info match {
                    case in: OriginInfo[O] => {
                      val loc = in.loc;
                      //report.add(error_factory.generic_error(loc,err))
                      error.add_extra(loc,because);
                    }
                    case _ => {
                      error.add_extra(in.pos+": "+because)
                      //throw new Error("info is not an origin!")
                    }
                  }
                case _ =>
                  error.add_extra(because)
              }
            case ae : AbortedExceptionally =>{
              if (detail) show("caused by ", ae.cause)
              report.add(new ViperErrorImpl(null.asInstanceOf[O],ae.fullId));
            }
            case x => {
              report.add(new ViperErrorImpl(null.asInstanceOf[O],x.fullId));
            }
              
          }
         }
       
    }

    report
  }
 
  // Members declared in viper.api.SilverImplementation
  def createVerifier(z3Path: java.nio.file.Path, z3Settings: java.util.Properties): 
   viper.silver.verifier.Verifier = {
     new viper.silver.verifier.NoVerifier
  }
  
}

<|MERGE_RESOLUTION|>--- conflicted
+++ resolved
@@ -64,13 +64,7 @@
               prog.fields.asScala.toList,
               prog.functions.asScala.toList,
               prog.predicates.asScala.toList,
-<<<<<<< HEAD
-              prog.methods.asScala.toList)()
-
-    Output("%s", program.check)
-=======
               prog.methods.asScala.toList, Seq(/* no extension members */))()
->>>>>>> 778dc5df
               
     //println("=============\n" + program + "\n=============\n")
     
