lazy val hre = (project in file("."))
  .settings(
    name := "hre",
    version := "0.1-SNAPSHOT",

    libraryDependencies += "org.slf4j" % "slf4j-api" % "1.7.25",
    libraryDependencies += "ch.qos.logback" % "logback-classic" % "1.2.3",

<<<<<<< HEAD
    // Disable documentation generation
    sources in (Compile, doc) := Seq(),
    publishArtifact in (Compile, packageDoc) := false,
    publishArtifact in packageDoc := false
=======
    sources in (Compile, doc) := Seq(),
>>>>>>> c3b67542
  )<|MERGE_RESOLUTION|>--- conflicted
+++ resolved
@@ -6,12 +6,8 @@
     libraryDependencies += "org.slf4j" % "slf4j-api" % "1.7.25",
     libraryDependencies += "ch.qos.logback" % "logback-classic" % "1.2.3",
 
-<<<<<<< HEAD
     // Disable documentation generation
     sources in (Compile, doc) := Seq(),
     publishArtifact in (Compile, packageDoc) := false,
     publishArtifact in packageDoc := false
-=======
-    sources in (Compile, doc) := Seq(),
->>>>>>> c3b67542
   )