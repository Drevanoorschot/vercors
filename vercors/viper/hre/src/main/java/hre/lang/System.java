--- conflicted
+++ resolved
@@ -108,15 +108,9 @@
 
         private void doFlush() {
             if (!buffer.equals("")) {
-<<<<<<< HEAD
                 String toLog = buffer;
                 buffer = "";
                 System.log(level, outputs, "%s", toLog);
-=======
-                String toOutput = buffer;
-                buffer = "";
-                System.log(level, outputs, "%s", toOutput);
->>>>>>> b8ffcd09
             }
         }
     }
@@ -284,11 +278,7 @@
         return new Failure(String.format(format, args));
     }
 
-<<<<<<< HEAD
 //    static {
-=======
-    static {
->>>>>>> b8ffcd09
 //        final UncaughtExceptionHandler parent = Thread.getDefaultUncaughtExceptionHandler();
 //        UncaughtExceptionHandler eh = new UncaughtExceptionHandler() {
 //            @Override
@@ -300,9 +290,5 @@
 //            }
 //        };
 //        Thread.setDefaultUncaughtExceptionHandler(eh);
-<<<<<<< HEAD
 //    }
-=======
-    }
->>>>>>> b8ffcd09
 }