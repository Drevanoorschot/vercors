--- conflicted
+++ resolved
@@ -1,119 +1,79 @@
-import NativePackagerHelper._
-
-ThisBuild / turbo := true
-
-enablePlugins(PackPlugin)
-enablePlugins(JavaAppPackaging)
-enablePlugins(DebianPlugin)
-
-lazy val viper_api = (project in file("viper"))
-lazy val parsers = (project in file("parsers"))
-
-lazy val vercors = (project in file("."))
-<<<<<<< HEAD
-    .dependsOn(viper_api)
-    .dependsOn(parsers)
-    .settings(
-        name := "Vercors",
-        organization := "University of Twente",
-        version := "1.0.0",
-        maintainer := "VerCors Team <vercors@lists.utwente.nl>",
-        packageSummary := "A tool for static verification of parallel programs",
-        packageDescription :=
-            """VerCors is a tool for static verification of parallel programs. VerCors aims to verify
-              |many different concurrency constructs, including: heterogeneous concurrency (Java and C), GPU kernels
-              |using barriers and atomics (OpenCL), and compiler directives as used in deterministic parallelism
-              |(OpenMP). VerCors is able to prove data-race freedom, memory safety, and functional correctness of
-              |(concurrent) programs written in Java, C, OpenCL, OpenMP, and its own Prototypal Verification Language
-              |PVL. """.stripMargin.replaceAll("\n", ""),
-
-        libraryDependencies += "commons-io" % "commons-io" % "2.4",
-        libraryDependencies += "com.google.code.gson" % "gson" % "2.8.0",
-        libraryDependencies += "org.apache.commons" % "commons-lang3" % "3.1",
-        libraryDependencies += "org.scalactic" %% "scalactic" % "3.0.1",
-        libraryDependencies += "org.scalatest" %% "scalatest" % "3.0.1" % "test",
-        libraryDependencies += "org.scalamock" %% "scalamock-scalatest-support" % "3.4.2" % Test,
-
-        scalaVersion := "2.12.7",
-
-        scalacOptions += "-deprecation",
-        scalacOptions += "-feature",
-        scalacOptions += "-unchecked",
-        scalacOptions += "-Dscalac.patmat.analysisBudget=off",
-
-        javaOptions in (Compile, run) += "-J-Xss128M",
-        /* The run script from universal can accept both JVM arguments and application (VerCors) arguments. They are
-        separated by "--". We instead want to accept only VerCors arguments, so we force "--" into the arguments. */
-        javaOptions in Universal ++= Seq("-J-Xss128M", "--"),
-
-        /* We want the resources of vercors to be bare files in all cases, so we manually add a resource directory to
-        the classpath. That way the resources are not packed into the jar. */
-        unmanagedClasspath in Compile += Attributed.blank(sourceDirectory.value / "main" / "universal" / "res"),
-
-        // Disable documentation generation
-        sources in (Compile, doc) := Seq(),
-
-        mappings in Universal += file("../README.md") -> "README.md",
-        mappings in Universal ++= directory("../examples"),
-
-        // Copy the resources not in the jar and add them to the classpath.
-        mappings in Universal ++= directory(sourceDirectory.value / "main" / "universal" / "res"),
-        scriptClasspath := scriptClasspath.value :+ "../res",
-
-        // Force the main classes, as we have some extra main classes that we don't want to generate run scripts for.
-        discoveredMainClasses in Compile := Seq(),
-        mainClass in Compile := Some("vct.main.Main"),
-
-        // Make publish-local also create a test artifact, i.e., put a jar-file into the local Ivy
-        // repository that contains all classes and resources relevant for testing.
-        // Other projects, e.g., Carbon or Silicon, can then depend on the Sil test artifact, which
-        // allows them to access the Sil test suite.
-        publishArtifact in(Test, packageBin) := true,
-
-        assembly / mainClass := Some("vct.main.Main"), // Define JAR's entry point
-        assemblyMergeStrategy in assembly := {
-            case "logback.xml" => MergeStrategy.first
-            case x =>
-                val oldStrategy = (assemblyMergeStrategy in assembly).value
-                oldStrategy(x)
-        }
-    )
-
-=======
-  .dependsOn(viper_api)
-  .dependsOn(parsers)
-  .settings(
-    name := "Vercors",
-    organization := "University of Twente",
-    version := "1.1.0",
-    scalaVersion := "2.12.7",
-
-    libraryDependencies += "commons-io" % "commons-io" % "2.4",
-    libraryDependencies += "com.google.code.gson" % "gson" % "2.8.0",
-    libraryDependencies += "org.apache.commons" % "commons-lang3" % "3.1",
-    libraryDependencies += "org.scalactic" %% "scalactic" % "3.0.1",
-    libraryDependencies += "org.scalatest" %% "scalatest" % "3.0.1" % "test",
-    libraryDependencies += "org.scalamock" %% "scalamock-scalatest-support" % "3.4.2" % Test,
-
-    scalacOptions += "-deprecation",
-    scalacOptions += "-feature",
-    scalacOptions += "-unchecked",
-    scalacOptions += "-Dscalac.patmat.analysisBudget=off",
-
-    // Make publish-local also create a test artifact, i.e., put a jar-file into the local Ivy
-    // repository that contains all classes and resources relevant for testing.
-    // Other projects, e.g., Carbon or Silicon, can then depend on the Sil test artifact, which
-    // allows them to access the Sil test suite.
-
-    publishArtifact in(Test, packageBin) := true,
-
-    assembly / mainClass := Some("vct.main.Main"),    // Define JAR's entry point
-    assemblyMergeStrategy in assembly := {
-      case "logback.xml" => MergeStrategy.first
-      case x =>
-        val oldStrategy = (assemblyMergeStrategy in assembly).value
-        oldStrategy(x)
-    }
-  )
-
->>>>>>> 30634fc1
+import NativePackagerHelper._
+
+ThisBuild / turbo := true
+
+enablePlugins(PackPlugin)
+enablePlugins(JavaAppPackaging)
+enablePlugins(DebianPlugin)
+
+lazy val viper_api = (project in file("viper"))
+lazy val parsers = (project in file("parsers"))
+
+lazy val vercors = (project in file("."))
+    .dependsOn(viper_api)
+    .dependsOn(parsers)
+    .settings(
+        name := "Vercors",
+        organization := "University of Twente",
+        version := "1.1.0",
+        maintainer := "VerCors Team <vercors@lists.utwente.nl>",
+        packageSummary := "A tool for static verification of parallel programs",
+        packageDescription :=
+            """VerCors is a tool for static verification of parallel programs. VerCors aims to verify
+              |many different concurrency constructs, including: heterogeneous concurrency (Java and C), GPU kernels
+              |using barriers and atomics (OpenCL), and compiler directives as used in deterministic parallelism
+              |(OpenMP). VerCors is able to prove data-race freedom, memory safety, and functional correctness of
+              |(concurrent) programs written in Java, C, OpenCL, OpenMP, and its own Prototypal Verification Language
+              |PVL. """.stripMargin.replaceAll("\n", ""),
+
+        libraryDependencies += "commons-io" % "commons-io" % "2.4",
+        libraryDependencies += "com.google.code.gson" % "gson" % "2.8.0",
+        libraryDependencies += "org.apache.commons" % "commons-lang3" % "3.1",
+        libraryDependencies += "org.scalactic" %% "scalactic" % "3.0.1",
+        libraryDependencies += "org.scalatest" %% "scalatest" % "3.0.1" % "test",
+        libraryDependencies += "org.scalamock" %% "scalamock-scalatest-support" % "3.4.2" % Test,
+
+        scalaVersion := "2.12.7",
+
+        scalacOptions += "-deprecation",
+        scalacOptions += "-feature",
+        scalacOptions += "-unchecked",
+        scalacOptions += "-Dscalac.patmat.analysisBudget=off",
+
+        javaOptions in (Compile, run) += "-J-Xss128M",
+        /* The run script from universal can accept both JVM arguments and application (VerCors) arguments. They are
+        separated by "--". We instead want to accept only VerCors arguments, so we force "--" into the arguments. */
+        javaOptions in Universal ++= Seq("-J-Xss128M", "--"),
+
+        /* We want the resources of vercors to be bare files in all cases, so we manually add a resource directory to
+        the classpath. That way the resources are not packed into the jar. */
+        unmanagedClasspath in Compile += Attributed.blank(sourceDirectory.value / "main" / "universal" / "res"),
+
+        // Disable documentation generation
+        sources in (Compile, doc) := Seq(),
+
+        mappings in Universal += file("../README.md") -> "README.md",
+        mappings in Universal ++= directory("../examples"),
+
+        // Copy the resources not in the jar and add them to the classpath.
+        mappings in Universal ++= directory(sourceDirectory.value / "main" / "universal" / "res"),
+        scriptClasspath := scriptClasspath.value :+ "../res",
+
+        // Force the main classes, as we have some extra main classes that we don't want to generate run scripts for.
+        discoveredMainClasses in Compile := Seq(),
+        mainClass in Compile := Some("vct.main.Main"),
+
+        // Make publish-local also create a test artifact, i.e., put a jar-file into the local Ivy
+        // repository that contains all classes and resources relevant for testing.
+        // Other projects, e.g., Carbon or Silicon, can then depend on the Sil test artifact, which
+        // allows them to access the Sil test suite.
+        publishArtifact in(Test, packageBin) := true,
+
+        assembly / mainClass := Some("vct.main.Main"), // Define JAR's entry point
+        assemblyMergeStrategy in assembly := {
+            case "logback.xml" => MergeStrategy.first
+            case x =>
+                val oldStrategy = (assemblyMergeStrategy in assembly).value
+                oldStrategy(x)
+        }
+    )