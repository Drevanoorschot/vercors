--- conflicted
+++ resolved
@@ -55,11 +55,7 @@
       currentContractBuilder=new ContractBuilder();
       currentContractBuilder.ensures(create.expression(StandardOperator.EQ,
           create.expression(StandardOperator.TypeOf,create.reserved_name(ASTReserved.Result)),
-<<<<<<< HEAD
-          create.invokation(create.class_type(type_adt),null,"class_"+cls.name)
-=======
-          create.invokation(create.class_type(type_adt), null, "class_" + m.name())
->>>>>>> 7fcc24d0
+          create.invokation(create.class_type(type_adt),null,"class_"+cls.name())
       ));
     }
     //else if (!m.isStatic()) {
@@ -77,11 +73,7 @@
         ASTClass cls=(ASTClass)m.getParent();
         ((BlockStatement)c.getBody()).prepend(create.special(ASTSpecial.Kind.Inhale,create.expression(StandardOperator.EQ,
             create.expression(StandardOperator.TypeOf,create.reserved_name(ASTReserved.This)),
-<<<<<<< HEAD
-            create.invokation(create.class_type(type_adt),null,"class_"+cls.name)
-=======
-            create.invokation(create.class_type(type_adt), null, "class_" + m.name())
->>>>>>> 7fcc24d0
+            create.invokation(create.class_type(type_adt),null,"class_"+cls.name())
         )));
       }
       result=c;
