--- conflicted
+++ resolved
@@ -231,7 +231,7 @@
     for(ASTNode n:cl.staticMembers()){
       if (n instanceof Method){
         Method m=(Method)n;
-        if (m.name.equals("multidim_index_2")){
+        if (m.name().equals("multidim_index_2")){
           if (multidim_index_2) continue;
           multidim_index_2=true;
         }
@@ -249,7 +249,7 @@
         ref_class.add(rewrite(n));
       } else if (n instanceof Method){
         Method m=(Method)n;
-        if (m.name.equals("multidim_index_2")){
+        if (m.name().equals("multidim_index_2")){
           if (multidim_index_2) continue;
           multidim_index_2=true;
         }
@@ -262,21 +262,6 @@
         Fail("Illegal dynamic member %s",n);
       }
     }
-/*    
-    for(DeclarationStatement decl:cl.dynamicFields()){
-      create.enter();
-      create.setOrigin(decl.getOrigin());
-<<<<<<< HEAD
-      DeclarationStatement res=create.field_decl(decl.name,
-          rewrite(decl.getType()),rewrite(decl.getInit()));
-=======
-      DeclarationStatement res=create.field_decl(cl.name() + SEP + decl.name(),
-          rewrite(decl.getType()), rewrite(decl.init()));
->>>>>>> 7fcc24d0
-      create.leave();
-      ref_class.add(res);
-    }
-    */
   }
   
   @Override
@@ -405,11 +390,7 @@
       //NameExpression f=create.field_name("A__x");
       //f.setSite(ref_class);
       for(DeclarationStatement field:cl.dynamicFields()){
-<<<<<<< HEAD
-        args.add(create.dereference(create.class_type("Ref"),field.name));
-=======
-        args.add(create.dereference(create.class_type("Ref"),cl.name() + SEP + field.name()));
->>>>>>> 7fcc24d0
+        args.add(create.dereference(create.class_type("Ref"),field.name()));
       }
       result=create.expression(StandardOperator.NewSilver,args.toArray(new ASTNode[0]));
       break;
@@ -457,7 +438,7 @@
   public void visit(Method m){
     String name=m.getName();
     ContractBuilder cb=new ContractBuilder();
-    ArrayList<DeclarationStatement> args=new ArrayList();
+    ArrayList<DeclarationStatement> args=new ArrayList<DeclarationStatement>();
     ASTNode body=m.getBody();
     if (!m.isStatic() && m.kind!=Kind.Constructor){
       args.add(create.field_decl(THIS, ref_type));
@@ -584,14 +565,14 @@
         create.leave();
       }
     }
-    HashSet<String> names=new HashSet();
+    HashSet<String> names=new HashSet<String>();
     for(ASTNode n:res){
       if (n instanceof ASTDeclaration){
         ASTDeclaration d=(ASTDeclaration)n;
-        if (names.contains(d.name)){
-          Warning("name %s declared more than once",d.name);
-        }
-        names.add(d.name);
+        if (names.contains(d.name())){
+          Warning("name %s declared more than once",d.name());
+        }
+        names.add(d.name());
       }
     }
     return res;
