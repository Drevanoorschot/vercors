package vct.col.ast.stmt.decl;

import hre.ast.MessageOrigin;

import java.util.*;

import scala.collection.JavaConverters;
import vct.col.ast.generic.ASTNode;
import vct.col.ast.generic.ASTSequence;
import vct.col.ast.generic.DebugNode;
import vct.col.ast.stmt.decl.ASTClass.ClassKind;
import vct.col.ast.type.ClassType;
import vct.col.ast.type.PrimitiveSort;
import vct.col.ast.util.ASTVisitor;
import vct.col.util.ASTFactory;
import vct.util.ClassName;
import vct.util.Configuration;
import static hre.lang.System.*;

/**
 * Class for containing a collection of classes.
 *  
 * @author sccblom
 *
 */
<<<<<<< HEAD
public class ProgramUnit implements ASTSequence<ProgramUnit>, DebugNode {
=======
public class ProgramUnit implements ASTSequence<ProgramUnit> {
  public enum LanguageFlag {
    SeparateArrayLocations(true);

    private boolean defaultFlag;

    private LanguageFlag(boolean defaultFlag) {
      this.defaultFlag = defaultFlag;
    }

    public boolean getDefault() {
      return this.defaultFlag;
    }
  }

>>>>>>> b8ffcd09

  public String toString(){
    return vct.util.Configuration.getDiagSyntax().print(this).toString();
  }
  
  private SpecificationFormat format=SpecificationFormat.Concurrent;
  
  public void setSpecificationFormat(SpecificationFormat format){
    this.format=format;
  }
  
  public SpecificationFormat getSpecificationFormat(){
    return format;
  }
  
  private static HashMap<ClassName, ASTClass> library=new HashMap<ClassName, ASTClass>();
  
  static {
    ASTFactory<?> create=new ASTFactory<Object>();
    create.setOrigin(new MessageOrigin("<<ProgramUnit>>"));
    ASTClass seq=create.ast_class("seq", ClassKind.Plain, null,null, null);
    Method len=create.function_decl(create.primitive_type(PrimitiveSort.Integer), null, "length", new DeclarationStatement[0], null);
    seq.add_dynamic(len);
    library.put(new ClassName("seq"),seq);
    //ASTClass var=create.ast_class("var", ClassKind.Plain, null, null);
    
  }

  public void library_add(ClassName name,ASTClass cl){
    library.put(name,cl);
  }

  private EnumMap<LanguageFlag, Boolean> languageFlags = new EnumMap<>(LanguageFlag.class);

  /**
   * A program is made up of declarations.
   */
  private ArrayList<ASTDeclaration> program=new ArrayList<ASTDeclaration>();

  public boolean hasLanguageFlag(LanguageFlag flag) {
    return languageFlags.getOrDefault(flag, flag.getDefault());
  }

  public void setLanguageFlag(LanguageFlag flag, boolean value) {
    languageFlags.put(flag, value);
  }

  public int size(){
    return program.size();
  }
  
  public ASTDeclaration get(int i){
    return program.get(i);
  }
  
  public Iterable<ASTDeclaration> get(){
    return program;
  }
  
  /**
   * Index of classes that are contained within this program unit. 
   */
  HashMap<ClassName,ASTClass> classes=new HashMap<ClassName, ASTClass>();
  
  /**
   * Index of declarations that are contained within this program unit. 
   */
  private HashMap<ClassName,ASTDeclaration> decl_map=new HashMap<ClassName,ASTDeclaration>();
  
  
  private HashMap<ClassName,Method> adt_map=new HashMap<ClassName,Method>();
  
  private HashMap<ClassName,Method> proc_map=new HashMap<ClassName,Method>();
  
  /*
  public void addClass(ClassName name,ASTClass cl){
    classes.put(name,cl);
    cl.attach(this,name);
  }
  
  public void addClass(String name[],ASTClass cl){
    addClass(new ClassName(name),cl);
  }
  
  public void addClass(ClassType type,ASTClass cl){
    addClass(type.getNameFull(),cl);
  }
  */
  
  /**
   * Create an empty program unit.
   */
  public ProgramUnit(){
    
  }

  /**
   * Create an empty program unit, but copy language flags.
   * @param source The source to copy language flags from
   */
  @SuppressWarnings("CopyConstructorMissesField")
  public ProgramUnit(ProgramUnit source) {
    if(source != null) {
      languageFlags.putAll(source.languageFlags);
    }
  }
  
  public void add(ASTDeclaration n){
    program.add(n);
    if (n instanceof NameSpace){
      NameSpace ns=(NameSpace)n;
      String prefix[];
      if (ns.name().equals(NameSpace.NONAME)) {
        prefix=new String[0];
      } else {
        prefix=ns.getDeclName().name;
      }
      for(ASTNode nn:ns){
        add(prefix,(ASTDeclaration)nn);
      }
    } else {
      add(new String[0],n);
    }
    
  }

  public void add(String prefix[],ASTDeclaration n){
    ClassName n1=n.getDeclName();
    if (n1==null){
      if (n instanceof ASTSpecial){
        
      } else {
        Debug("null named declaration");
        Debug("%s", Configuration.getDiagSyntax().print(n));
      }
    } else {
      ClassName n2=n1.prepend(prefix);
      decl_map.put(n2,n);
    }
    if (n instanceof Method){
      Method m=(Method)n;
      proc_map.put(m.getDeclName().prepend(prefix),m);
    }
    if (n instanceof ASTClass){
      ASTClass cl=(ASTClass)n;
      Debug("indexing %s as %s",cl.name(), cl.getDeclName());
      cl.attach(this,cl.getDeclName().prepend(prefix));
      classes.put(cl.getDeclName().prepend(prefix),cl);
      for(Method m : cl.staticMethods()){
        if (m.kind==Method.Kind.Predicate){
          decl_map.put(m.getDeclName().prepend(prefix),m);
        }          
      }
      for(Method m : cl.dynamicMethods()){
        if (m.kind==Method.Kind.Predicate){
          decl_map.put(m.getDeclName().prepend(prefix),m);
        }
      }
    }
    if (n instanceof AxiomaticDataType) {
      AxiomaticDataType adt=(AxiomaticDataType)n;
      for(Method m:adt.constructorsJava()){
        Debug("putting adt entry %s",m.getDeclName().toString("."));
        adt_map.put(m.getDeclName().prepend(prefix),m);
      }
      for(Method m:adt.mappingsJava()){
        adt_map.put(m.getDeclName().prepend(prefix),m);
      }
    }    
  }
 
  public Iterable<ASTClass> classes() {
    return classes.values();
  }

  public Iterable<ClassName> classNames() {
    return classes.keySet();
  }

  public <T> void accept(ASTVisitor<T> visitor) {
    for(ASTDeclaration decl:program){
      decl.accept(visitor);
    }
  }

  public ASTClass find(String ... name) {
    return find(new ClassName(name));
  }

  public ASTClass find(ClassName name) {
    ASTClass cl=classes.get(name);
    if (cl==null && name.name.length>1){
      ASTClass base=find(name.name[0]);
      if (base!=null){
        cl=base.find(name.name,1);
      }
    }
    if (cl==null){
      cl=library.get(name);
    }
    return cl;
  }

  public ASTClass find(ClassType type) {
    return find(new ClassName(type.getNameFull()));
  }

  public Method find_predicate(String[] nameFull) {
    String [] class_name=Arrays.copyOf(nameFull, nameFull.length-1);
    ASTClass cl=find(class_name);
    if (cl==null) {
      Debug("class %s not found",class_name[class_name.length-1]);
      return null;
    }
    Method m=cl.find_predicate(nameFull[nameFull.length-1]);
    if (m==null){
      Debug("predicate %s not found in class %s",nameFull[nameFull.length-1],class_name[0]);
    }
    return m;
  }

  public ASTDeclaration find_decl(String[] nameFull) {
    ClassName class_name=new ClassName(nameFull);
    ASTDeclaration res=decl_map.get(class_name);
    if (res==null){
      res=library.get(class_name);
    }
    return res;
  }
  
  public Method find_adt(String ... nameFull) {
    ClassName class_name=new ClassName(nameFull);
    return adt_map.get(class_name);
  }
  
  public Method find_procedure(String ... nameFull) {
    ClassName class_name=new ClassName(nameFull);
    return proc_map.get(class_name);
  }

  @SuppressWarnings({ "rawtypes", "unchecked" })
  @Override
  public Iterator<ASTNode> iterator() {
    return (Iterator)program.iterator();
  }

  @Override
  public ProgramUnit add(ASTNode item) {
    if (item instanceof ASTDeclaration){
      add((ASTDeclaration)item);
    } else if(item instanceof VariableDeclaration) {
      for(ASTDeclaration d:((VariableDeclaration)item).flatten_decl()){
        add(d);
      }
    } else {
      Abort("cannot insert %s into program unit.",item.getClass());
    }
    return this;
  }

  public void addFlags(ProgramUnit other) {
    for(Map.Entry<LanguageFlag, Boolean> entry : other.languageFlags.entrySet()) {
      if(this.languageFlags.containsKey(entry.getKey())) {
        if(this.languageFlags.get(entry.getKey()).booleanValue() != entry.getValue().booleanValue()) {
          Fail(String.format(
                  "Irreconcilable language flags: the flag %s was already set to %s, but was set to %s in a new entry.",
                  entry.getKey(),
                  this.languageFlags.get(entry.getKey()),
                  entry.getValue()));
        }
      } else {
        this.languageFlags.put(entry.getKey(), entry.getValue());
      }
    }
  }

  public void add(ProgramUnit unit) {
    this.addFlags(unit);

    for(ASTDeclaration decl:unit.get()){
      add(decl);
    }
  }

  public void index_classes(ASTSequence<?> seq){
    for(Object n:seq){
      if(n instanceof ASTClass){
        ASTClass cl=(ASTClass)n;
        Debug("indexing class %s",cl.getDeclName());
        classes.put(cl.getDeclName(),cl);
        index_classes(cl);
      }
    }
  }
  
  public void index_classes(){
    index_classes(this);
  }

  @Override
  public scala.collection.Iterable<String> debugTreeChildrenFields() {
    return JavaConverters.iterableAsScalaIterable(Arrays.asList("library", "program", "classes", "decl_map", "adt_map", "proc_map"));
  }

  @Override
  public scala.collection.Iterable<String> debugTreePropertyFields() {
    return JavaConverters.iterableAsScalaIterable(Collections.singletonList("format"));
  }
}<|MERGE_RESOLUTION|>--- conflicted
+++ resolved
@@ -23,10 +23,7 @@
  * @author sccblom
  *
  */
-<<<<<<< HEAD
 public class ProgramUnit implements ASTSequence<ProgramUnit>, DebugNode {
-=======
-public class ProgramUnit implements ASTSequence<ProgramUnit> {
   public enum LanguageFlag {
     SeparateArrayLocations(true);
 
@@ -40,8 +37,6 @@
       return this.defaultFlag;
     }
   }
-
->>>>>>> b8ffcd09
 
   public String toString(){
     return vct.util.Configuration.getDiagSyntax().print(this).toString();
