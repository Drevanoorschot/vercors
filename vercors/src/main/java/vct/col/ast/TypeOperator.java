package vct.col.ast;

public enum TypeOperator {
  Const,
  Short,
  Signed,
  Long,
  Unsigned,
  Kernel,
  Global,
  Local,
  Extern,
  Static,
<<<<<<< HEAD
  PointerTo
=======
  PointerTo,
  Extends,
  Super
  
>>>>>>> 3217a2fe
}<|MERGE_RESOLUTION|>--- conflicted
+++ resolved
@@ -11,12 +11,7 @@
   Local,
   Extern,
   Static,
-<<<<<<< HEAD
-  PointerTo
-=======
   PointerTo,
   Extends,
   Super
-  
->>>>>>> 3217a2fe
 }