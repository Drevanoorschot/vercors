package vct.col.util;

import vct.col.ast.expr.StandardOperator;
import vct.col.ast.generic.ASTNode;
import vct.col.ast.type.ASTReserved;
import vct.col.ast.type.PrimitiveSort;
import vct.col.ast.type.PrimitiveType;
import vct.col.ast.type.Type;

import java.util.function.Consumer;

import static hre.lang.System.Fail;

public class SequenceUtils {
    public static class SequenceInfo {
        /**
         * The full type of the sequence, e.g. Option<Array<Cell<Integer>>>>
         */
        private PrimitiveType completeType;

        /**
         * The type starting from the sequence type, e.g. Array<Cell<Integer>>>
         */
        private PrimitiveType sequenceType;

        /**
         * The argument to the sequence type, e.g. Cell<Integer>
         */
        private Type sequenceTypeArgument;

        /**
         * The element type of the array, e.g. Integer
         * The type which `x` should be such that x is assignable to array[i]
         */
        private Type elementType;

        private SequenceInfo(PrimitiveType completeType, PrimitiveType sequenceType, Type sequenceTypeArgument, Type elementType) {
            this.completeType = completeType;
            this.sequenceType = sequenceType;
            this.sequenceTypeArgument = sequenceTypeArgument;
            this.elementType = elementType;
        }

        public PrimitiveType getCompleteType() {
            return completeType;
        }

        public PrimitiveType getSequenceType() {
            return sequenceType;
        }

        public PrimitiveSort getSequenceSort() {
            return sequenceType.sort;
        }

        public Type getSequenceTypeArgument() {
            return sequenceTypeArgument;
        }

        public Type getElementType() {
            return elementType;
        }

        /**
         * @return whether the array is assignable after taking one subscript
         */
        public boolean isAssignable() {
            return isCell();
        }

        public boolean isOpt() {
            return completeType.isPrimitive(PrimitiveSort.Option);
        }

        public boolean isCell() {
            return sequenceTypeArgument.isPrimitive(PrimitiveSort.Cell);
        }
    }

    /**
     * Retrieve info about a sequence-like type
     * @param type the type to check
     * @return info about the sequence-like type, or null when it is not a valid type
     */
    public static SequenceInfo getTypeInfo(Type type) {
        // All supported sequence types are primitive types, or wrapped by primitive types
        if(!(type instanceof PrimitiveType)) return null;
        PrimitiveType completeType = (PrimitiveType) type;
        PrimitiveType sequenceType = completeType;

        // The sequence may be wrapped by an option once, which must again contain a primitive type
        if(sequenceType.isPrimitive(PrimitiveSort.Option)) {
            if(((Type) sequenceType.firstarg()) instanceof PrimitiveType) {
                sequenceType = (PrimitiveType) sequenceType.firstarg();
            } else {
                return null;
            }
        }

        // The sequence must be of type Sequence, Bag or Array
        boolean isSeqLike = (
                sequenceType.isPrimitive(PrimitiveSort.Sequence) ||
                        sequenceType.isPrimitive(PrimitiveSort.Bag) ||
                        sequenceType.isPrimitive(PrimitiveSort.Array)
        );

        if(!isSeqLike) {
            return null;
        }

        // The argument to the sequence type, either Cell<ElementType> or just ElementType.
        Type sequenceTypeArgument = (Type) sequenceType.firstarg();
        Type elementType = sequenceTypeArgument;

        // If the element type is a cell, the sequence is assignable with a subscript
        if(elementType.isPrimitive(PrimitiveSort.Cell)) {
            elementType = (Type) elementType.firstarg();
        }

        return new SequenceInfo(completeType, sequenceType, sequenceTypeArgument, elementType);
    }

    public static SequenceInfo getTypeInfoOrFail(Type type, String message) {
        SequenceInfo result = getTypeInfo(type);

        if(result == null) {
            Fail(message, type);
        }

        return result;
    }

    public static SequenceInfo getInfo(ASTNode node) {
        return getTypeInfo(node.getType());
    }

    public static SequenceInfo getInfoOrFail(ASTNode node, String message) {
        SequenceInfo result = getInfo(node);

        if(result == null) {
            Fail(message, node, node.getType());
        }

        return result;
    }

    public static SequenceInfo expectSort(ASTNode node, String message, PrimitiveSort sort) {
        SequenceInfo result = getInfoOrFail(node, message);

        if(result.getSequenceSort() != sort) {
            Fail(message, node, node.getType());
        }

        return result;
    }

    public static SequenceInfo expectSortType(Type type, String message, PrimitiveSort sort) {
        SequenceInfo result = getTypeInfoOrFail(type, message);

        if(result.getSequenceSort() != sort) {
            Fail(message, type);
        }

        return result;
    }

    public static SequenceInfo expectArray(ASTNode node, String message) {
        return expectSort(node, message, PrimitiveSort.Array);
    }

    public static SequenceInfo expectArrayType(Type type, String message) {
        return expectSortType(type, message, PrimitiveSort.Array);
    }

    public static SequenceInfo expectSequence(ASTNode node, String message) {
        return expectSort(node, message, PrimitiveSort.Sequence);
    }

    public static SequenceInfo expectSequenceType(Type t, String message) {
        return expectSortType(t, message, PrimitiveSort.Sequence);
    }

    /**
     * Subscript a sequence-like object correctly, depending on the type.
     * @param create The factory to use to create AST nodes
     * @param seq The sequence-like object
     * @param index The index to use
     * @return The new node, or null if some error occurs
     */
    public static ASTNode access(ASTFactory<?> create, ASTNode seq, ASTNode index) {
        return accessUsingType(create, seq.getType(), seq, index);
    }

    public static ASTNode accessUsingType(ASTFactory<?> create, Type sequenceType, ASTNode seq, ASTNode index) {
//        SequenceInfo info = getTypeInfo(sequenceType);
//        if(info == null) return null;
//
//        ASTNode result = seq;
//
//        if(info.isOpt()) {
//            result = create.expression(StandardOperator.OptionGet, result);
//        }
//
//        switch(info.getSequenceSort()) {
//            case Array:
//            case Sequence:
//                result = create.expression(StandardOperator.Subscript, result, index);
//                break;
//            default:
//                throw new UnsupportedOperationException("unimplemented");
//        }
//
//        if(info.isCell()) {
//            result = create.dereference(result, "item");
//        }
//
//        return result;

        // TODO: Rewrite all sequence access to be specific, as above.
        // Currently, StandardOperator.Subscript is treated as the generic sequence subscript before the RewriteArrayRef
        // stage, after which it is rewritten to a specific, correct expression. This should just be the correct
        // expression from the start. For now, this method assumes we are before the RewriteArrayRef stage. A similar
        // statement is true for StandardOperator.Size/Length

        return create.expression(StandardOperator.Subscript, seq, index);
    }

    public static void validSequence(ASTFactory<?> create, Consumer<ASTNode> cb, ASTNode seq) {
        validSequenceUsingType(create, cb, seq.getType(), seq);
    }

    public static void validSequenceUsingType(ASTFactory<?> create, Consumer<ASTNode> cb, Type type, ASTNode seq) {
        SequenceInfo info = getTypeInfo(type);
        if(info == null) {
            Fail("Expected %s to be of a sequence type", seq);
        }

        if(info.isOpt()) {
            cb.accept(create.expression(StandardOperator.NEQ, seq, create.reserved_name(ASTReserved.OptionNone)));
        }
    }

    public static Type optArrayCell(ASTFactory<?> create, Type elementType) {
        return create.primitive_type(PrimitiveSort.Option, arrayCell(create, elementType));
    }

    public static Type arrayCell(ASTFactory<?> create, Type elementType) {
        return create.primitive_type(PrimitiveSort.Array,
<<<<<<< HEAD
                create.primitive_type(PrimitiveSort.Cell,
                        elementType
                )
=======
            create.primitive_type(PrimitiveSort.Cell,
                elementType
            )
>>>>>>> 355e6edb
        );
    }

    public static Type optSeqCell(ASTFactory<?> create, Type elementType) {
        return create.primitive_type(PrimitiveSort.Option, seqCell(create, elementType));
    }

    public static Type seqCell(ASTFactory<?> create, Type elementType) {
        return create.primitive_type(PrimitiveSort.Sequence,
<<<<<<< HEAD
                create.primitive_type(PrimitiveSort.Cell,
                        elementType
                )
=======
            create.primitive_type(PrimitiveSort.Cell,
                elementType
            )
>>>>>>> 355e6edb
        );
    }
}<|MERGE_RESOLUTION|>--- conflicted
+++ resolved
@@ -100,8 +100,8 @@
         // The sequence must be of type Sequence, Bag or Array
         boolean isSeqLike = (
                 sequenceType.isPrimitive(PrimitiveSort.Sequence) ||
-                        sequenceType.isPrimitive(PrimitiveSort.Bag) ||
-                        sequenceType.isPrimitive(PrimitiveSort.Array)
+                sequenceType.isPrimitive(PrimitiveSort.Bag) ||
+                sequenceType.isPrimitive(PrimitiveSort.Array)
         );
 
         if(!isSeqLike) {
@@ -188,7 +188,7 @@
      * @return The new node, or null if some error occurs
      */
     public static ASTNode access(ASTFactory<?> create, ASTNode seq, ASTNode index) {
-        return accessUsingType(create, seq.getType(), seq, index);
+       return accessUsingType(create, seq.getType(), seq, index);
     }
 
     public static ASTNode accessUsingType(ASTFactory<?> create, Type sequenceType, ASTNode seq, ASTNode index) {
@@ -246,15 +246,9 @@
 
     public static Type arrayCell(ASTFactory<?> create, Type elementType) {
         return create.primitive_type(PrimitiveSort.Array,
-<<<<<<< HEAD
-                create.primitive_type(PrimitiveSort.Cell,
-                        elementType
-                )
-=======
             create.primitive_type(PrimitiveSort.Cell,
                 elementType
             )
->>>>>>> 355e6edb
         );
     }
 
@@ -264,15 +258,9 @@
 
     public static Type seqCell(ASTFactory<?> create, Type elementType) {
         return create.primitive_type(PrimitiveSort.Sequence,
-<<<<<<< HEAD
-                create.primitive_type(PrimitiveSort.Cell,
-                        elementType
-                )
-=======
             create.primitive_type(PrimitiveSort.Cell,
                 elementType
             )
->>>>>>> 355e6edb
         );
     }
 }