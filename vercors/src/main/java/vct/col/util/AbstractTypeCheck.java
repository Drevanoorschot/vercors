package vct.col.util;

import java.util.Arrays;
import java.util.HashMap;
import java.util.Map;

import scala.collection.JavaConverters;
import vct.col.ast.expr.NameExpression.Kind;
import vct.col.ast.expr.*;
import vct.col.ast.expr.constant.ConstantExpression;
import vct.col.ast.expr.constant.StructValue;
import vct.col.ast.generic.ASTNode;
import vct.col.ast.stmt.composite.*;
import vct.col.ast.stmt.decl.*;
import vct.col.ast.stmt.terminal.AssignmentStatement;
import vct.col.ast.stmt.terminal.ReturnStatement;
import vct.col.ast.type.*;
import vct.col.ast.util.RecursiveVisitor;
import vct.col.rewrite.MultiSubstitution;
import vct.col.rewrite.TypeVarSubstitution;
import vct.silver.SilverTypeMap;
import vct.util.Configuration;

/**
 * This class implements type checking of simple object oriented programs.
 *
 * An object oriented programs is simple if it does not use overloading.
 *
 * @author Stefan Blom
 *
 */
@SuppressWarnings("incomplete-switch")
public class AbstractTypeCheck extends RecursiveVisitor<Type> {

  public void check(){
    for(ASTDeclaration entry:source().get()){
      entry.accept(this);
    }
  }

  @Override
  public void enter_after(ASTNode node){
    super.enter_after(node);
    if (node.isSpecial(ASTSpecial.Kind.Open)){
      variables.add("member",new VariableInfo(null,Kind.Label));
    }
  }

  public AbstractTypeCheck(ProgramUnit arg){
    super(arg,true);
  }

  public void visit(ConstantExpression e){
    Debug("constant %s",e);
    super.visit(e);
    if (e.getType()==null) Abort("untyped constant %s",e);
  }

  public void visit(PrimitiveType t){
    super.visit(t);

    int i = 0;
    for (ASTNode arg : t.argsJava()) {
      if (arg == null) Abort("argument %d not typed", i);
      i++;
    }

    t.setType(new PrimitiveType(PrimitiveSort.Class));
  }

  public void visit(ClassType t){
    super.visit(t);
    Debug("class type %s",t);
    String name[]=t.getNameFull();
    if (name.length==1){
      VariableInfo info=variables.lookup(name[0]);
      if (info!=null){
        Debug("kind is %s",info.kind);
        t.setType(t);
        return;
      } else {
        Debug("not a variable");
      }
    }
    ASTDeclaration decl=source().find_decl(t.getNameFull());
    if (decl==null){
      decl=source().find(t.getNameFull());
    }
    if (decl==null){
      Fail("type error: defined type "+t.getFullName()+" not found");
    }
    if (decl instanceof AxiomaticDataType){
      t.setType(t);
      t.setDefinition(decl);
      return;
    }

    ASTClass cl=source().find(t.getNameFull());
    if (cl==null) {
      Method m=null;
      // find external/dynamic dispatch predicates used for witnesses.
      if (name.length>1){
        m=source().find_predicate(t.getNameFull());
      }
      // find internal/static dispatch predicates used for witnesses.
      if (m==null){
        if (name.length >1){
          m=source().find_predicate(Arrays.copyOf(name, name.length-1));
        }
      }
      if (m==null &&
          !(name.length==3 && name[0].equals("java") && name[1].equals("lang") && name[2].equals("Object"))
          && !(name.length==1 && name[0].equals("Object"))){
        Fail("type error: class (or predicate) "+t.getFullName()+" not found");
      }
    }
    t.setType(t);
  }

  public Method find_method(MethodInvokation e){
    Method m=source().find_adt(e.method);
    if (m!=null){
      return m;
    }
    m=source().find_procedure(e.method);
    if (m!=null){
      return m;
    }
    if (e.object==null && e.dispatch!=null){
      // This is a constructor invokation.
      ClassType t=e.dispatch;
      ASTClass cl=source().find(t.getNameFull());
      if (cl==null){
        Fail("class %s not found",t);
      }
      ASTNode args[]=e.getArgs();
      Type c_args[]=new Type[args.length];
      for(int i=0;i<args.length;i++){
        c_args[i]=args[i].getType();
        if(c_args[i]==null){
          Fail("argument %d is not typed",i);
        }
      }
      m=cl.get_constructor(source(),c_args);
      if(m==null){
        Fail("Could not find constructor");
      } else {
        return m;
      }
    }
    if (e.object!=null){
      ClassType object_type=(ClassType)e.object.getType();
      int N=e.getArity();
      for(int i=0;i<N;i++){
        if (e.getArg(i).labels()>0) {
          for(int j=i+1;j<N;j++){
            if (e.getArg(j).labels()==0) Fail("positional argument following named argument");
          }
          N=i;
          break;
        }
      }
      Type type[]=new Type[N];
      for(int i=0;i<N;i++){
        type[i]=e.getArg(i).getType();
        if (type[i]==null) Abort("argument %d has no type.",i);
      }
      ASTClass cl=source().find(object_type.getNameFull());
      if (cl==null) Fail("could not find class %s used in %s",object_type.getFullName(),e);
      m=cl.find(e.method,object_type,type);
      while(m==null && cl.super_classes.length>0){
        cl=source().find(cl.super_classes[0].getNameFull());
        m=cl.find(e.method,object_type,type);
      }
      if (m==null) {
        /*
        String parts[]=e.method.split("_");
        if (parts.length==3 && parts[1].equals("get")){
          // TODO: check if parts[0] is a predicate.
          DeclarationStatement field=cl.find_field(parts[2]);
          if (field!=null) {
            Warning("assuming %s is implicit getter function",e.method);
            e.setType(field.getType());
          }
          return;
        }
        */
        String tmp="";
        if (N>0){
          tmp=type[0].toString();
          for(int i=1;i<N;i++){
            tmp=tmp+","+type[i].toString();
          }
        }
        Fail("could not find method %s(%s) in class %s at %s%n%s",e.method,tmp,object_type.getFullName(),e.getOrigin(),e);
      }
      return m;
    }
    Fail("Could not find method used in %s",e);
    throw null;
  }

  public void visit(MethodInvokation e){
    super.visit(e);
    ClassType object_type=null;
    if (e.object!=null){
      if(e.object.getType()==null){
        Fail("object has no type at %s",e.object.getOrigin());
      }
      if (!(e.object.getType() instanceof ClassType)){
        Fail("invokation on non-class");
      }
      object_type=(ClassType)e.object.getType();
    }
    int N=e.getArity();
    for(int i=0;i<N;i++){
      if (e.getArg(i).labels()>0) {
        for(int j=i+1;j<N;j++){
          if (e.getArg(j).labels()==0) Fail("positional argument following named argument");
        }
        N=i;
        break;
      }
    }
    Type type[]=new Type[N];
    for(int i=0;i<N;i++){
      type[i]=e.getArg(i).getType();
      if (type[i]==null) Abort("argument %d has no type.",i);
    }

    Method m=find_method(e);
    e.setDefinition(m);

    if (m.getParent() instanceof AxiomaticDataType){
      Type t=m.getReturnType();
      Map<String,Type> map=new HashMap<String, Type>();
      TypeVarSubstitution sigma=new TypeVarSubstitution(source(),map);
      if (!(e.object instanceof ClassType)){
        Fail("%s is not an ADT in %s",e.object,e);
      }
      SilverTypeMap.get_adt_subst(sigma.copy_rw,map,(ClassType)e.object);
      e.setType(sigma.rewrite(t));
      return;
    }

    for(int i = 0; i < N; i++) {
      Type argType = m.getArgType(i);
      ASTNode arg = e.getArg(i);

      if(argType.isPrimitive(PrimitiveSort.Option)) {
        arg.setType(argType);
      }
    }

    /**
     * The viper back-ends require integers and fractions to be distinguished.
     * Hence, we recursively force fractional arguments to be of
     * type fraction....
     */
    for(int i=0;i<N;i++){
      Type ti=m.getArgType(i);
      ASTNode arg=e.getArg(i);
      if (!ti.supertypeof(source(), arg.getType())){
        if (ti.isPrimitive(PrimitiveSort.Location)
          && (arg instanceof Dereference)
          && ((Type)ti.firstarg()).supertypeof(source(), arg.getType())
        ){
          // OK
        } else {
          Fail("argument type %d incompatible %s/%s:%s",i,ti,arg,arg.getType());
        }
      }
      if (ti.isPrimitive(PrimitiveSort.Fraction)||
          ti.isPrimitive(PrimitiveSort.ZFraction)){
        force_frac(arg);
      }
    }

    /*
    //m=source().find_procedure(e.method);
    if (m!=null){
      e.setDefinition(m);
      Type t=m.getReturnType();
      e.setType(t);
      int N=m.getArity();
      if (e.getArity()!=N){
        Fail("different number of arguments for %s (%d instead of %d)",m.name,e.getArity(),N);
      }
      for(int i=0;i<N;i++){
        Type ti=m.getArgType(i);
        ASTNode arg=e.getArg(i);
        if (!ti.supertypeof(source(), arg.getType())){
          Fail("argument type %d incompatible",i);
        }
        if (ti.isPrimitive(PrimitiveType.Sort.Fraction)||
            ti.isPrimitive(PrimitiveType.Sort.ZFraction)){
          force_frac(arg);
        }
      }
      return;
    }

    if (e.object==null){
      if (e.dispatch!=null){
        // This is a constructor invokation.
        ClassType t=e.dispatch;
        ASTClass cl=source().find(t.getNameFull());
        if (cl==null){
          Fail("class %s not found",t);
        }
        ASTNode args[]=e.getArgs();
        Type c_args[]=new Type[args.length];
        for(int i=0;i<args.length;i++){
          c_args[i]=args[i].getType();
          if(c_args[i]==null){
            Fail("argument %d is not typed",i);
          }
        }
        m=cl.get_constructor(source(),c_args);
        if(m==null){
          Fail("Could not find constructor");
        }
        e.setType(t);
        e.setDefinition(m);
        if (e.get_before()!=null) {
          enter_before(e);
          e.get_before().accept(this);
          leave_before(e);
        }
        if (e.get_after()!=null) {
          enter_after(e);
          e.get_after().accept(this);
          leave_after(e);
        }
        return;
      }
      Abort("unresolved method invokation (%s) at "+e.getOrigin(),e.method);
    }
    if (e.object.getType()==null) Abort("object has no type at %s",e.object.getOrigin());
    if (!(e.object.getType() instanceof ClassType)) Abort("invokation on non-class");
    ClassType object_type=(ClassType)e.object.getType();
    int N=e.getArity();
    for(int i=0;i<N;i++){
      if (e.getArg(i).labels()>0) {
        for(int j=i+1;j<N;j++){
          if (e.getArg(j).labels()==0) Fail("positional argument following named argument");
        }
        N=i;
        break;
      }
    }
    Type type[]=new Type[N];
    for(int i=0;i<N;i++){
      type[i]=e.getArg(i).getType();
      if (type[i]==null) Abort("argument %d has no type.",i);
    }
    ASTClass cl=source().find(object_type.getNameFull());
    if (cl==null) Fail("could not find class %s",object_type.getFullName());
    m=cl.find(e.method,object_type,type);
    while(m==null && cl.super_classes.length>0){
      cl=source().find(cl.super_classes[0].getNameFull());
      m=cl.find(e.method,object_type,type);
    }
    if (m==null){
      m=source().find_adt(e.method);
    }
    if (m==null) {
      String parts[]=e.method.split("_");
      if (parts.length==3 && parts[1].equals("get")){
        // TODO: check if parts[0] is a predicate.
        DeclarationStatement field=cl.find_field(parts[2]);
        if (field!=null) {
          Warning("assuming %s is implicit getter function",e.method);
          e.setType(field.getType());
        }
        return;
      }
      String tmp="";
      if (N>0){
        tmp=type[0].toString();
        for(int i=1;i<N;i++){
          tmp=tmp+","+type[i].toString();
        }
      }
      Fail("could not find method %s(%s) in class %s at %s",e.method,tmp,object_type.getFullName(),e.getOrigin());
    }
        */
    switch(m.kind){
    case Constructor:
      if (e.dispatch!=null){
        e.setType(e.dispatch);
      } else {
        e.setType((Type)e.object);
      }
      break;
    case Predicate:
      for(int i=0;i<N;i++){
        if (type[i].isPrimitive(PrimitiveSort.Fraction)){
          force_frac(e.getArg(i));
        }
      }
      e.setType(new PrimitiveType(PrimitiveSort.Resource));
      break;
    default:
      {
        MultiSubstitution sigma=m.getSubstitution(object_type);
        e.setType(sigma.rewrite(m.getReturnType()));
        break;
      }
    }
    if (e.get_before()!=null) {
      enter_before(e);
      e.get_before().accept(this);
      leave_before(e);
    }
    if (e.get_after()!=null) {
      enter_after(e);
      e.get_after().accept(this);
      leave_after(e);
    }
    auto_before_after=false;
  }

  public final void check_loc_val(Type loc_type,ASTNode val){
    check_loc_val(loc_type,val,"Types of location (%s) and value (%s) do not match.");
  }
  public final void check_loc_val(Type loc_type,ASTNode val,String fmt){
    if (loc_type==null) Abort("Location has no type.");
    Type val_type=val.getType();
    if (val_type==null) Abort("Value has no type has no type.");
    if (loc_type.toString().equals("<<label>>")) return;

    Debug("Comparing %s with %s as %s", loc_type, val, val_type);

    if(loc_type.isPrimitive(PrimitiveSort.Option)) {
      val.setType(loc_type);
    }

    if (!(loc_type.equals(val_type)
        ||loc_type.supertypeof(source(), val_type)
        ||loc_type.isNumeric()&&val_type.isNumeric()
    )){
      Fail(fmt,loc_type,val_type);
    }
    if (loc_type.isPrimitive(PrimitiveSort.Fraction)||loc_type.isPrimitive(PrimitiveSort.ZFraction)){
      force_frac(val);
    }
  }
  public void visit(AssignmentStatement s){
    ASTNode val=s.expression();
    val.accept(this);
    Type val_type=val.getType();
    if (val_type==null) Abort("Value %s has no type.",val);
    if (val_type.toString().equals("<<label>>")) {
      return;
    }
    s.location().accept(this);

    if(s.location().isa(StandardOperator.Subscript)) {
      // Need to check that the sequence is assignable
      OperatorExpression location = (OperatorExpression) s.location();
      SequenceUtils.SequenceInfo seqInfo = SequenceUtils.getTypeInfo(location.first().getType());
      if(!seqInfo.isAssignable()) {
        Fail("Elements of %s, which is of type %s, are immutable.", location.first(), location.first().getType());
      }
    }
    check_loc_val(s.location().getType(),s.expression());
  }

  public void visit(DeclarationStatement s){
    super.visit(s);
    Type t = s.getType();
    ASTNode e = s.initJava();
    if (e != null) {
      check_loc_val(t,e);
    }
  }

  public void visit(Method m){
    super.visit(m);
    String name=m.getName();
    ASTNode body=m.getBody();
    Contract contract=m.getContract();

    if (contract!=null){
      if (m.kind==Method.Kind.Predicate){
        ASTNode tt=new ConstantExpression(true);
        if (!contract.pre_condition.equals(tt)){
          Fail("predicates cannot have contracts (%s)",Configuration.getDiagSyntax().print(contract.pre_condition));
        }
        if (!contract.post_condition.equals(tt)){
          Fail("predicates cannot have contracts");
        }
      }
      Type pre_t=contract.pre_condition.getType();
      if (pre_t==null) Abort("untyped pre condition"); // TODO check boolean.
      if (!pre_t.isPrimitive(PrimitiveSort.Resource) && !pre_t.isPrimitive(PrimitiveSort.Boolean)){
        contract.pre_condition.getOrigin().report("error","pre condition is not a resource");
        Fail("type error");
      }
      Type post_t=contract.post_condition.getType();
      if (post_t==null) Abort("untyped post condition"); // TODO check boolean.
      if (!post_t.isPrimitive(PrimitiveSort.Boolean)){
        if (m.kind==Method.Kind.Pure){
          for(ASTNode clause:ASTUtils.conjuncts(contract.post_condition, StandardOperator.Star)){
            if (!clause.getType().isPrimitive(PrimitiveSort.Boolean)){
              clause.getOrigin().report("error","post condition of function "+m.name()+" is not a boolean");
              Fail("type error");
            }
          }
        } else if (!post_t.isPrimitive(PrimitiveSort.Resource)){
          contract.post_condition.getOrigin().report("error","post condition is not a resource");
          Fail("type error");
        }
      }
      if (contract.modifies!=null) for(ASTNode n:contract.modifies){
        n.accept(this);
      }
      if (contract.accesses!=null) for(ASTNode n:contract.accesses){
        n.accept(this);
      }
    }
    if (body!=null && (body instanceof BlockStatement)) {
      //TODO: determine type of block
      return;
    }
    if (body!=null) {
      Type bt=body.getType();
      if (bt==null) Abort("untyped body of %s has class %s",name,body.getClass());
      check_loc_val(m.getReturnType(),body,"return type (%s) does not match body (%s)");
    }
  }
  public void visit(NameExpression e){
    super.visit(e);
    Debug("%s name %s",e.getKind(),e.getName());
    Kind kind = e.getKind();
    String name=e.getName();
    switch(kind){
      case Unresolved:{
        VariableInfo info=variables.lookup(name);
        if (info!=null) {
          Debug("unresolved %s name %s found during type check",info.kind,name);
          e.setKind(info.kind);
          kind=info.kind;
        }
      }
    }
    switch(kind){
      case Argument:
      case Local:
      case Field:{
        VariableInfo info=variables.lookup(name);
        if (info==null) {
          for(String v:variables.keySet()){
            Debug("var %s : %s",v,variables.lookup(v).reference.getType());
          }
          e.getOrigin().report("undefined.name",String.format("%s name %s is undefined",kind,name));
          Fail("fatal error");
        }
        e.setSite(info.reference);
        if (info.kind!=kind){
          if ((kind==NameExpression.Kind.Local && info.kind==NameExpression.Kind.Argument)
            ||(kind==NameExpression.Kind.Argument && info.kind==NameExpression.Kind.Local)){
            Debug("mismatch of kinds %s/%s for name %s",kind,info.kind,name);
          } else {
            Abort("mismatch of kinds %s/%s for name %s",kind,info.kind,name);
          }
        }
        DeclarationStatement decl=(DeclarationStatement)info.reference;
        e.setType(decl.getType());
        break;
      }
      case Method:
        if (e.getType()!=null){
          Abort("type of member %s has been set illegally",name);
        }
        break;
      case Reserved:
        switch(e.reserved()){
        case EmptyProcess:{
          e.setType(new PrimitiveType(PrimitiveSort.Process));
          break;
        }
        case This:{
          ASTClass cl=current_class();
          if (cl==null){
            Fail("use of keyword this outside of class context");
          }
          e.setType(new ClassType(cl.getFullName()));
          break;
        }
        case Null:{
          e.setType(new ClassType("<<null>>"));
          break;
        }
        case FullPerm:{
          e.setType(new PrimitiveType(PrimitiveSort.Fraction));
          break;
        }
        case ReadPerm:{
          e.setType(new PrimitiveType(PrimitiveSort.Fraction));
          break;
        }
        case NoPerm:{
          e.setType(new PrimitiveType(PrimitiveSort.ZFraction));
          break;
        }
        case CurrentThread:{
          e.setType(new PrimitiveType(PrimitiveSort.Integer));
          break;
        }
        case OptionNone:{
          e.setType(new PrimitiveType(PrimitiveSort.Option,
              new ClassType("<<null>>")));
          break;
        }
      case Result:{
          Method m=current_method();
          if (m==null){
            Fail("Use of result keyword outside of a method context.");
          }
          e.setType(m.getReturnType());
          break;
        }
      case Super:{
          ASTClass cl=current_class();
          if (cl==null){
            Fail("use of keyword super outside of class context");
          }
          if (cl.super_classes.length==0) {
            Fail("class %s does not have a super type",cl.getName());
          }
          e.setType(cl.super_classes[0]);
          break;
        }
      case Any:{
          e.setType(new PrimitiveType(PrimitiveSort.Integer));
          break;
        }
        default:
            Abort("missing case for reserved name %s",name);
        }
        break;
      case Unresolved:{
        switch(name){
          case "tcount":
          case "gsize":
          case "tid":
          case "gid":
          case "lid":
            e.setType(new PrimitiveType(PrimitiveSort.Integer));
            break;
          default:
            for(String n:this.variables.keySet()){
              Debug("var %s: ...",n);
            }
            Abort("unresolved name %s found during type check at %s",name,e.getOrigin());
        }
        break;
      }
      case ADT:
        e.setType(new ClassType("<<adt>>"));
        break;
      case Label:
        e.setType(new ClassType("<<label>>"));
        break;
      case Output:
        VariableInfo info=variables.lookup(name);
        if (info==null) {
          Abort("%s name %s is undefined",kind,name);
        }
        e.setType(info.reference.getType());
        break;
      default:
        Abort("missing case for kind %s",kind);
        break;
    }
  }

  public void visit(OperatorExpression e) {
    Debug("operator %s", e.operator());
    StandardOperator op = e.operator();
    if (op == StandardOperator.PointsTo && e.arg(2).isa(StandardOperator.BindOutput)) {
      e.arg(0).accept(this);
      e.arg(1).accept(this);
      enter(e.arg(2));
      leave(e.arg(2));
      e.arg(2).setType(e.arg(1).getType());
      e.setType(new PrimitiveType(PrimitiveSort.Resource));
      return;
    }
    if (op == StandardOperator.AbstractState) {
      e.arg(0).accept(this);
      Type t = e.arg(0).getType();
      if (t == null) Fail("Data type unknown.");
      if (!(t instanceof ClassType)) {
        Fail("Data type must be a class type.");
      }
      ASTClass cl = source().find((ClassType) t);
      variables.enter();
      for (DeclarationStatement decl : cl.dynamicFields()) {
        variables.add(decl.name(), new VariableInfo(decl, Kind.Local));
      }
      e.arg(1).accept(this);
      t = e.arg(1).getType();
      if (t == null) Fail("Formula type unknown.");
      if (!t.isBoolean()) {
        Fail("expression type is %s rather than boolean", t);
      }
      variables.leave();
      e.setType(new PrimitiveType(PrimitiveSort.Resource));
      return;
    }
    super.visit(e);

    ASTNode[] operatorArgs = e.argsJava().toArray(new ASTNode[0]);

    if (e.operator().arity() != -1 && operatorArgs.length != e.operator().arity()) {
      throw Failure("Operator %s has incorrect number of argument (have %d, want %d)", e.operator(), operatorArgs.length, e.operator().arity());
    }

    Type[] tt = new Type[operatorArgs.length];

    for (int i = 0; i < operatorArgs.length; i++) {
      tt[i] = operatorArgs[i].getType();
      if (tt[i] == null) {
        throw Failure("Operator %s has argument %s, which has no type.", e.operator(), operatorArgs[i]);
      }
    }

    switch (op) {
      case VectorRepeat: {
        e.setType(new PrimitiveType(PrimitiveSort.Sequence, tt[0]));
        break;
      }
      case VectorCompare: {
        e.setType(new PrimitiveType(PrimitiveSort.Sequence, new PrimitiveType(PrimitiveSort.Integer)));
        break;
      }
      case MatrixRepeat: {
        e.setType(new PrimitiveType(PrimitiveSort.Sequence, new PrimitiveType(PrimitiveSort.Sequence, tt[0])));
        break;
      }
      case MatrixCompare: {
        e.setType(new PrimitiveType(PrimitiveSort.Sequence, new PrimitiveType(PrimitiveSort.Sequence, new PrimitiveType(PrimitiveSort.Integer))));
        break;
      }
      case MatrixSum: {
        Type t = (Type) ((PrimitiveType) tt[1]).firstarg();
        t = (Type) ((PrimitiveType) t).firstarg();
        e.setType(t);
        break;
      }
      case FoldPlus: {
        Type t = tt[0];
        if (t.isPrimitive(PrimitiveSort.Sequence)) {
          t = (Type) ((PrimitiveType) t).firstarg();
          if (!t.isPrimitive(PrimitiveSort.Integer)) {
            Fail("first argument of summation must be a sequence of integers");
          }
        } else {
          Fail("first argument of summation must be a sequence");
        }
        t = e.arg(1).getType();
        if (t.isPrimitive(PrimitiveSort.Sequence)) {
          t = (Type) ((PrimitiveType) t).firstarg();
        } else {
          Fail("argument of summation must be a sequence");
        }
        if (t.isPrimitive(PrimitiveSort.Boolean)) {
          e.setType(new PrimitiveType(PrimitiveSort.Integer));
        } else {
          e.setType(t);
        }
        break;
      }
      case IndependentOf: {
        e.setType(tt[0]);
        break;
      }
      case PVLidleToken:
      case PVLjoinToken: {
        e.setType(new PrimitiveType(PrimitiveSort.Resource));
        break;
      }
      case IterationOwner: {
        e.setType(new PrimitiveType(PrimitiveSort.Integer));
        break;
      }
      case TypeOf: {
        e.setType(new ClassType("<<null>>"));
        break;
      }
      case History: {
        String type = tt[0].toString();
        if (!type.endsWith("History")) {
          Fail("First argument of History must be a History class, not %s.", type);
        }
        e.setType(new PrimitiveType(PrimitiveSort.Resource));
        break;
      }
      case Future: {
        String type = tt[0].toString();
        if (!type.endsWith("Future")) {
          Fail("First argument of Future must be a Future class, not %s.", type);
        }
        e.setType(new PrimitiveType(PrimitiveSort.Resource));
        break;
      }
      case NewSilver: {
        // TODO: check arguments.
        e.setType(new ClassType("Ref"));
        break;
      }
      case RangeSeq: {
        if (!tt[0].isInteger()) Fail("type of left argument is %s rather than integer", tt[0]);
        if (!tt[1].isInteger()) Fail("type of right argument is %s rather than integer", tt[1]);
        e.setType(new PrimitiveType(PrimitiveSort.Sequence, tt[0]));
        break;
      }
      case Instance:
      case SubType:
      case SuperType: {
        e.setType(new PrimitiveType(PrimitiveSort.Boolean));
        break;
      }
      case Cast: {
        ASTNode t = e.arg(0);
        ASTNode exp = e.arg(1);
        if (t instanceof Type) {
          e.setType((Type) t);

          if (((Type) t).isPrimitive(PrimitiveSort.Option)) {
            exp.setType((Type) t);
          }
        } else {
          Fail("cannot cast to non-type %s", t.getClass());
        }
        break;
      }
      case Or: {
        if (tt[0].isPrimitive(PrimitiveSort.Process)) {
          if (!tt[1].isPrimitive(PrimitiveSort.Process)) {
            Fail("Cannot compose process with %s", tt[1]);
          }
          e.setType(tt[0]);
          break;
        }
        // fall through on purpose.
      }
      case And:
      case IFF: {
        if (!tt[0].isBoolean()) Fail("type of left argument is %s rather than boolean at %s", tt[0], e.getOrigin());
        if (!tt[1].isBoolean()) Fail("type of right argument is %s rather than boolean at %s", tt[1], e.getOrigin());
        e.setType(new PrimitiveType(PrimitiveSort.Boolean));
        break;
      }
      case Member: {
        if (tt[1].isPrimitive(PrimitiveSort.Sequence) || tt[1].isPrimitive(PrimitiveSort.Set) || tt[1].isPrimitive(PrimitiveSort.Bag)) {
          if (!tt[0].equals(tt[1].firstarg())) {
            Fail("%s cannot be a member of %s", tt[0], tt[1]);
          }
        } else {
          Fail("cannot determine members of %s", tt[1]);
        }
        if (tt[1].isPrimitive(PrimitiveSort.Bag)) {
          e.setType(new PrimitiveType(PrimitiveSort.Integer));
        } else {
          e.setType(new PrimitiveType(PrimitiveSort.Boolean));
        }
        break;
      }
      case NewArray: {
        tt[0] = (Type) e.arg(0);
        tt[1] = e.arg(1).getType();
        if (tt[1] == null) Fail("type of subscript unknown at %s", e.getOrigin());
        if (!tt[1].isInteger()) {
          Fail("subcript has type %s rather than integer", tt[1]);
        }

        e.setType(tt[0]);
        break;
      }
      case Implies: {
        if (!tt[0].isBoolean()) Fail("type of left argument is %s rather than boolean at %s", tt[0], e.getOrigin());
        if (!tt[1].isBoolean() && !tt[1].isPrimitive(PrimitiveSort.Resource)) {
          Fail("type of right argument is %s rather than boolean or resource at %s", tt[1], e.getOrigin());
        }
        e.setType(tt[1]);
        break;
      }
      case Star:
      case Wand: {
        if (!tt[0].isBoolean() && !tt[0].isPrimitive(PrimitiveSort.Resource))
          Fail("type of right argument is %s rather than boolean/resource at %s", tt[0], e.getOrigin());
        if (!tt[1].isBoolean() && !tt[1].isPrimitive(PrimitiveSort.Resource))
          Fail("type of right argument is %s rather than boolean/resource at %s", tt[1], e.getOrigin());
        e.setType(new PrimitiveType(PrimitiveSort.Resource));
        break;
      }
      case CurrentPerm: {
        check_location(e.arg(0), "argument of CurrentPerm");
        tt[0] = e.arg(0).getType();
        if (tt[0] == null) Fail("type of argument unknown at %s", e.getOrigin());
        e.setType(new PrimitiveType(PrimitiveSort.Fraction));
        break;
      }
      case Scale: {
        if (!tt[0].isNumeric()) Fail("scalar is %s rather than a numeric type at %s", tt[0], e.getOrigin());
        if (!tt[1].isResource()) Fail("Cannot scale type %s", tt[0]);
        force_frac(e.arg(0));
        e.setType(new PrimitiveType(PrimitiveSort.Resource));
        break;
      }
      case Unfolding: {
        if (!tt[0].isResource()) Fail("Cannot unfold type %s", tt[0]);
        e.setType(tt[1]);
        break;
      }
      case Held: {
        e.setType(new PrimitiveType(PrimitiveSort.Resource));
        break;
      }
      case HistoryPerm:
      case ActionPerm:
      case Perm: {
        check_location(e.arg(0), "first argument");
        if (!tt[1].isBoolean() && !tt[1].isNumeric())
          Fail("type of right argument is %s rather than a numeric type at %s", tt[1], e.getOrigin());
        force_frac(e.arg(1));
        e.setType(new PrimitiveType(PrimitiveSort.Resource));
        break;
      }
      case PointsTo: {
        check_location(e.arg(0), "first argument");
        tt[0] = e.arg(0).getType();
        if (tt[0] == null) Fail("type of left argument unknown at %s", e.getOrigin());
        tt[1] = e.arg(1).getType();
        if (tt[1] == null) Fail("type of middle argument unknown at %s", e.getOrigin());
        if (!tt[1].isBoolean() && !tt[1].isNumeric())
          Fail("type of middle argument is %s rather than a numeric type at %s", tt[1], e.getOrigin());
        force_frac(e.arg(1));
        e.setType(new PrimitiveType(PrimitiveSort.Resource));
        if (tt[2] == null) Fail("type of right argument unknown at %s", e.getOrigin());
        if (!tt[2].comparableWith(source(), tt[0])) {
          Fail("types of location and value (%s/%s) incomparable at %s",
                  tt[0], tt[2], e.getOrigin());
        }

        if (tt[0].isPrimitive(PrimitiveSort.Option)) {
          e.arg(2).setType(tt[0]);
        }
        break;
      }
      case Contribution: {
        tt[0] = e.arg(0).getType();
        if (tt[0] == null) Fail("type of left argument unknown at %s", e.getOrigin());
        check_loc_val(tt[0], e.arg(1), "Types of location (%s) and contribution (%s) do not match.");
        e.setType(new PrimitiveType(PrimitiveSort.Resource));
        break;
      }
      case Value:
        check_location(e.arg(0), "argument");
        e.setType(new PrimitiveType(PrimitiveSort.Resource));
        break;
      case AddsTo:
      case ReducibleSum:
      case ReducibleMin:
      case ReducibleMax:
      case ArrayPerm:
        // TODO: check arguments
        e.setType(new PrimitiveType(PrimitiveSort.Resource));
        break;
      case Set:
      case Assign:
      case AddAssign:
      case SubAssign:
      case MulAssign:
      case DivAssign:
      case RemAssign:
      case AndAssign:
      case XorAssign:
      case OrAssign:
      case ShlAssign:
      case ShrAssign:
      case SShrAssign: {
        if (e.arg(0) instanceof NameExpression) {
          NameExpression name = (NameExpression) e.arg(0);
          if (name.getKind() == NameExpression.Kind.Label) break;
        }
        if (tt[0].getClass() != tt[1].getClass()) {
          Fail("Types of left and right-hand side arguments in assignment are incomparable at " + e.getOrigin());
        }
        e.setType(tt[0]);
        break;
      }
      case EQ:
      case NEQ: {
        if (!tt[0].comparableWith(source(), tt[1])) {
          Fail("Types of left and right-hand side argument are uncomparable: %s/%s", tt[0], tt[1]);
        }
        e.setType(new PrimitiveType(PrimitiveSort.Boolean));
        if (tt[0].isPrimitive(PrimitiveSort.ZFraction) || tt[0].isPrimitive(PrimitiveSort.Fraction)) {
          force_frac(e.arg(1));
        }
        if (tt[1].isPrimitive(PrimitiveSort.ZFraction) || tt[1].isPrimitive(PrimitiveSort.Fraction)) {
          force_frac(e.arg(0));
        }
        if (tt[0].isPrimitive(PrimitiveSort.Option)) {
          e.arg(1).setType(tt[0]);
        } else if (tt[1].isPrimitive(PrimitiveSort.Option)) {
          e.arg(0).setType(tt[1]);
        }
        break;
      }
      case ValidArray: {
        //TODO: check argument types.
        e.setType(new PrimitiveType(PrimitiveSort.Boolean));
        break;
      }
      case ValidMatrix: {
        //TODO: check argument types.
        e.setType(new PrimitiveType(PrimitiveSort.Boolean));
        break;
      }
      case ValidPointer:
        if (!tt[1].isIntegerType()) {
          Fail("The second argument to \\pointer should be an integer at %s", e.arg(1).getOrigin());
        }

        force_frac(e.arg(2));

        if (!tt[0].isPrimitive(PrimitiveSort.Pointer)) {
          SequenceUtils.expectArray(e.arg(0), "The first argument to \\pointer (%s) should be a pointer, but was of type %s");
        }

        e.setType(new PrimitiveType(PrimitiveSort.Resource));
        break;
      case ValidPointerIndex:
        if (!tt[1].isIntegerType()) {
          Fail("The second argument to \\pointer_index should be an integer at %s", e.arg(1).getOrigin());
        }

        force_frac(e.arg(2));

        if (!tt[0].isPrimitive(PrimitiveSort.Pointer)) {
          SequenceUtils.expectArray(e.arg(0), "The first argument to \\pointer_index (%s) should be a pointer, but was of type %s");
        }

        e.setType(new PrimitiveType(PrimitiveSort.Resource));
        break;
      case Values: {
        Type t = e.arg(0).getType();
//      if (!t.isPrimitive(PrimitiveSort.Array)){
//
//      }
        if (t.isPrimitive(PrimitiveSort.Option)) {
          t = (Type) t.firstarg();
        }
        if (!t.isPrimitive(PrimitiveSort.Array)) {
          Abort("First argument to values must be array-like at " + e.getOrigin());
        } else {
          t = (Type) t.firstarg();
        }
        if (t.isPrimitive(PrimitiveSort.Cell)) {
          t = (Type) t.firstarg();
        }
        tt[0] = e.arg(1).getType();
        if (tt[0] == null) Fail("type of from argument unknown at " + e.getOrigin());
        if (!tt[0].isInteger()) Fail("type of from argument should be integer at " + e.getOrigin());
        tt[1] = e.arg(2).getType();
        if (tt[1] == null) Fail("type of upto argument unknown at " + e.getOrigin());
        if (!tt[1].isInteger()) Fail("type of upto argument should be integer at " + e.getOrigin());
        e.setType(new PrimitiveType(PrimitiveSort.Sequence, t));
        break;
      }
      case ITE: {
        Type t = e.arg(0).getType();
        if (!t.isBoolean()) {
          Abort("First argument of if-the-else must be boolean at " + e.getOrigin());
        }
        tt[0] = e.arg(1).getType();
        if (tt[0] == null) Fail("type of left argument unknown at " + e.getOrigin());
        tt[1] = e.arg(2).getType();
        if (tt[1] == null) Fail("type of right argument unknown at " + e.getOrigin());

        if (!tt[0].comparableWith(source(), tt[1])) {
          Fail("Types of left and right-hand side argument are uncomparable at " + e.getOrigin());
        }

        if (tt[1].supertypeof(source(), tt[0])) {
          //Warning("ITE type %s",tt[1]);
          e.setType(tt[1]);
        } else if (tt[0].supertypeof(source(), tt[1])) {
          //Warning("ITE type %s",tt[0]);
          e.setType(tt[0]);
        }
        if (tt[0].isPrimitive(PrimitiveSort.ZFraction) || tt[0].isPrimitive(PrimitiveSort.Fraction)) {
          force_frac(e.arg(2));
        }
        if (tt[1].isPrimitive(PrimitiveSort.ZFraction) || tt[1].isPrimitive(PrimitiveSort.Fraction)) {
          force_frac(e.arg(1));
        }
        break;
      }
      case Not: {
        Type t = e.arg(0).getType();
        if (!t.isBoolean()) {
          Abort("Argument of negation must be boolean at " + e.getOrigin());
        }
        e.setType(t);
        break;
      }
      case OptionSome: {
        Type t = e.arg(0).getType();
        e.setType(new PrimitiveType(PrimitiveSort.Option, t));
        break;
      }
      case OptionGet: {
        Type t = e.arg(0).getType();
        if (!t.isPrimitive(PrimitiveSort.Option)) {
          Fail("argument of option get is %s rather than option<?>", t);
        }
        e.setType((Type) ((PrimitiveType) t).firstarg());
        break;
      }
      case Identity: {
        Type t = e.arg(0).getType();
        e.setType(t);
        break;
      }
      case PreIncr:
      case PreDecr:
      case PostIncr:
      case PostDecr:
      case UMinus:
      case UPlus: {
        Type t = e.arg(0).getType();
        if (!t.isNumeric()) {
          Fail("Argument of %s must be a numeric type", op);
        }
        e.setType(t);
        break;
      }
      case Exp: {
        if (!tt[0].isNumeric()) {
          Fail("First argument of %s is %s rather than a numeric type", op, tt[0]);
        }
        if (!tt[1].isInteger()) {
          Fail("Second argument of %s is %s rather than integer", op, tt[1]);
        }
        e.setType(tt[0]);
        break;
      }
      case Plus: { // handle concatenation meaning of +
        if (tt[0].isPrimitive(PrimitiveSort.Sequence) || tt[0].isPrimitive(PrimitiveSort.Set) || tt[0].isPrimitive(PrimitiveSort.Bag)) {
          if (!tt[0].comparableWith(source(), tt[1])) {
            Fail("Types of left and right-hand side argument are uncomparable: %s/%s", tt[0], tt[1]);
          }
          e.setType(tt[0]);
          break;
        }
        if (tt[0].isPrimitive(PrimitiveSort.Process)) {
          if (!tt[1].isPrimitive(PrimitiveSort.Process)) {
            Fail("Cannot compose process with %s", tt[1]);
          }
          e.setType(tt[0]);
          break;
        }
        if (tt[0].isPrimitive(PrimitiveSort.Pointer) || SequenceUtils.getTypeInfo(tt[0]) != null) {
          if (!tt[1].isPrimitive(PrimitiveSort.Integer)) {
            Fail("Cannot add a value of type %s to a pointer", tt[1]);
          }
          e.setType(tt[0]);
          break;
        }
        checkMathOperator(e, op, tt[0], tt[1]);
        break;
      }
      case Mult: {
        // handle cartesian product meaning of *
        if (tt[0].isPrimitive(PrimitiveSort.Sequence) && tt[1].isPrimitive(PrimitiveSort.Sequence)) {
          tt[0] = (Type) ((PrimitiveType) tt[0]).firstarg();
          tt[1] = (Type) ((PrimitiveType) tt[1]).firstarg();
          e.setType(new PrimitiveType(PrimitiveSort.Sequence, new TupleType(new Type[]{tt[0], tt[1]})));
          break;
        }
        // handle intersection meaning of *
        if (tt[0].isPrimitive(PrimitiveSort.Set) || tt[0].isPrimitive(PrimitiveSort.Bag)) {
          if (!tt[0].comparableWith(source(), tt[1])) {
            Fail("Types of left and right-hand side argument are uncomparable: %s/%s", tt[0], tt[1]);
          }
          e.setType(tt[0]);
          break;
        }
        if (tt[0].isPrimitive(PrimitiveSort.Process)) {
          if (!tt[1].isPrimitive(PrimitiveSort.Process)) {
            Fail("Cannot compose process with %s", tt[1]);
          }
          e.setType(tt[0]);
          break;
        }
        checkMathOperator(e, op, tt[0], tt[1]);
        break;
      }
      case Minus: {
        // handle set minus meaning of -
        if (tt[0].isPrimitive(PrimitiveSort.Set) || tt[0].isPrimitive(PrimitiveSort.Bag)) {
          if (!tt[0].comparableWith(source(), tt[1])) {
            Fail("Types of left and right-hand side argument are uncomparable: %s/%s", tt[0], tt[1]);
          }
          e.setType(tt[0]);
          break;
        }
      }
      case Div:
      case Mod: {
        checkMathOperator(e, op, tt[0], tt[1]);
        break;
      }
      case BitAnd:
      case BitOr:
      case BitNot:
      case BitXor: {
        if (tt[0].equalSize(tt[1])) {
          e.setType(tt[0]);
        } else {
          Fail("Types of left and right-hand side argument are different (%s/%s).", tt[0], tt[1]);
        }
        break;
      }
      case RightShift:
      case LeftShift:
      case UnsignedRightShift: {
        if (!tt[0].isIntegerType()) {
          Fail("First argument of %s must be integer type, not %s", op, tt[0]);
        }
        if (!tt[1].isIntegerType()) {
          Fail("Second argument of %s must be integer type, not %s", op, tt[1]);
        }
        e.setType(tt[0]);
        break;
      }
      case GTE:
      case LTE:
      case LT:
      case GT: {
        if (!tt[0].isNumeric()) {
          Fail("First argument of %s is %s rather than a numeric type", op, tt[0]);
        }
        if (!tt[1].isNumeric()) {
          Fail("Second argument of %s is %s rather than a numeric type", op, tt[1]);
        }
        e.setType(new PrimitiveType(PrimitiveSort.Boolean));
        break;
      }
      case Old: {
        Type t = e.arg(0).getType();
        if (t == null) Fail("type of argument is unknown at %s", e.getOrigin());
        e.setType(t);
        break;
      }
      case New: {
        ASTNode t = e.arg(0);
        if (!(t instanceof ClassType)) Fail("argument to new is not a class type");
        e.setType((Type) t);
        break;
      }
<<<<<<< HEAD
      e.setType(new PrimitiveType(PrimitiveSort.Boolean));
      break;
    }
    case Old:
    {
      Type t=e.arg(0).getType();
      if (t==null) Fail("type of argument is unknown at %s",e.getOrigin());
      e.setType(t);
      break;
    }
    case New:
    {
      ASTNode t=e.arg(0);
      if (!(t instanceof ClassType)) Fail("argument to new is not a class type");
      e.setType((Type)t);
      break;
    }
    case Drop:
    case Take:
    {
      if (!t1.isPrimitive(PrimitiveSort.Sequence)) {
        Fail("base must be of sequence type");
      }
      if (!t2.isInteger()) {
        Fail("count has type '%s' rather than integer", t2);
      }
      e.setType(t1);
      break;
    }
    case Slice:
    {
      if (!t1.isPrimitive(PrimitiveSort.Sequence)) {
        Fail("base must be of sequence type");
      }
      if (!t2.isInteger()) {
        Fail("left count has type '%s' rather than integer", t2);
      }
      if (!t3.isInteger()) {
        Fail("right count has type '%s' rather than integer", t3);
      }
      e.setType(t1);
      break;
    }

    case SeqUpdate: {
      if (!t1.isPrimitive(PrimitiveSort.Sequence)) {
        Fail("base must be of sequence type");
      }

      // for example, if `t1` is of type `seq<int>`, then `innerType` shall be `int`.
      Type innerType = (Type)t1.firstarg();

      if (!t2.isInteger()) {
        Fail("index has type '%s' rather than integer", t2);
      }

      if (!t3.equals(innerType)) {
        Fail("the replacing element has type '%s' but should be '%s'", t3, innerType);
      }

      e.setType(t1);
      break;
    }

    case Subscript:
    {
      if (!(t1 instanceof PrimitiveType)) Fail("base must be array or sequence type.");
      PrimitiveType t=(PrimitiveType)t1;
=======
      case Drop:
      case Take: {
        if (!tt[1].isInteger()) {
          Fail("count has type %s rather than integer", tt[1]);
        }
        e.setType(tt[0]);
        break;
      }
      case Subscript: {
        if (!(tt[0] instanceof PrimitiveType)) Fail("base must be array or sequence type.");
        PrimitiveType t = (PrimitiveType) tt[0];
>>>>>>> 98b86ab5

        if (t.isPrimitive(PrimitiveSort.Option)) {
          if (!(t.firstarg() instanceof PrimitiveType)) Fail("base must be array or sequence type.");
          t = (PrimitiveType) t.firstarg();
        }

        switch (t.sort) {
          case Pointer:
          case Sequence:
          case Array: {
            tt[0] = (Type) t.firstarg();
            break;
          }
          default:
            Fail("base must be array or sequence type.");
        }

        if (tt[0].isPrimitive(PrimitiveSort.Cell)) {
          tt[0] = (Type) tt[0].firstarg();
        }

        if (!tt[1].isInteger()) {
          Fail("subcript has type %s rather than integer", tt[1]);
        }
        e.setType(tt[0]);
        break;
      }
      case Head: {
        Type t = e.arg(0).getType();
        if (t == null) Fail("type of argument is unknown at %s", e.getOrigin());
        if (!t.isPrimitive(PrimitiveSort.Sequence)) Fail("argument of head is not a sequence");
        e.setType((Type) t.firstarg());
        break;
      }
      case Tail: {
        Type t = e.arg(0).getType();
        if (t == null) Fail("type of argument is unknown at %s", e.getOrigin());
        if (!t.isPrimitive(PrimitiveSort.Sequence)) Fail("argument of tail is not a sequence");
        e.setType(t);
        break;
      }
      case Size: {
        Type t = e.arg(0).getType();
        if (t == null) Fail("type of argument is unknown at %s", e.getOrigin());
        if (!(t.isPrimitive(PrimitiveSort.Sequence) || t.isPrimitive(PrimitiveSort.Bag) || t.isPrimitive(PrimitiveSort.Set))) {
          Fail("argument of size is not a set, sequence, or bag");
        }
        e.setType(new PrimitiveType(PrimitiveSort.Integer));
        break;
      }
      case Length: {
        Type t = e.arg(0).getType();
        if (t == null) Fail("type of argument is unknown at %s", e.getOrigin());

        SequenceUtils.expectArrayType(t, "Length expects an array as its argument, but got %s");
        e.setType(new PrimitiveType(PrimitiveSort.Integer));
        break;
      }
      case Append: {
        if (!tt[0].isPrimitive(PrimitiveSort.Sequence)) Fail("argument of size is not a sequence");
        if (!tt[1].isPrimitive(PrimitiveSort.Sequence)) Fail("argument of size is not a sequence");
        if (!tt[0].firstarg().equals(tt[1].firstarg())) {
          Fail("different sequence types in append");
        }
        e.setType(tt[0]);
        break;
      }
      case Wrap: {
        ASTNode args[] = e.argsJava().toArray(new ASTNode[0]);
        switch (args.length) {
          case 0:
            e.setType(new PrimitiveType(PrimitiveSort.Void));
            break;
          case 1:
            e.setType(args[0].getType());
            break;
          default:
            Type types[] = new Type[args.length];
            for (int i = 0; i < args.length; i++) {
              types[i] = args[i].getType();
            }
            e.setType(new TupleType(types));
            break;
        }
        break;
      }
      case Get: {
        if (tt[0] == null) Fail("type of argument is unknown at %s", e.getOrigin());
        e.setType(tt[0]);
        break;
      }
      case AddrOf:
        if (tt[0] == null) Fail("type of argument to AddrOf operator (&) is unknown at %s", e.getOrigin());
        // TODO: determine whether type checking is necessary here.
        e.setType(new PrimitiveType(PrimitiveSort.Pointer, e.arg(0).getType()));
        break;
      case Indirection:
        if (tt[0] == null) Fail("type of argument to Indirection operator (*) is unknown at %s", e.getOrigin());

        Type elementType;

        if (!tt[0].isPrimitive(PrimitiveSort.Pointer)) {
          SequenceUtils.SequenceInfo seqInfo = SequenceUtils.expectArray(e.arg(0), "The first argument to the indirection operator (*) should be a pointer, but was of type %s");
          elementType = seqInfo.getElementType();
        } else {
          elementType = (Type) tt[0].firstarg();
        }

        e.setType(elementType);
        break;
      default:
        Abort("missing case of operator %s", op);
        break;
    }
  }

  @Override
  public void visit(StructValue v){
    super.visit(v);
    // TODO: type check cannot derive a useful type from only the values
    v.setType(v.type());

    if(v.getType().isPrimitive(PrimitiveSort.Array)) {
      Type element = (Type) v.getType().firstarg();

      if(element.isPrimitive(PrimitiveSort.Cell)) {
        element = (Type) element.firstarg();
      }

      if(element.isPrimitive(PrimitiveSort.Option)) {
        for (ASTNode node : JavaConverters.asJavaIterable(v.values())) {
          node.setType(element);
        }
      }
    }
//    if (v.type()==null){
//      Abort("Build without type argument");
//    }
//    Type t=v.type();
//    v.setType(t);
//    if (t instanceof ClassType && !((ClassType) t).getFullName().equals("VCTArray")){
//      Abort("constructor encoded as struct value");
//    } else {
//      if (t.hasArguments()){
//        Fail("type without arguments: %s in %s",t,v);
//      }
//      t=(Type)t.firstarg();
//
//      if(t.isPrimitive(PrimitiveSort.Cell)) {
//        t = (Type) t.firstarg();
//      }
//
//      for (int i = 0; i < v.valuesLength(); i++) {
//        Type tt[1]=v.value(i).getType();
//        if (tt[1]==null){
//          Fail("untyped build argument %d",i);
//        }
//        if(t.equals(tt[1]) || t.supertypeof(source(), tt[1]) || (t instanceof ClassType && ((ClassType) t).getFullName().equals("Ref"))) {
//          if(t.isPrimitive(PrimitiveSort.Option)) {
//            v.value(i).setType(t);
//          }
//        } else {
//          Abort("cannot use %s to initialize %s", t2, t);
//        }
//      }
//    }
  }

  private void check_location(ASTNode arg,String what) {
    if (!(arg instanceof Dereference)
    && !(arg instanceof FieldAccess)
    && !arg.isa(StandardOperator.Subscript)
    && !((arg instanceof NameExpression) && (((NameExpression)arg).getKind()==Kind.Field))
    && !arg.getType().isPrimitive(PrimitiveSort.Location)
    ){
      Fail("%s is not a heap location",what);
    }
  }

  private void checkMathOperator(OperatorExpression e, StandardOperator op, Type t1, Type t2) {
    if (!t1.isNumeric()){
      Fail("First argument of %s is %s rather than a numeric type",op,t1);
    }
    if (!t2.isNumeric()){
      Fail("Second argument of %s is %s rather than a numeric type",op,t2);
    }
    if (op==StandardOperator.Minus && t1.isPrimitive(PrimitiveSort.Fraction)){
      e.setType(new PrimitiveType(PrimitiveSort.ZFraction));
    } else {
      e.setType(t1);
    }
  }


  private void force_frac(ASTNode arg) {
    if (arg.getType().isPrimitive(PrimitiveSort.ZFraction)||
        arg.getType().isPrimitive(PrimitiveSort.Fraction)) {
      if (arg instanceof OperatorExpression){
        OperatorExpression e=(OperatorExpression)arg;
        switch(e.operator()){
        case ITE:
          force_frac(e.arg(1));
          force_frac(e.arg(2));
          break;
        }
      }
      return;
    }
    arg.setType(new PrimitiveType(PrimitiveSort.Fraction));
    if (arg instanceof OperatorExpression){
      OperatorExpression e=(OperatorExpression)arg;
      switch(e.operator()){
      case Div:
        //force_frac(e.getArg(0));
        break;
      default:
        for(ASTNode n:e.argsJava()){
          force_frac(n);
        }
        break;
      }
    }
  }

  public void visit(Dereference e){
    super.visit(e);

    if(e.obj().isa(StandardOperator.Subscript) && e.field().equals("item")) {
      // In the case that the underlying object is a subscript of a sequence, we need to restore the original cell type
      // when the dereference is to the item of the cell.
      ASTNode sequenceLike = ((OperatorExpression) e.obj()).first();
      SequenceUtils.SequenceInfo sequenceInfo = SequenceUtils.getInfoOrFail(sequenceLike, "Expected a sequence type at %s, but got %s");
      e.obj().setType(sequenceInfo.getSequenceTypeArgument());
    }

    Type object_type=e.obj().getType();

    if (object_type==null) Fail("type of object unknown at "+e.getOrigin());
    if (object_type.isPrimitive(PrimitiveSort.Location)){
      object_type=(Type)object_type.firstarg();
    }
    if (object_type instanceof PrimitiveType){
      if (e.field().equals("length")){
        e.setType(new PrimitiveType(PrimitiveSort.Integer));
        return;
      }
      if (e.field().equals("item")){
        e.setType((Type)object_type.firstarg());
        return;
      }
      Fail("%s is not a pseudo field of (%s).",e.field(),object_type);
    }
    if (!(object_type instanceof ClassType)) {
      Fail("cannot select member %s of non-object type %s",e.field(),object_type.getClass());
    }
    if (((ClassType)object_type).getFullName().equals("<<label>>")){
      //TODO: avoid this kludge to not typing labeled arguments
      e.setType(object_type);
    } else {
      Debug("resolving class "+((ClassType)object_type).getFullName()+" "+((ClassType)object_type).getNameFull().length);
      ASTClass cl=source().find(((ClassType)object_type).getNameFull());
      if (cl==null) Fail("could not find class %s",((ClassType)object_type).getFullName());
      Debug("looking in class "+cl.getName());
      DeclarationStatement decl=cl.find_field(e.field(),true);
      if (decl!=null){
        e.setType(decl.getType());
      } else {
        Method m=cl.find_predicate(e.field());
        if (m!= null && !m.isStatic()){
          Type [] args=m.getArgType();
          if (args.length==0){
            args=new Type[]{new PrimitiveType(PrimitiveSort.Void)};
          }
          e.setType(new FunctionType(args,m.getReturnType()));
        } else {
          Fail("Field nor predicate %s not found in class %s",e.field(),((ClassType)object_type).getFullName());
        }
      }
    }
  }

  public void visit(BlockStatement s){
    super.visit(s);
    // TODO: consider if type should be type of last statement.
  }
  public void visit(IfStatement s){
    super.visit(s);
    int N=s.getCount();
    for(int i=0;i<N;i++){
      Type t=s.getGuard(i).getType();
      if (t==null || !(t instanceof PrimitiveType) || (((PrimitiveType)t).sort!=PrimitiveSort.Boolean)){
        if (s.getGuard(i).isReserved(ASTReserved.Any)) continue;
        Fail("Guard %d of if statement is not a boolean at %s",i,s.getOrigin());
      }
    }
    // TODO: consider if this can be an if expression....
  }
  public void visit(ReturnStatement s){
    super.visit(s);
    // TODO: check expression against method type.
  }
  public void visit(ASTClass c){
    super.visit(c);
    // TODO: type checks on class.
  }

  @Override
  public void visit(LoopStatement s) {
    super.visit(s);
    for(ASTNode inv:s.getInvariants()){
      Type t=inv.getType();
      if (t==null || !(t.isBoolean() || t.isPrimitive(PrimitiveSort.Resource))){
        Abort("loop invariant is not a boolean or resource (%s)",t);
      }
    }
    ASTNode tmp;
    tmp=s.getEntryGuard();
    if (tmp!=null) {
      Type t=tmp.getType();
      if (t==null || !(t instanceof PrimitiveType) || (((PrimitiveType)t).sort!=PrimitiveSort.Boolean)){
        Abort("loop entry guard is not a boolean");
      }
    }
    tmp=s.getExitGuard();
    if (tmp!=null) {
      Type t=tmp.getType();
      if (t==null || !(t instanceof PrimitiveType) || (((PrimitiveType)t).sort!=PrimitiveSort.Boolean)){
        Abort("loop exit guard is not a boolean");
      }
    }
  }

  @Override
  public void visit(BindingExpression e){
    super.visit(e);
    //result=create.binder(e.binder, rewrite(e.getDeclarations()), rewrite(e.select), rewrite(e.main));
    Type t;
    if (e.select!=null){
      t=e.select.getType();
      if (t==null){
        Abort("Selection in binding expression without type.");
      }
      if (!t.isBoolean()){
        Fail("Selector in binding expression is %s instead of boolean.",t);
      }
    }
    t=e.main.getType();
    if (t==null){
      Abort("Binding expression without type.");
    }
    switch(e.binder){
    case Let:
      e.setType(t);
      break;
    case Star:{
      Type res=new PrimitiveType(PrimitiveSort.Resource);
      if (!res.supertypeof(source(), t)){
        Fail("main argument of %s quantifier must be resource",e.binder);
      }
      e.setType(res);
      break;
    }
    case Exists:
    case Forall:{
      Type res=new PrimitiveType(PrimitiveSort.Boolean);
      if (!res.supertypeof(source(), t)) {
        Fail("main argument of %s quantifier must be boolean",e.binder);
      }
      e.setType(res);
      break;
    }
    case Sum:
      e.setType(t);
      break;
    }
  }



  @Override
  public void visit(VectorBlock pb){
    if (!pb.iter().getType().isPrimitive(PrimitiveSort.Integer)){
      Fail("type of iteration variable must be integer");
    }
    ASTNode init=pb.iter().initJava();
    if (!init.isa(StandardOperator.RangeSeq)){
      Fail("value for iteration variable must be a range");
    }
    init.apply(this);
    pb.block().apply(this);
  }


  @Override
  public void visit(ParallelBlock pb){
    for (DeclarationStatement decl : pb.itersJava()) {
      if (!decl.getType().isPrimitive(PrimitiveSort.Integer)){
        Fail("type of iteration variable must be integer");
      }
      ASTNode init=decl.initJava();
      if (!init.isa(StandardOperator.RangeSeq)){
        Fail("value for iteration variable must be a range");
      }
      init.apply(this);
    }

    if (pb.contract() != null) {
      pb.contract().apply(this);
    }

    pb.block().apply(this);
  }

  @Override
  public void visit(ASTSpecial s){
    super.visit(s);
    Debug("special %s",s.kind);
    for(ASTNode n:s.args){
      Type t=n.getType();
      if (t==null){
        Abort("untyped argument to %s: %s",s.kind,Configuration.getDiagSyntax().print(n));
      }
    }
    Type t1;
    switch(s.kind){
    case Fresh:{
      // TODO: check arguments.
      break;
    }
    case Send:{
      t1=s.args[0].getType();
      if (t1==null) Fail("type of left argument unknown at "+s.getOrigin());
      if (!t1.isResource()) Fail("type of left argument is %s rather than resource at %s",t1,s.getOrigin());
      break;
    }
    case Recv:{
        t1=s.args[0].getType();
        if (t1==null) Fail("type of left argument unknown at "+s.getOrigin());
        if (!t1.isResource()) Fail("type of left argument is %s rather than resource at %s",t1,s.getOrigin());
        break;
      }
    case Fold:
    case Unfold:
    case Open:
    case Close:
    {
      ASTNode arg=s.args[0];
      if (!(arg instanceof MethodInvokation) && !(arg.isa(StandardOperator.Scale))){
        Fail("At %s: argument of [%s] must be a (scaled) predicate invokation",arg.getOrigin(),s.kind);
      }
      if (arg instanceof MethodInvokation){
        MethodInvokation prop=(MethodInvokation)arg;
        if (prop.getDefinition().kind != Method.Kind.Predicate){
          Fail("At %s: argument of [%s] must be predicate and not %s",arg.getOrigin(),s.kind,prop.getDefinition().kind);
        }
      }
      s.setType(new PrimitiveType(PrimitiveSort.Void));
      break;
    }
    case Use:
    case QED:
    case Apply:
    case Refute:
    case Assert:
    case HoarePredicate:
    case Assume:
    case Witness:
    {
      Type t=s.args[0].getType();
      if (t==null) Fail("type of argument is unknown at %s",s.getOrigin());
      if (!t.isBoolean()&&!t.isPrimitive(PrimitiveSort.Resource)){
        Fail("Argument of %s must be boolean or resource at %s",s.kind,s.getOrigin());
      }
      s.setType(new PrimitiveType(PrimitiveSort.Void));
      break;
    }
    }
    s.setType(new PrimitiveType(PrimitiveSort.Void));
  }

  @Override
  public void visit(FieldAccess a){
    super.visit(a);
    if (a.value() == null) {
      Dereference d = new Dereference(a.object(), a.name());
      visit(d);
      a.setType(d.getType());
    } else {
      a.setType(new PrimitiveType(PrimitiveSort.Void));
    }
  }

  @Override
  public void visit(Constraining c) {
	for (NameExpression var : c.varsJava()) {
      var.apply(this);
      Type t=var.getType();
      if (t==null){
        Fail("unresolved variable %s at %s",var,var.getOrigin());
      }
      if (!t.isPrimitive(PrimitiveSort.Fraction) && !t.isPrimitive(PrimitiveSort.ZFraction)){
        Fail("variable %s is %s rather than fraction at %s",var,t,var.getOrigin());
      }
    }
    c.block().apply(this);
  }
}<|MERGE_RESOLUTION|>--- conflicted
+++ resolved
@@ -1266,24 +1266,6 @@
         e.setType((Type) t);
         break;
       }
-<<<<<<< HEAD
-      e.setType(new PrimitiveType(PrimitiveSort.Boolean));
-      break;
-    }
-    case Old:
-    {
-      Type t=e.arg(0).getType();
-      if (t==null) Fail("type of argument is unknown at %s",e.getOrigin());
-      e.setType(t);
-      break;
-    }
-    case New:
-    {
-      ASTNode t=e.arg(0);
-      if (!(t instanceof ClassType)) Fail("argument to new is not a class type");
-      e.setType((Type)t);
-      break;
-    }
     case Drop:
     case Take:
     {
@@ -1334,21 +1316,7 @@
     case Subscript:
     {
       if (!(t1 instanceof PrimitiveType)) Fail("base must be array or sequence type.");
-      PrimitiveType t=(PrimitiveType)t1;
-=======
-      case Drop:
-      case Take: {
-        if (!tt[1].isInteger()) {
-          Fail("count has type %s rather than integer", tt[1]);
-        }
-        e.setType(tt[0]);
-        break;
-      }
-      case Subscript: {
-        if (!(tt[0] instanceof PrimitiveType)) Fail("base must be array or sequence type.");
-        PrimitiveType t = (PrimitiveType) tt[0];
->>>>>>> 98b86ab5
-
+      PrimitiveType t=(PrimitiveType)tt[0];
         if (t.isPrimitive(PrimitiveSort.Option)) {
           if (!(t.firstarg() instanceof PrimitiveType)) Fail("base must be array or sequence type.");
           t = (PrimitiveType) t.firstarg();
