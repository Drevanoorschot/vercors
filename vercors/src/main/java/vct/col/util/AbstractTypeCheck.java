package vct.col.util;

import java.util.Arrays;
import java.util.HashMap;
import java.util.Map;

import scala.collection.JavaConverters;
import vct.col.ast.expr.NameExpression.Kind;
import vct.col.ast.expr.*;
import vct.col.ast.expr.constant.ConstantExpression;
import vct.col.ast.expr.constant.StructValue;
import vct.col.ast.generic.ASTNode;
import vct.col.ast.stmt.composite.*;
import vct.col.ast.stmt.decl.*;
import vct.col.ast.stmt.terminal.AssignmentStatement;
import vct.col.ast.stmt.terminal.ReturnStatement;
import vct.col.ast.type.*;
import vct.col.ast.util.RecursiveVisitor;
import vct.col.rewrite.MultiSubstitution;
import vct.col.rewrite.TypeVarSubstitution;
import vct.silver.SilverTypeMap;
import vct.util.Configuration;

/**
 * This class implements type checking of simple object oriented programs.
 *
 * An object oriented programs is simple if it does not use overloading.
 *
 * @author Stefan Blom
 *
 */
@SuppressWarnings("incomplete-switch")
public class AbstractTypeCheck extends RecursiveVisitor<Type> {

  public void check(){
    for(ASTDeclaration entry:source().get()){
      entry.accept(this);
    }
  }

  @Override
  public void enter_after(ASTNode node){
    super.enter_after(node);
    if (node.isSpecial(ASTSpecial.Kind.Open)){
      variables.add("member",new VariableInfo(null,Kind.Label));
    }
  }

  public AbstractTypeCheck(ProgramUnit arg){
    super(arg,true);
  }

  public void visit(ConstantExpression e){
    Debug("constant %s",e);
    super.visit(e);
    if (e.getType()==null) Abort("untyped constant %s",e);
  }

  public void visit(PrimitiveType t){
    super.visit(t);

    int i = 0;
    for (ASTNode arg : t.argsJava()) {
      if (arg == null) Abort("argument %d not typed", i);
      i++;
    }

    t.setType(new PrimitiveType(PrimitiveSort.Class));
  }

  public void visit(ClassType t){
    super.visit(t);
    Debug("class type %s",t);
    String name[]=t.getNameFull();
    if (name.length==1){
      VariableInfo info=variables.lookup(name[0]);
      if (info!=null){
        Debug("kind is %s",info.kind);
        t.setType(t);
        return;
      } else {
        Debug("not a variable");
      }
    }
    ASTDeclaration decl=source().find_decl(t.getNameFull());
    if (decl==null){
      decl=source().find(t.getNameFull());
    }
    if (decl==null){
      Fail("type error: defined type "+t.getFullName()+" not found");
    }
    if (decl instanceof AxiomaticDataType){
      t.setType(t);
      t.setDefinition(decl);
      return;
    }

    ASTClass cl=source().find(t.getNameFull());
    if (cl==null) {
      Method m=null;
      // find external/dynamic dispatch predicates used for witnesses.
      if (name.length>1){
        m=source().find_predicate(t.getNameFull());
      }
      // find internal/static dispatch predicates used for witnesses.
      if (m==null){
        if (name.length >1){
          m=source().find_predicate(Arrays.copyOf(name, name.length-1));
        }
      }
      if (m==null &&
          !(name.length==3 && name[0].equals("java") && name[1].equals("lang") && name[2].equals("Object"))
          && !(name.length==1 && name[0].equals("Object"))){
        Fail("type error: class (or predicate) "+t.getFullName()+" not found");
      }
    }
    t.setType(t);
  }

  public Method find_method(MethodInvokation e){
    Method m=source().find_adt(e.method);
    if (m!=null){
      return m;
    }
    m=source().find_procedure(e.method);
    if (m!=null){
      return m;
    }
    if (e.object==null && e.dispatch!=null){
      // This is a constructor invokation.
      ClassType t=e.dispatch;
      ASTClass cl=source().find(t.getNameFull());
      if (cl==null){
        Fail("class %s not found",t);
      }
      ASTNode args[]=e.getArgs();
      Type c_args[]=new Type[args.length];
      for(int i=0;i<args.length;i++){
        c_args[i]=args[i].getType();
        if(c_args[i]==null){
          Fail("argument %d is not typed",i);
        }
      }
      m=cl.get_constructor(source(),c_args);
      if(m==null){
        Fail("Could not find constructor");
      } else {
        return m;
      }
    }
    if (e.object!=null){
      ClassType object_type=(ClassType)e.object.getType();
      int N=e.getArity();
      for(int i=0;i<N;i++){
        if (e.getArg(i).labels()>0) {
          for(int j=i+1;j<N;j++){
            if (e.getArg(j).labels()==0) Fail("positional argument following named argument");
          }
          N=i;
          break;
        }
      }
      Type type[]=new Type[N];
      for(int i=0;i<N;i++){
        type[i]=e.getArg(i).getType();
        if (type[i]==null) Abort("argument %d has no type.",i);
      }
      ASTClass cl=source().find(object_type.getNameFull());
      if (cl==null) Fail("could not find class %s used in %s",object_type.getFullName(),e);
      m=cl.find(e.method,object_type,type);
      while(m==null && cl.super_classes.length>0){
        cl=source().find(cl.super_classes[0].getNameFull());
        m=cl.find(e.method,object_type,type);
      }
      if (m==null) {
        /*
        String parts[]=e.method.split("_");
        if (parts.length==3 && parts[1].equals("get")){
          // TODO: check if parts[0] is a predicate.
          DeclarationStatement field=cl.find_field(parts[2]);
          if (field!=null) {
            Warning("assuming %s is implicit getter function",e.method);
            e.setType(field.getType());
          }
          return;
        }
        */
        String tmp="";
        if (N>0){
          tmp=type[0].toString();
          for(int i=1;i<N;i++){
            tmp=tmp+","+type[i].toString();
          }
        }
        Fail("could not find method %s(%s) in class %s at %s%n%s",e.method,tmp,object_type.getFullName(),e.getOrigin(),e);
      }
      return m;
    }
    Fail("Could not find method used in %s",e);
    throw null;
  }

  public void visit(MethodInvokation e){
    super.visit(e);
    ClassType object_type=null;
    if (e.object!=null){
      if(e.object.getType()==null){
        Fail("object has no type at %s",e.object.getOrigin());
      }
      if (!(e.object.getType() instanceof ClassType)){
        Fail("invokation on non-class");
      }
      object_type=(ClassType)e.object.getType();
    }
    int N=e.getArity();
    for(int i=0;i<N;i++){
      if (e.getArg(i).labels()>0) {
        for(int j=i+1;j<N;j++){
          if (e.getArg(j).labels()==0) Fail("positional argument following named argument");
        }
        N=i;
        break;
      }
    }
    Type type[]=new Type[N];
    for(int i=0;i<N;i++){
      type[i]=e.getArg(i).getType();
      if (type[i]==null) Abort("argument %d has no type.",i);
    }

    Method m=find_method(e);
    e.setDefinition(m);

    if (m.getParent() instanceof AxiomaticDataType){
      Type t=m.getReturnType();
      Map<String,Type> map=new HashMap<String, Type>();
      TypeVarSubstitution sigma=new TypeVarSubstitution(source(),map);
      if (!(e.object instanceof ClassType)){
        Fail("%s is not an ADT in %s",e.object,e);
      }
      SilverTypeMap.get_adt_subst(sigma.copy_rw,map,(ClassType)e.object);
      e.setType(sigma.rewrite(t));
      return;
    }

    for(int i = 0; i < N; i++) {
      Type argType = m.getArgType(i);
      ASTNode arg = e.getArg(i);

      if(argType.isPrimitive(PrimitiveSort.Option)) {
        arg.setType(argType);
      }
    }

    /**
     * The viper back-ends require integers and fractions to be distinguished.
     * Hence, we recursively force fractional arguments to be of
     * type fraction....
     */
    for(int i=0;i<N;i++){
      Type ti=m.getArgType(i);
      ASTNode arg=e.getArg(i);
      if (!ti.supertypeof(source(), arg.getType())){
        if (ti.isPrimitive(PrimitiveSort.Location)
          && (arg instanceof Dereference)
          && ((Type)ti.firstarg()).supertypeof(source(), arg.getType())
        ){
          // OK
        } else {
          Fail("argument type %d incompatible %s/%s:%s",i,ti,arg,arg.getType());
        }
      }
      if (ti.isPrimitive(PrimitiveSort.Fraction)||
          ti.isPrimitive(PrimitiveSort.ZFraction)){
        force_frac(arg);
      }
    }

    /*
    //m=source().find_procedure(e.method);
    if (m!=null){
      e.setDefinition(m);
      Type t=m.getReturnType();
      e.setType(t);
      int N=m.getArity();
      if (e.getArity()!=N){
        Fail("different number of arguments for %s (%d instead of %d)",m.name,e.getArity(),N);
      }
      for(int i=0;i<N;i++){
        Type ti=m.getArgType(i);
        ASTNode arg=e.getArg(i);
        if (!ti.supertypeof(source(), arg.getType())){
          Fail("argument type %d incompatible",i);
        }
        if (ti.isPrimitive(PrimitiveType.Sort.Fraction)||
            ti.isPrimitive(PrimitiveType.Sort.ZFraction)){
          force_frac(arg);
        }
      }
      return;
    }

    if (e.object==null){
      if (e.dispatch!=null){
        // This is a constructor invokation.
        ClassType t=e.dispatch;
        ASTClass cl=source().find(t.getNameFull());
        if (cl==null){
          Fail("class %s not found",t);
        }
        ASTNode args[]=e.getArgs();
        Type c_args[]=new Type[args.length];
        for(int i=0;i<args.length;i++){
          c_args[i]=args[i].getType();
          if(c_args[i]==null){
            Fail("argument %d is not typed",i);
          }
        }
        m=cl.get_constructor(source(),c_args);
        if(m==null){
          Fail("Could not find constructor");
        }
        e.setType(t);
        e.setDefinition(m);
        if (e.get_before()!=null) {
          enter_before(e);
          e.get_before().accept(this);
          leave_before(e);
        }
        if (e.get_after()!=null) {
          enter_after(e);
          e.get_after().accept(this);
          leave_after(e);
        }
        return;
      }
      Abort("unresolved method invokation (%s) at "+e.getOrigin(),e.method);
    }
    if (e.object.getType()==null) Abort("object has no type at %s",e.object.getOrigin());
    if (!(e.object.getType() instanceof ClassType)) Abort("invokation on non-class");
    ClassType object_type=(ClassType)e.object.getType();
    int N=e.getArity();
    for(int i=0;i<N;i++){
      if (e.getArg(i).labels()>0) {
        for(int j=i+1;j<N;j++){
          if (e.getArg(j).labels()==0) Fail("positional argument following named argument");
        }
        N=i;
        break;
      }
    }
    Type type[]=new Type[N];
    for(int i=0;i<N;i++){
      type[i]=e.getArg(i).getType();
      if (type[i]==null) Abort("argument %d has no type.",i);
    }
    ASTClass cl=source().find(object_type.getNameFull());
    if (cl==null) Fail("could not find class %s",object_type.getFullName());
    m=cl.find(e.method,object_type,type);
    while(m==null && cl.super_classes.length>0){
      cl=source().find(cl.super_classes[0].getNameFull());
      m=cl.find(e.method,object_type,type);
    }
    if (m==null){
      m=source().find_adt(e.method);
    }
    if (m==null) {
      String parts[]=e.method.split("_");
      if (parts.length==3 && parts[1].equals("get")){
        // TODO: check if parts[0] is a predicate.
        DeclarationStatement field=cl.find_field(parts[2]);
        if (field!=null) {
          Warning("assuming %s is implicit getter function",e.method);
          e.setType(field.getType());
        }
        return;
      }
      String tmp="";
      if (N>0){
        tmp=type[0].toString();
        for(int i=1;i<N;i++){
          tmp=tmp+","+type[i].toString();
        }
      }
      Fail("could not find method %s(%s) in class %s at %s",e.method,tmp,object_type.getFullName(),e.getOrigin());
    }
        */
    switch(m.kind){
    case Constructor:
      if (e.dispatch!=null){
        e.setType(e.dispatch);
      } else {
        e.setType((Type)e.object);
      }
      break;
    case Predicate:
      for(int i=0;i<N;i++){
        if (type[i].isPrimitive(PrimitiveSort.Fraction)){
          force_frac(e.getArg(i));
        }
      }
      e.setType(new PrimitiveType(PrimitiveSort.Resource));
      break;
    default:
      {
        MultiSubstitution sigma=m.getSubstitution(object_type);
        e.setType(sigma.rewrite(m.getReturnType()));
        break;
      }
    }
    if (e.get_before()!=null) {
      enter_before(e);
      e.get_before().accept(this);
      leave_before(e);
    }
    if (e.get_after()!=null) {
      enter_after(e);
      e.get_after().accept(this);
      leave_after(e);
    }
    auto_before_after=false;
  }

  public final void check_loc_val(Type loc_type,ASTNode val){
    check_loc_val(loc_type,val,"Types of location (%s) and value (%s) do not match.");
  }
  public final void check_loc_val(Type loc_type,ASTNode val,String fmt){
    if (loc_type==null) Abort("Location has no type.");
    Type val_type=val.getType();
    if (val_type==null) Abort("Value has no type has no type.");
    if (loc_type.toString().equals("<<label>>")) return;

    Debug("Comparing %s with %s as %s", loc_type, val, val_type);

    if(loc_type.isPrimitive(PrimitiveSort.Option)) {
      val.setType(loc_type);
    }

    if (!(loc_type.equals(val_type)
        ||loc_type.supertypeof(source(), val_type)
        ||loc_type.isNumeric()&&val_type.isNumeric()
    )){
      Fail(fmt,loc_type,val_type);
    }
    if (loc_type.isPrimitive(PrimitiveSort.Fraction)||loc_type.isPrimitive(PrimitiveSort.ZFraction)){
      force_frac(val);
    }
  }
  public void visit(AssignmentStatement s){
    ASTNode val=s.expression();
    val.accept(this);
    Type val_type=val.getType();
    if (val_type==null) Abort("Value %s has no type.",val);
    if (val_type.toString().equals("<<label>>")) {
      return;
    }
    s.location().accept(this);

    if(s.location().isa(StandardOperator.Subscript)) {
      // Need to check that the sequence is assignable
      OperatorExpression location = (OperatorExpression) s.location();
      SequenceUtils.SequenceInfo seqInfo = SequenceUtils.getTypeInfo(location.first().getType());
      if(!seqInfo.isAssignable()) {
        Fail("Elements of %s, which is of type %s, are immutable.", location.first(), location.first().getType());
      }
    }
    check_loc_val(s.location().getType(),s.expression());
  }

  public void visit(DeclarationStatement s){
    super.visit(s);
    Type t = s.getType();
    ASTNode e = s.initJava();
    if (e != null) {
      check_loc_val(t,e);
    }
  }

  public void visit(Method m){
    super.visit(m);
    String name=m.getName();
    ASTNode body=m.getBody();
    Contract contract=m.getContract();

    if (contract!=null){
      if (m.kind==Method.Kind.Predicate){
        ASTNode tt=new ConstantExpression(true);
        if (!contract.pre_condition.equals(tt)){
          Fail("predicates cannot have contracts (%s)",Configuration.getDiagSyntax().print(contract.pre_condition));
        }
        if (!contract.post_condition.equals(tt)){
          Fail("predicates cannot have contracts");
        }
      }
      Type pre_t=contract.pre_condition.getType();
      if (pre_t==null) Abort("untyped pre condition"); // TODO check boolean.
      if (!pre_t.isPrimitive(PrimitiveSort.Resource) && !pre_t.isPrimitive(PrimitiveSort.Boolean)){
        contract.pre_condition.getOrigin().report("error","pre condition is not a resource");
        Fail("type error");
      }
      Type post_t=contract.post_condition.getType();
      if (post_t==null) Abort("untyped post condition"); // TODO check boolean.
      if (!post_t.isPrimitive(PrimitiveSort.Boolean)){
        if (m.kind==Method.Kind.Pure){
          for(ASTNode clause:ASTUtils.conjuncts(contract.post_condition, StandardOperator.Star)){
            if (!clause.getType().isPrimitive(PrimitiveSort.Boolean)){
              clause.getOrigin().report("error","post condition of function "+m.name()+" is not a boolean");
              Fail("type error");
            }
          }
        } else if (!post_t.isPrimitive(PrimitiveSort.Resource)){
          contract.post_condition.getOrigin().report("error","post condition is not a resource");
          Fail("type error");
        }
      }
      if (contract.modifies!=null) for(ASTNode n:contract.modifies){
        n.accept(this);
      }
      if (contract.accesses!=null) for(ASTNode n:contract.accesses){
        n.accept(this);
      }
    }
    if (body!=null && (body instanceof BlockStatement)) {
      //TODO: determine type of block
      return;
    }
    if (body!=null) {
      Type bt=body.getType();
      if (bt==null) Abort("untyped body of %s has class %s",name,body.getClass());
      check_loc_val(m.getReturnType(),body,"return type (%s) does not match body (%s)");
    }
  }
  public void visit(NameExpression e){
    super.visit(e);
    Debug("%s name %s",e.getKind(),e.getName());
    Kind kind = e.getKind();
    String name=e.getName();
    switch(kind){
      case Unresolved:{
        VariableInfo info=variables.lookup(name);
        if (info!=null) {
          Debug("unresolved %s name %s found during type check",info.kind,name);
          e.setKind(info.kind);
          kind=info.kind;
        }
      }
    }
    switch(kind){
      case Argument:
      case Local:
      case Field:{
        VariableInfo info=variables.lookup(name);
        if (info==null) {
          for(String v:variables.keySet()){
            Debug("var %s : %s",v,variables.lookup(v).reference.getType());
          }
          e.getOrigin().report("undefined.name",String.format("%s name %s is undefined",kind,name));
          Fail("fatal error");
        }
        e.setSite(info.reference);
        if (info.kind!=kind){
          if ((kind==NameExpression.Kind.Local && info.kind==NameExpression.Kind.Argument)
            ||(kind==NameExpression.Kind.Argument && info.kind==NameExpression.Kind.Local)){
            Debug("mismatch of kinds %s/%s for name %s",kind,info.kind,name);
          } else {
            Abort("mismatch of kinds %s/%s for name %s",kind,info.kind,name);
          }
        }
        DeclarationStatement decl=(DeclarationStatement)info.reference;
        e.setType(decl.getType());
        break;
      }
      case Method:
        if (e.getType()!=null){
          Abort("type of member %s has been set illegally",name);
        }
        break;
      case Reserved:
        switch(e.reserved()){
        case EmptyProcess:{
          e.setType(new PrimitiveType(PrimitiveSort.Process));
          break;
        }
        case This:{
          ASTClass cl=current_class();
          if (cl==null){
            Fail("use of keyword this outside of class context");
          }
          e.setType(new ClassType(cl.getFullName()));
          break;
        }
        case Null:{
          e.setType(new ClassType("<<null>>"));
          break;
        }
        case FullPerm:{
          e.setType(new PrimitiveType(PrimitiveSort.Fraction));
          break;
        }
        case ReadPerm:{
          e.setType(new PrimitiveType(PrimitiveSort.Fraction));
          break;
        }
        case NoPerm:{
          e.setType(new PrimitiveType(PrimitiveSort.ZFraction));
          break;
        }
        case CurrentThread:{
          e.setType(new PrimitiveType(PrimitiveSort.Integer));
          break;
        }
        case OptionNone:{
          e.setType(new PrimitiveType(PrimitiveSort.Option,
              new ClassType("<<null>>")));
          break;
        }
      case Result:{
          Method m=current_method();
          if (m==null){
            Fail("Use of result keyword outside of a method context.");
          }
          e.setType(m.getReturnType());
          break;
        }
      case Super:{
          ASTClass cl=current_class();
          if (cl==null){
            Fail("use of keyword super outside of class context");
          }
          if (cl.super_classes.length==0) {
            Fail("class %s does not have a super type",cl.getName());
          }
          e.setType(cl.super_classes[0]);
          break;
        }
      case Any:{
          e.setType(new PrimitiveType(PrimitiveSort.Integer));
          break;
        }
        default:
            Abort("missing case for reserved name %s",name);
        }
        break;
      case Unresolved:{
        switch(name){
          case "tcount":
          case "gsize":
          case "tid":
          case "gid":
          case "lid":
            e.setType(new PrimitiveType(PrimitiveSort.Integer));
            break;
          default:
            for(String n:this.variables.keySet()){
              Debug("var %s: ...",n);
            }
            Abort("unresolved name %s found during type check at %s",name,e.getOrigin());
        }
        break;
      }
      case ADT:
        e.setType(new ClassType("<<adt>>"));
        break;
      case Label:
        e.setType(new ClassType("<<label>>"));
        break;
      case Output:
        VariableInfo info=variables.lookup(name);
        if (info==null) {
          Abort("%s name %s is undefined",kind,name);
        }
        e.setType(info.reference.getType());
        break;
      default:
        Abort("missing case for kind %s",kind);
        break;
    }
  }

  public void visit(OperatorExpression e) {
    Debug("operator %s", e.operator());
    StandardOperator op = e.operator();
    if (op == StandardOperator.PointsTo && e.arg(2).isa(StandardOperator.BindOutput)) {
      e.arg(0).accept(this);
      e.arg(1).accept(this);
      enter(e.arg(2));
      leave(e.arg(2));
      e.arg(2).setType(e.arg(1).getType());
      e.setType(new PrimitiveType(PrimitiveSort.Resource));
      return;
    }
    if (op == StandardOperator.AbstractState) {
      e.arg(0).accept(this);
      Type t = e.arg(0).getType();
      if (t == null) Fail("Data type unknown.");
      if (!(t instanceof ClassType)) {
        Fail("Data type must be a class type.");
      }
      ASTClass cl = source().find((ClassType) t);
      variables.enter();
      for (DeclarationStatement decl : cl.dynamicFields()) {
        variables.add(decl.name(), new VariableInfo(decl, Kind.Local));
      }
      e.arg(1).accept(this);
      t = e.arg(1).getType();
      if (t == null) Fail("Formula type unknown.");
      if (!t.isBoolean()) {
        Fail("expression type is %s rather than boolean", t);
      }
      variables.leave();
      e.setType(new PrimitiveType(PrimitiveSort.Resource));
      return;
    }
    super.visit(e);

    ASTNode[] operatorArgs = e.argsJava().toArray(new ASTNode[0]);

    if (e.operator().arity() != -1 && operatorArgs.length != e.operator().arity()) {
      throw Failure("Operator %s has incorrect number of argument (have %d, want %d)", e.operator(), operatorArgs.length, e.operator().arity());
    }

    Type[] tt = new Type[operatorArgs.length];

    for (int i = 0; i < operatorArgs.length; i++) {
      tt[i] = operatorArgs[i].getType();
      if (tt[i] == null) {
        throw Failure("Operator %s has argument %s, which has no type.", e.operator(), operatorArgs[i]);
      }
    }

    switch (op) {
      case VectorRepeat: {
        e.setType(new PrimitiveType(PrimitiveSort.Sequence, tt[0]));
        break;
      }
      case VectorCompare: {
        e.setType(new PrimitiveType(PrimitiveSort.Sequence, new PrimitiveType(PrimitiveSort.Integer)));
        break;
      }
      case MatrixRepeat: {
        e.setType(new PrimitiveType(PrimitiveSort.Sequence, new PrimitiveType(PrimitiveSort.Sequence, tt[0])));
        break;
      }
      case MatrixCompare: {
        e.setType(new PrimitiveType(PrimitiveSort.Sequence, new PrimitiveType(PrimitiveSort.Sequence, new PrimitiveType(PrimitiveSort.Integer))));
        break;
      }
      case MatrixSum: {
        Type t = (Type) ((PrimitiveType) tt[1]).firstarg();
        t = (Type) ((PrimitiveType) t).firstarg();
        e.setType(t);
        break;
      }
      case FoldPlus: {
        Type t = tt[0];
        if (t.isPrimitive(PrimitiveSort.Sequence)) {
          t = (Type) ((PrimitiveType) t).firstarg();
          if (!t.isPrimitive(PrimitiveSort.Integer)) {
            Fail("first argument of summation must be a sequence of integers");
          }
        } else {
          Fail("first argument of summation must be a sequence");
        }
        t = e.arg(1).getType();
        if (t.isPrimitive(PrimitiveSort.Sequence)) {
          t = (Type) ((PrimitiveType) t).firstarg();
        } else {
          Fail("argument of summation must be a sequence");
        }
        if (t.isPrimitive(PrimitiveSort.Boolean)) {
          e.setType(new PrimitiveType(PrimitiveSort.Integer));
        } else {
          e.setType(t);
        }
        break;
      }
      case IndependentOf: {
        e.setType(tt[0]);
        break;
      }
      case PVLidleToken:
      case PVLjoinToken: {
        e.setType(new PrimitiveType(PrimitiveSort.Resource));
        break;
      }
      case IterationOwner: {
        e.setType(new PrimitiveType(PrimitiveSort.Integer));
        break;
      }
      case TypeOf: {
        e.setType(new ClassType("<<null>>"));
        break;
      }
      case History: {
        String type = tt[0].toString();
        if (!type.endsWith("History")) {
          Fail("First argument of History must be a History class, not %s.", type);
        }
        e.setType(new PrimitiveType(PrimitiveSort.Resource));
        break;
      }
      case Future: {
        String type = tt[0].toString();
        if (!type.endsWith("Future")) {
          Fail("First argument of Future must be a Future class, not %s.", type);
        }
        e.setType(new PrimitiveType(PrimitiveSort.Resource));
        break;
      }
      case NewSilver: {
        // TODO: check arguments.
        e.setType(new ClassType("Ref"));
        break;
      }
      case RangeSeq: {
        if (!tt[0].isInteger()) Fail("type of left argument is %s rather than integer", tt[0]);
        if (!tt[1].isInteger()) Fail("type of right argument is %s rather than integer", tt[1]);
        e.setType(new PrimitiveType(PrimitiveSort.Sequence, tt[0]));
        break;
      }
      case Instance:
      case SubType:
      case SuperType: {
        e.setType(new PrimitiveType(PrimitiveSort.Boolean));
        break;
      }
      case Cast: {
        ASTNode t = e.arg(0);
        ASTNode exp = e.arg(1);
        if (t instanceof Type) {
          e.setType((Type) t);

          if (((Type) t).isPrimitive(PrimitiveSort.Option)) {
            exp.setType((Type) t);
          }
        } else {
          Fail("cannot cast to non-type %s", t.getClass());
        }
        break;
      }
      case Or: {
        if (tt[0].isPrimitive(PrimitiveSort.Process)) {
          if (!tt[1].isPrimitive(PrimitiveSort.Process)) {
            Fail("Cannot compose process with %s", tt[1]);
          }
          e.setType(tt[0]);
          break;
        }
        // fall through on purpose.
      }
      case And:
      case IFF: {
        if (!tt[0].isBoolean()) Fail("type of left argument is %s rather than boolean at %s", tt[0], e.getOrigin());
        if (!tt[1].isBoolean()) Fail("type of right argument is %s rather than boolean at %s", tt[1], e.getOrigin());
        e.setType(new PrimitiveType(PrimitiveSort.Boolean));
        break;
      }
      case Member: {
        if (tt[1].isPrimitive(PrimitiveSort.Sequence) || tt[1].isPrimitive(PrimitiveSort.Set) || tt[1].isPrimitive(PrimitiveSort.Bag)) {
          if (!tt[0].equals(tt[1].firstarg())) {
            Fail("%s cannot be a member of %s", tt[0], tt[1]);
          }
        } else {
          Fail("cannot determine members of %s", tt[1]);
        }
        if (tt[1].isPrimitive(PrimitiveSort.Bag)) {
          e.setType(new PrimitiveType(PrimitiveSort.Integer));
        } else {
          e.setType(new PrimitiveType(PrimitiveSort.Boolean));
        }
        break;
      }
      case NewArray: {
        tt[0] = (Type) e.arg(0);
        tt[1] = e.arg(1).getType();
        if (tt[1] == null) Fail("type of subscript unknown at %s", e.getOrigin());
        if (!tt[1].isInteger()) {
          Fail("subcript has type %s rather than integer", tt[1]);
        }

        e.setType(tt[0]);
        break;
      }
      case Implies: {
        if (!tt[0].isBoolean()) Fail("type of left argument is %s rather than boolean at %s", tt[0], e.getOrigin());
        if (!tt[1].isBoolean() && !tt[1].isPrimitive(PrimitiveSort.Resource)) {
          Fail("type of right argument is %s rather than boolean or resource at %s", tt[1], e.getOrigin());
        }
        e.setType(tt[1]);
        break;
      }
      case Star:
      case Wand: {
        if (!tt[0].isBoolean() && !tt[0].isPrimitive(PrimitiveSort.Resource))
          Fail("type of right argument is %s rather than boolean/resource at %s", tt[0], e.getOrigin());
        if (!tt[1].isBoolean() && !tt[1].isPrimitive(PrimitiveSort.Resource))
          Fail("type of right argument is %s rather than boolean/resource at %s", tt[1], e.getOrigin());
        e.setType(new PrimitiveType(PrimitiveSort.Resource));
        break;
      }
      case CurrentPerm: {
        check_location(e.arg(0), "argument of CurrentPerm");
        tt[0] = e.arg(0).getType();
        if (tt[0] == null) Fail("type of argument unknown at %s", e.getOrigin());
        e.setType(new PrimitiveType(PrimitiveSort.Fraction));
        break;
      }
      case Scale: {
        if (!tt[0].isNumeric()) Fail("scalar is %s rather than a numeric type at %s", tt[0], e.getOrigin());
        if (!tt[1].isResource()) Fail("Cannot scale type %s", tt[0]);
        force_frac(e.arg(0));
        e.setType(new PrimitiveType(PrimitiveSort.Resource));
        break;
      }
      case Unfolding: {
        if (!tt[0].isResource()) Fail("Cannot unfold type %s", tt[0]);
        e.setType(tt[1]);
        break;
      }
      case Held: {
        e.setType(new PrimitiveType(PrimitiveSort.Resource));
        break;
      }
      case HistoryPerm:
      case ActionPerm:
      case Perm: {
        check_location(e.arg(0), "first argument");
        if (!tt[1].isBoolean() && !tt[1].isNumeric())
          Fail("type of right argument is %s rather than a numeric type at %s", tt[1], e.getOrigin());
        force_frac(e.arg(1));
        e.setType(new PrimitiveType(PrimitiveSort.Resource));
        break;
      }
      case PointsTo: {
        check_location(e.arg(0), "first argument");
        tt[0] = e.arg(0).getType();
        if (tt[0] == null) Fail("type of left argument unknown at %s", e.getOrigin());
        tt[1] = e.arg(1).getType();
        if (tt[1] == null) Fail("type of middle argument unknown at %s", e.getOrigin());
        if (!tt[1].isBoolean() && !tt[1].isNumeric())
          Fail("type of middle argument is %s rather than a numeric type at %s", tt[1], e.getOrigin());
        force_frac(e.arg(1));
        e.setType(new PrimitiveType(PrimitiveSort.Resource));
        if (tt[2] == null) Fail("type of right argument unknown at %s", e.getOrigin());
        if (!tt[2].comparableWith(source(), tt[0])) {
          Fail("types of location and value (%s/%s) incomparable at %s",
                  tt[0], tt[2], e.getOrigin());
        }

        if (tt[0].isPrimitive(PrimitiveSort.Option)) {
          e.arg(2).setType(tt[0]);
        }
        break;
      }
      case Contribution: {
        tt[0] = e.arg(0).getType();
        if (tt[0] == null) Fail("type of left argument unknown at %s", e.getOrigin());
        check_loc_val(tt[0], e.arg(1), "Types of location (%s) and contribution (%s) do not match.");
        e.setType(new PrimitiveType(PrimitiveSort.Resource));
        break;
      }
      case Value:
        check_location(e.arg(0), "argument");
        e.setType(new PrimitiveType(PrimitiveSort.Resource));
        break;
      case AddsTo:
      case ReducibleSum:
      case ReducibleMin:
      case ReducibleMax:
      case ArrayPerm:
        // TODO: check arguments
        e.setType(new PrimitiveType(PrimitiveSort.Resource));
        break;
      case Set:
      case Assign:
      case AddAssign:
      case SubAssign:
      case MulAssign:
      case DivAssign:
      case RemAssign:
      case AndAssign:
      case XorAssign:
      case OrAssign:
      case ShlAssign:
      case ShrAssign:
      case SShrAssign: {
        if (e.arg(0) instanceof NameExpression) {
          NameExpression name = (NameExpression) e.arg(0);
          if (name.getKind() == NameExpression.Kind.Label) break;
        }
        if (tt[0].getClass() != tt[1].getClass()) {
          Fail("Types of left and right-hand side arguments in assignment are incomparable at " + e.getOrigin());
        }
        e.setType(tt[0]);
        break;
      }
      case EQ:
      case NEQ: {
        if (!tt[0].comparableWith(source(), tt[1])) {
          Fail("Types of left and right-hand side argument are uncomparable: %s/%s", tt[0], tt[1]);
        }
        e.setType(new PrimitiveType(PrimitiveSort.Boolean));
        if (tt[0].isPrimitive(PrimitiveSort.ZFraction) || tt[0].isPrimitive(PrimitiveSort.Fraction)) {
          force_frac(e.arg(1));
        }
        if (tt[1].isPrimitive(PrimitiveSort.ZFraction) || tt[1].isPrimitive(PrimitiveSort.Fraction)) {
          force_frac(e.arg(0));
        }
        if (tt[0].isPrimitive(PrimitiveSort.Option)) {
          e.arg(1).setType(tt[0]);
        } else if (tt[1].isPrimitive(PrimitiveSort.Option)) {
          e.arg(0).setType(tt[1]);
        }
        break;
      }
      case ValidArray: {
        //TODO: check argument types.
        e.setType(new PrimitiveType(PrimitiveSort.Boolean));
        break;
      }
      case ValidMatrix: {
        //TODO: check argument types.
        e.setType(new PrimitiveType(PrimitiveSort.Boolean));
        break;
      }
      case ValidPointer:
        if (!tt[1].isIntegerType()) {
          Fail("The second argument to \\pointer should be an integer at %s", e.arg(1).getOrigin());
        }

        force_frac(e.arg(2));

        if (!tt[0].isPrimitive(PrimitiveSort.Pointer)) {
          SequenceUtils.expectArray(e.arg(0), "The first argument to \\pointer (%s) should be a pointer, but was of type %s");
        }

<<<<<<< HEAD
      e.setType(new PrimitiveType(PrimitiveSort.Resource));
      break;
    case ValidPointerIndex:
      if(!t2.isIntegerType()) {
        Fail("The second argument to \\pointer_index should be an integer at %s", e.arg(1).getOrigin());
      }

      force_frac(e.arg(2));

      if(!t1.isPrimitive(PrimitiveSort.Pointer)) {
        SequenceUtils.expectArray(e.arg(0), "The first argument to \\pointer_index (%s) should be a pointer, but was of type %s");
      }

      e.setType(new PrimitiveType(PrimitiveSort.Resource));
      break;
    case Values:{
      Type t=e.arg(0).getType();
=======
        e.setType(new PrimitiveType(PrimitiveSort.Resource));
        break;
      case Values: {
        Type t = e.arg(0).getType();
>>>>>>> cd28f13a
//      if (!t.isPrimitive(PrimitiveSort.Array)){
//
//      }
        if (t.isPrimitive(PrimitiveSort.Option)) {
          t = (Type) t.firstarg();
        }
        if (!t.isPrimitive(PrimitiveSort.Array)) {
          Abort("First argument to values must be array-like at " + e.getOrigin());
        } else {
          t = (Type) t.firstarg();
        }
        if (t.isPrimitive(PrimitiveSort.Cell)) {
          t = (Type) t.firstarg();
        }
        tt[0] = e.arg(1).getType();
        if (tt[0] == null) Fail("type of from argument unknown at " + e.getOrigin());
        if (!tt[0].isInteger()) Fail("type of from argument should be integer at " + e.getOrigin());
        tt[1] = e.arg(2).getType();
        if (tt[1] == null) Fail("type of upto argument unknown at " + e.getOrigin());
        if (!tt[1].isInteger()) Fail("type of upto argument should be integer at " + e.getOrigin());
        e.setType(new PrimitiveType(PrimitiveSort.Sequence, t));
        break;
      }
      case ITE: {
        Type t = e.arg(0).getType();
        if (!t.isBoolean()) {
          Abort("First argument of if-the-else must be boolean at " + e.getOrigin());
        }
        tt[0] = e.arg(1).getType();
        if (tt[0] == null) Fail("type of left argument unknown at " + e.getOrigin());
        tt[1] = e.arg(2).getType();
        if (tt[1] == null) Fail("type of right argument unknown at " + e.getOrigin());

        if (!tt[0].comparableWith(source(), tt[1])) {
          Fail("Types of left and right-hand side argument are uncomparable at " + e.getOrigin());
        }

        if (tt[1].supertypeof(source(), tt[0])) {
          //Warning("ITE type %s",tt[1]);
          e.setType(tt[1]);
        } else if (tt[0].supertypeof(source(), tt[1])) {
          //Warning("ITE type %s",tt[0]);
          e.setType(tt[0]);
        }
        if (tt[0].isPrimitive(PrimitiveSort.ZFraction) || tt[0].isPrimitive(PrimitiveSort.Fraction)) {
          force_frac(e.arg(2));
        }
        if (tt[1].isPrimitive(PrimitiveSort.ZFraction) || tt[1].isPrimitive(PrimitiveSort.Fraction)) {
          force_frac(e.arg(1));
        }
        break;
      }
      case Not: {
        Type t = e.arg(0).getType();
        if (!t.isBoolean()) {
          Abort("Argument of negation must be boolean at " + e.getOrigin());
        }
        e.setType(t);
        break;
      }
      case OptionSome: {
        Type t = e.arg(0).getType();
        e.setType(new PrimitiveType(PrimitiveSort.Option, t));
        break;
      }
      case OptionGet: {
        Type t = e.arg(0).getType();
        if (!t.isPrimitive(PrimitiveSort.Option)) {
          Fail("argument of option get is %s rather than option<?>", t);
        }
        e.setType((Type) ((PrimitiveType) t).firstarg());
        break;
      }
      case Identity: {
        Type t = e.arg(0).getType();
        e.setType(t);
        break;
      }
      case PreIncr:
      case PreDecr:
      case PostIncr:
      case PostDecr:
      case UMinus:
      case UPlus: {
        Type t = e.arg(0).getType();
        if (!t.isNumeric()) {
          Fail("Argument of %s must be a numeric type", op);
        }
        e.setType(t);
        break;
      }
      case Exp: {
        if (!tt[0].isNumeric()) {
          Fail("First argument of %s is %s rather than a numeric type", op, tt[0]);
        }
        if (!tt[1].isInteger()) {
          Fail("Second argument of %s is %s rather than integer", op, tt[1]);
        }
        e.setType(tt[0]);
        break;
      }
      case Plus: { // handle concatenation meaning of +
        if (tt[0].isPrimitive(PrimitiveSort.Sequence) || tt[0].isPrimitive(PrimitiveSort.Set) || tt[0].isPrimitive(PrimitiveSort.Bag)) {
          if (!tt[0].comparableWith(source(), tt[1])) {
            Fail("Types of left and right-hand side argument are uncomparable: %s/%s", tt[0], tt[1]);
          }
          e.setType(tt[0]);
          break;
        }
        if (tt[0].isPrimitive(PrimitiveSort.Process)) {
          if (!tt[1].isPrimitive(PrimitiveSort.Process)) {
            Fail("Cannot compose process with %s", tt[1]);
          }
          e.setType(tt[0]);
          break;
        }
        if (tt[0].isPrimitive(PrimitiveSort.Pointer) || SequenceUtils.getTypeInfo(tt[0]) != null) {
          if (!tt[1].isPrimitive(PrimitiveSort.Integer)) {
            Fail("Cannot add a value of type %s to a pointer", tt[1]);
          }
          e.setType(tt[0]);
          break;
        }
        checkMathOperator(e, op, tt[0], tt[1]);
        break;
      }
      case Mult: {
        // handle cartesian product meaning of *
        if (tt[0].isPrimitive(PrimitiveSort.Sequence) && tt[1].isPrimitive(PrimitiveSort.Sequence)) {
          tt[0] = (Type) ((PrimitiveType) tt[0]).firstarg();
          tt[1] = (Type) ((PrimitiveType) tt[1]).firstarg();
          e.setType(new PrimitiveType(PrimitiveSort.Sequence, new TupleType(new Type[]{tt[0], tt[1]})));
          break;
        }
        // handle intersection meaning of *
        if (tt[0].isPrimitive(PrimitiveSort.Set) || tt[0].isPrimitive(PrimitiveSort.Bag)) {
          if (!tt[0].comparableWith(source(), tt[1])) {
            Fail("Types of left and right-hand side argument are uncomparable: %s/%s", tt[0], tt[1]);
          }
          e.setType(tt[0]);
          break;
        }
        if (tt[0].isPrimitive(PrimitiveSort.Process)) {
          if (!tt[1].isPrimitive(PrimitiveSort.Process)) {
            Fail("Cannot compose process with %s", tt[1]);
          }
          e.setType(tt[0]);
          break;
        }
        checkMathOperator(e, op, tt[0], tt[1]);
        break;
      }
      case Minus: {
        // handle set minus meaning of -
        if (tt[0].isPrimitive(PrimitiveSort.Set) || tt[0].isPrimitive(PrimitiveSort.Bag)) {
          if (!tt[0].comparableWith(source(), tt[1])) {
            Fail("Types of left and right-hand side argument are uncomparable: %s/%s", tt[0], tt[1]);
          }
          e.setType(tt[0]);
          break;
        }
      }
      case Div:
      case Mod: {
        checkMathOperator(e, op, tt[0], tt[1]);
        break;
      }
      case BitAnd:
      case BitOr:
      case BitNot:
      case BitXor: {
        if (tt[0].equalSize(tt[1])) {
          e.setType(tt[0]);
        } else {
          Fail("Types of left and right-hand side argument are different (%s/%s).", tt[0], tt[1]);
        }
        break;
      }
      case RightShift:
      case LeftShift:
      case UnsignedRightShift: {
        if (!tt[0].isIntegerType()) {
          Fail("First argument of %s must be integer type, not %s", op, tt[0]);
        }
        if (!tt[1].isIntegerType()) {
          Fail("Second argument of %s must be integer type, not %s", op, tt[1]);
        }
        e.setType(tt[0]);
        break;
      }
      case GTE:
      case LTE:
      case LT:
      case GT: {
        if (!tt[0].isNumeric()) {
          Fail("First argument of %s is %s rather than a numeric type", op, tt[0]);
        }
        if (!tt[1].isNumeric()) {
          Fail("Second argument of %s is %s rather than a numeric type", op, tt[1]);
        }
        e.setType(new PrimitiveType(PrimitiveSort.Boolean));
        break;
      }
      case Old: {
        Type t = e.arg(0).getType();
        if (t == null) Fail("type of argument is unknown at %s", e.getOrigin());
        e.setType(t);
        break;
      }
      case New: {
        ASTNode t = e.arg(0);
        if (!(t instanceof ClassType)) Fail("argument to new is not a class type");
        e.setType((Type) t);
        break;
      }
      case Drop:
      case Take: {
        if (!tt[1].isInteger()) {
          Fail("count has type %s rather than integer", tt[1]);
        }
        e.setType(tt[0]);
        break;
      }
      case Subscript: {
        if (!(tt[0] instanceof PrimitiveType)) Fail("base must be array or sequence type.");
        PrimitiveType t = (PrimitiveType) tt[0];

        if (t.isPrimitive(PrimitiveSort.Option)) {
          if (!(t.firstarg() instanceof PrimitiveType)) Fail("base must be array or sequence type.");
          t = (PrimitiveType) t.firstarg();
        }

        switch (t.sort) {
          case Pointer:
          case Sequence:
          case Array: {
            tt[0] = (Type) t.firstarg();
            break;
          }
          default:
            Fail("base must be array or sequence type.");
        }

        if (tt[0].isPrimitive(PrimitiveSort.Cell)) {
          tt[0] = (Type) tt[0].firstarg();
        }

        if (!tt[1].isInteger()) {
          Fail("subcript has type %s rather than integer", tt[1]);
        }
        e.setType(tt[0]);
        break;
      }
      case Head: {
        Type t = e.arg(0).getType();
        if (t == null) Fail("type of argument is unknown at %s", e.getOrigin());
        if (!t.isPrimitive(PrimitiveSort.Sequence)) Fail("argument of head is not a sequence");
        e.setType((Type) t.firstarg());
        break;
      }
      case Tail: {
        Type t = e.arg(0).getType();
        if (t == null) Fail("type of argument is unknown at %s", e.getOrigin());
        if (!t.isPrimitive(PrimitiveSort.Sequence)) Fail("argument of tail is not a sequence");
        e.setType(t);
        break;
      }
      case Size: {
        Type t = e.arg(0).getType();
        if (t == null) Fail("type of argument is unknown at %s", e.getOrigin());
        if (!(t.isPrimitive(PrimitiveSort.Sequence) || t.isPrimitive(PrimitiveSort.Bag) || t.isPrimitive(PrimitiveSort.Set))) {
          Fail("argument of size is not a set, sequence, or bag");
        }
        e.setType(new PrimitiveType(PrimitiveSort.Integer));
        break;
      }
      case Length: {
        Type t = e.arg(0).getType();
        if (t == null) Fail("type of argument is unknown at %s", e.getOrigin());

        SequenceUtils.expectArrayType(t, "Length expects an array as its argument, but got %s");
        e.setType(new PrimitiveType(PrimitiveSort.Integer));
        break;
      }
      case Append: {
        if (!tt[0].isPrimitive(PrimitiveSort.Sequence)) Fail("argument of size is not a sequence");
        if (!tt[1].isPrimitive(PrimitiveSort.Sequence)) Fail("argument of size is not a sequence");
        if (!tt[0].firstarg().equals(tt[1].firstarg())) {
          Fail("different sequence types in append");
        }
        e.setType(tt[0]);
        break;
      }
      case Wrap: {
        ASTNode args[] = e.argsJava().toArray(new ASTNode[0]);
        switch (args.length) {
          case 0:
            e.setType(new PrimitiveType(PrimitiveSort.Void));
            break;
          case 1:
            e.setType(args[0].getType());
            break;
          default:
            Type types[] = new Type[args.length];
            for (int i = 0; i < args.length; i++) {
              types[i] = args[i].getType();
            }
            e.setType(new TupleType(types));
            break;
        }
        break;
      }
      case Get: {
        if (tt[0] == null) Fail("type of argument is unknown at %s", e.getOrigin());
        e.setType(tt[0]);
        break;
      }
      case AddrOf:
        if (tt[0] == null) Fail("type of argument to AddrOf operator (&) is unknown at %s", e.getOrigin());
        // TODO: determine whether type checking is necessary here.
        e.setType(new PrimitiveType(PrimitiveSort.Pointer, e.arg(0).getType()));
        break;
      case Indirection:
        if (tt[0] == null) Fail("type of argument to Indirection operator (*) is unknown at %s", e.getOrigin());

        Type elementType;

        if (!tt[0].isPrimitive(PrimitiveSort.Pointer)) {
          SequenceUtils.SequenceInfo seqInfo = SequenceUtils.expectArray(e.arg(0), "The first argument to the indirection operator (*) should be a pointer, but was of type %s");
          elementType = seqInfo.getElementType();
        } else {
          elementType = (Type) tt[0].firstarg();
        }

        e.setType(elementType);
        break;
      default:
        Abort("missing case of operator %s", op);
        break;
    }
  }

  @Override
  public void visit(StructValue v){
    super.visit(v);
    // TODO: type check cannot derive a useful type from only the values
    v.setType(v.type());

    if(v.getType().isPrimitive(PrimitiveSort.Array)) {
      Type element = (Type) v.getType().firstarg();

      if(element.isPrimitive(PrimitiveSort.Cell)) {
        element = (Type) element.firstarg();
      }

      if(element.isPrimitive(PrimitiveSort.Option)) {
        for (ASTNode node : JavaConverters.asJavaIterable(v.values())) {
          node.setType(element);
        }
      }
    }
//    if (v.type()==null){
//      Abort("Build without type argument");
//    }
//    Type t=v.type();
//    v.setType(t);
//    if (t instanceof ClassType && !((ClassType) t).getFullName().equals("VCTArray")){
//      Abort("constructor encoded as struct value");
//    } else {
//      if (t.hasArguments()){
//        Fail("type without arguments: %s in %s",t,v);
//      }
//      t=(Type)t.firstarg();
//
//      if(t.isPrimitive(PrimitiveSort.Cell)) {
//        t = (Type) t.firstarg();
//      }
//
//      for (int i = 0; i < v.valuesLength(); i++) {
//        Type tt[1]=v.value(i).getType();
//        if (tt[1]==null){
//          Fail("untyped build argument %d",i);
//        }
//        if(t.equals(tt[1]) || t.supertypeof(source(), tt[1]) || (t instanceof ClassType && ((ClassType) t).getFullName().equals("Ref"))) {
//          if(t.isPrimitive(PrimitiveSort.Option)) {
//            v.value(i).setType(t);
//          }
//        } else {
//          Abort("cannot use %s to initialize %s", t2, t);
//        }
//      }
//    }
  }

  private void check_location(ASTNode arg,String what) {
    if (!(arg instanceof Dereference)
    && !(arg instanceof FieldAccess)
    && !arg.isa(StandardOperator.Subscript)
    && !((arg instanceof NameExpression) && (((NameExpression)arg).getKind()==Kind.Field))
    && !arg.getType().isPrimitive(PrimitiveSort.Location)
    ){
      Fail("%s is not a heap location",what);
    }
  }

  private void checkMathOperator(OperatorExpression e, StandardOperator op, Type t1, Type t2) {
    if (!t1.isNumeric()){
      Fail("First argument of %s is %s rather than a numeric type",op,t1);
    }
    if (!t2.isNumeric()){
      Fail("Second argument of %s is %s rather than a numeric type",op,t2);
    }
    if (op==StandardOperator.Minus && t1.isPrimitive(PrimitiveSort.Fraction)){
      e.setType(new PrimitiveType(PrimitiveSort.ZFraction));
    } else {
      e.setType(t1);
    }
  }


  private void force_frac(ASTNode arg) {
    if (arg.getType().isPrimitive(PrimitiveSort.ZFraction)||
        arg.getType().isPrimitive(PrimitiveSort.Fraction)) {
      if (arg instanceof OperatorExpression){
        OperatorExpression e=(OperatorExpression)arg;
        switch(e.operator()){
        case ITE:
          force_frac(e.arg(1));
          force_frac(e.arg(2));
          break;
        }
      }
      return;
    }
    arg.setType(new PrimitiveType(PrimitiveSort.Fraction));
    if (arg instanceof OperatorExpression){
      OperatorExpression e=(OperatorExpression)arg;
      switch(e.operator()){
      case Div:
        //force_frac(e.getArg(0));
        break;
      default:
        for(ASTNode n:e.argsJava()){
          force_frac(n);
        }
        break;
      }
    }
  }

  public void visit(Dereference e){
    super.visit(e);

    if(e.obj().isa(StandardOperator.Subscript) && e.field().equals("item")) {
      // In the case that the underlying object is a subscript of a sequence, we need to restore the original cell type
      // when the dereference is to the item of the cell.
      ASTNode sequenceLike = ((OperatorExpression) e.obj()).first();
      SequenceUtils.SequenceInfo sequenceInfo = SequenceUtils.getInfoOrFail(sequenceLike, "Expected a sequence type at %s, but got %s");
      e.obj().setType(sequenceInfo.getSequenceTypeArgument());
    }

    Type object_type=e.obj().getType();

    if (object_type==null) Fail("type of object unknown at "+e.getOrigin());
    if (object_type.isPrimitive(PrimitiveSort.Location)){
      object_type=(Type)object_type.firstarg();
    }
    if (object_type instanceof PrimitiveType){
      if (e.field().equals("length")){
        e.setType(new PrimitiveType(PrimitiveSort.Integer));
        return;
      }
      if (e.field().equals("item")){
        e.setType((Type)object_type.firstarg());
        return;
      }
      Fail("%s is not a pseudo field of (%s).",e.field(),object_type);
    }
    if (!(object_type instanceof ClassType)) {
      Fail("cannot select member %s of non-object type %s",e.field(),object_type.getClass());
    }
    if (((ClassType)object_type).getFullName().equals("<<label>>")){
      //TODO: avoid this kludge to not typing labeled arguments
      e.setType(object_type);
    } else {
      Debug("resolving class "+((ClassType)object_type).getFullName()+" "+((ClassType)object_type).getNameFull().length);
      ASTClass cl=source().find(((ClassType)object_type).getNameFull());
      if (cl==null) Fail("could not find class %s",((ClassType)object_type).getFullName());
      Debug("looking in class "+cl.getName());
      DeclarationStatement decl=cl.find_field(e.field(),true);
      if (decl!=null){
        e.setType(decl.getType());
      } else {
        Method m=cl.find_predicate(e.field());
        if (m!= null && !m.isStatic()){
          Type [] args=m.getArgType();
          if (args.length==0){
            args=new Type[]{new PrimitiveType(PrimitiveSort.Void)};
          }
          e.setType(new FunctionType(args,m.getReturnType()));
        } else {
          Fail("Field nor predicate %s not found in class %s",e.field(),((ClassType)object_type).getFullName());
        }
      }
    }
  }

  public void visit(BlockStatement s){
    super.visit(s);
    // TODO: consider if type should be type of last statement.
  }
  public void visit(IfStatement s){
    super.visit(s);
    int N=s.getCount();
    for(int i=0;i<N;i++){
      Type t=s.getGuard(i).getType();
      if (t==null || !(t instanceof PrimitiveType) || (((PrimitiveType)t).sort!=PrimitiveSort.Boolean)){
        if (s.getGuard(i).isReserved(ASTReserved.Any)) continue;
        Fail("Guard %d of if statement is not a boolean at %s",i,s.getOrigin());
      }
    }
    // TODO: consider if this can be an if expression....
  }
  public void visit(ReturnStatement s){
    super.visit(s);
    // TODO: check expression against method type.
  }
  public void visit(ASTClass c){
    super.visit(c);
    // TODO: type checks on class.
  }

  @Override
  public void visit(LoopStatement s) {
    super.visit(s);
    for(ASTNode inv:s.getInvariants()){
      Type t=inv.getType();
      if (t==null || !(t.isBoolean() || t.isPrimitive(PrimitiveSort.Resource))){
        Abort("loop invariant is not a boolean or resource (%s)",t);
      }
    }
    ASTNode tmp;
    tmp=s.getEntryGuard();
    if (tmp!=null) {
      Type t=tmp.getType();
      if (t==null || !(t instanceof PrimitiveType) || (((PrimitiveType)t).sort!=PrimitiveSort.Boolean)){
        Abort("loop entry guard is not a boolean");
      }
    }
    tmp=s.getExitGuard();
    if (tmp!=null) {
      Type t=tmp.getType();
      if (t==null || !(t instanceof PrimitiveType) || (((PrimitiveType)t).sort!=PrimitiveSort.Boolean)){
        Abort("loop exit guard is not a boolean");
      }
    }
  }

  @Override
  public void visit(BindingExpression e){
    super.visit(e);
    //result=create.binder(e.binder, rewrite(e.getDeclarations()), rewrite(e.select), rewrite(e.main));
    Type t;
    if (e.select!=null){
      t=e.select.getType();
      if (t==null){
        Abort("Selection in binding expression without type.");
      }
      if (!t.isBoolean()){
        Fail("Selector in binding expression is %s instead of boolean.",t);
      }
    }
    t=e.main.getType();
    if (t==null){
      Abort("Binding expression without type.");
    }
    switch(e.binder){
    case Let:
      e.setType(t);
      break;
    case Star:{
      Type res=new PrimitiveType(PrimitiveSort.Resource);
      if (!res.supertypeof(source(), t)){
        Fail("main argument of %s quantifier must be resource",e.binder);
      }
      e.setType(res);
      break;
    }
    case Exists:
    case Forall:{
      Type res=new PrimitiveType(PrimitiveSort.Boolean);
      if (!res.supertypeof(source(), t)) {
        Fail("main argument of %s quantifier must be boolean",e.binder);
      }
      e.setType(res);
      break;
    }
    case Sum:
      e.setType(t);
      break;
    }
  }



  @Override
  public void visit(VectorBlock pb){
    if (!pb.iter().getType().isPrimitive(PrimitiveSort.Integer)){
      Fail("type of iteration variable must be integer");
    }
    ASTNode init=pb.iter().initJava();
    if (!init.isa(StandardOperator.RangeSeq)){
      Fail("value for iteration variable must be a range");
    }
    init.apply(this);
    pb.block().apply(this);
  }


  @Override
  public void visit(ParallelBlock pb){
    for (DeclarationStatement decl : pb.itersJava()) {
      if (!decl.getType().isPrimitive(PrimitiveSort.Integer)){
        Fail("type of iteration variable must be integer");
      }
      ASTNode init=decl.initJava();
      if (!init.isa(StandardOperator.RangeSeq)){
        Fail("value for iteration variable must be a range");
      }
      init.apply(this);
    }

    if (pb.contract() != null) {
      pb.contract().apply(this);
    }

    pb.block().apply(this);
  }

  @Override
  public void visit(ASTSpecial s){
    super.visit(s);
    Debug("special %s",s.kind);
    for(ASTNode n:s.args){
      Type t=n.getType();
      if (t==null){
        Abort("untyped argument to %s: %s",s.kind,Configuration.getDiagSyntax().print(n));
      }
    }
    Type t1;
    switch(s.kind){
    case Fresh:{
      // TODO: check arguments.
      break;
    }
    case Send:{
      t1=s.args[0].getType();
      if (t1==null) Fail("type of left argument unknown at "+s.getOrigin());
      if (!t1.isResource()) Fail("type of left argument is %s rather than resource at %s",t1,s.getOrigin());
      break;
    }
    case Recv:{
        t1=s.args[0].getType();
        if (t1==null) Fail("type of left argument unknown at "+s.getOrigin());
        if (!t1.isResource()) Fail("type of left argument is %s rather than resource at %s",t1,s.getOrigin());
        break;
      }
    case Fold:
    case Unfold:
    case Open:
    case Close:
    {
      ASTNode arg=s.args[0];
      if (!(arg instanceof MethodInvokation) && !(arg.isa(StandardOperator.Scale))){
        Fail("At %s: argument of [%s] must be a (scaled) predicate invokation",arg.getOrigin(),s.kind);
      }
      if (arg instanceof MethodInvokation){
        MethodInvokation prop=(MethodInvokation)arg;
        if (prop.getDefinition().kind != Method.Kind.Predicate){
          Fail("At %s: argument of [%s] must be predicate and not %s",arg.getOrigin(),s.kind,prop.getDefinition().kind);
        }
      }
      s.setType(new PrimitiveType(PrimitiveSort.Void));
      break;
    }
    case Use:
    case QED:
    case Apply:
    case Refute:
    case Assert:
    case HoarePredicate:
    case Assume:
    case Witness:
    {
      Type t=s.args[0].getType();
      if (t==null) Fail("type of argument is unknown at %s",s.getOrigin());
      if (!t.isBoolean()&&!t.isPrimitive(PrimitiveSort.Resource)){
        Fail("Argument of %s must be boolean or resource at %s",s.kind,s.getOrigin());
      }
      s.setType(new PrimitiveType(PrimitiveSort.Void));
      break;
    }
    }
    s.setType(new PrimitiveType(PrimitiveSort.Void));
  }

  @Override
  public void visit(FieldAccess a){
    super.visit(a);
    if (a.value() == null) {
      Dereference d = new Dereference(a.object(), a.name());
      visit(d);
      a.setType(d.getType());
    } else {
      a.setType(new PrimitiveType(PrimitiveSort.Void));
    }
  }

  @Override
  public void visit(Constraining c) {
	for (NameExpression var : c.varsJava()) {
      var.apply(this);
      Type t=var.getType();
      if (t==null){
        Fail("unresolved variable %s at %s",var,var.getOrigin());
      }
      if (!t.isPrimitive(PrimitiveSort.Fraction) && !t.isPrimitive(PrimitiveSort.ZFraction)){
        Fail("variable %s is %s rather than fraction at %s",var,t,var.getOrigin());
      }
    }
    c.block().apply(this);
  }
}<|MERGE_RESOLUTION|>--- conflicted
+++ resolved
@@ -1034,30 +1034,23 @@
           SequenceUtils.expectArray(e.arg(0), "The first argument to \\pointer (%s) should be a pointer, but was of type %s");
         }
 
-<<<<<<< HEAD
-      e.setType(new PrimitiveType(PrimitiveSort.Resource));
-      break;
-    case ValidPointerIndex:
-      if(!t2.isIntegerType()) {
-        Fail("The second argument to \\pointer_index should be an integer at %s", e.arg(1).getOrigin());
-      }
-
-      force_frac(e.arg(2));
-
-      if(!t1.isPrimitive(PrimitiveSort.Pointer)) {
-        SequenceUtils.expectArray(e.arg(0), "The first argument to \\pointer_index (%s) should be a pointer, but was of type %s");
-      }
-
-      e.setType(new PrimitiveType(PrimitiveSort.Resource));
-      break;
-    case Values:{
-      Type t=e.arg(0).getType();
-=======
+        e.setType(new PrimitiveType(PrimitiveSort.Resource));
+        break;
+      case ValidPointerIndex:
+        if (!tt[1].isIntegerType()) {
+          Fail("The second argument to \\pointer_index should be an integer at %s", e.arg(1).getOrigin());
+        }
+
+        force_frac(e.arg(2));
+
+        if (!tt[0].isPrimitive(PrimitiveSort.Pointer)) {
+          SequenceUtils.expectArray(e.arg(0), "The first argument to \\pointer_index (%s) should be a pointer, but was of type %s");
+        }
+
         e.setType(new PrimitiveType(PrimitiveSort.Resource));
         break;
       case Values: {
         Type t = e.arg(0).getType();
->>>>>>> cd28f13a
 //      if (!t.isPrimitive(PrimitiveSort.Array)){
 //
 //      }
