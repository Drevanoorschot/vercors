package vct.col.util;

import java.util.Arrays;
import java.util.HashMap;
import java.util.Map;

import vct.col.ast.*;
import vct.col.ast.NameExpression.Kind;
import vct.col.ast.PrimitiveType.Sort;
import vct.col.rewrite.MultiSubstitution;
import vct.col.rewrite.TypeVarSubstitution;
import vct.silver.SilverTypeMap;
import vct.util.Configuration;

@SuppressWarnings("incomplete-switch")
public class SimpleTypeCheck extends RecursiveVisitor<Type> {
  
  public void check(){
    for(ASTDeclaration entry:source().get()){
      entry.accept(this);
    }
  }

  @Override
  public void enter_after(ASTNode node){
    super.enter_after(node);
    if (node.isSpecial(ASTSpecial.Kind.Open)){
      variables.add("member",new VariableInfo(null,Kind.Label));
    }
  }
  
  public SimpleTypeCheck(ProgramUnit arg){
    super(arg,true);
  }

  public void visit(ConstantExpression e){
    Debug("constant %s",e);
    super.visit(e);
    if (e.getType()==null) Abort("untyped constant %s",e);
  }
  
  public void visit(PrimitiveType t){
    super.visit(t);
    int N=t.getArgCount();
    for(int i=0;i<N;i++){
      if (t.getArg(i)==null){
        Abort("argument %d not typed",i);
      }
    }
    t.setType(new PrimitiveType(PrimitiveType.Sort.Class));
  }
  public void visit(ClassType t){
    super.visit(t);
    Debug("class type %s",t);
    String name[]=t.getNameFull();
    if (name.length==1){
      VariableInfo info=variables.lookup(name[0]);
      if (info!=null){
        Debug("kind is %s",info.kind);
        t.setType(t);
        return;
      } else {
        Debug("not a variable");
      }
    }
    ASTDeclaration decl=source().find_decl(t.getNameFull());
    if (decl==null){
      decl=source().find(t.getNameFull());
    }
    if (decl==null){
      Fail("type error: defined type "+t.getFullName()+" not found");
    }
    if (decl instanceof AxiomaticDataType){
      t.setType(t);
      t.setDefinition(decl);
      return;
    }
    
    ASTClass cl=source().find(t.getNameFull());
    if (cl==null) {
      Method m=null;
      // find external/dynamic dispatch predicates used for witnesses.
      if (name.length>1){
        m=source().find_predicate(t.getNameFull());
      }
      // find internal/static dispatch predicates used for witnesses.
      if (m==null){
        if (name.length >1){
          m=source().find_predicate(Arrays.copyOf(name, name.length-1));
        }
      }
      if (m==null &&
          !(name.length==3 && name[0].equals("java") && name[1].equals("lang") && name[2].equals("Object"))
          && !(name.length==1 && name[0].equals("Object"))){
        Fail("type error: class (or predicate) "+t.getFullName()+" not found");
      }
    }
    t.setType(t);
  }
 
  public void visit(MethodInvokation e){
    super.visit(e);
    Method m=source().find_adt(e.method);
    if (m!=null){
      //Warning("skipping ADT method");
      e.setDefinition(m);
      Type t=m.getReturnType();
      Map<String,Type> map=new HashMap<String, Type>();
      TypeVarSubstitution sigma=new TypeVarSubstitution(source(),map);
      if (!(e.object instanceof ClassType)){
        Fail("%s is not an ADT in %s",e.object,e);
      }
      SilverTypeMap.get_adt_subst(sigma.copy_rw,map,(ClassType)e.object);
      //System.err.printf("before %s %s %s%n",e.method,map,t);
      e.setType(sigma.rewrite(t));
      //System.err.printf("result %s after %s%n",e.method,e.getType());
      return;
    }
    m=source().find_procedure(e.method);
    if (m!=null){
      e.setDefinition(m);
      Type t=m.getReturnType();
      e.setType(t);
      int N=m.getArity();
      if (e.getArity()!=N){
        Fail("different number of arguments for %s (%d instead of %d)",m.name,e.getArity(),N);
      }
      for(int i=0;i<N;i++){
        Type ti=m.getArgType(i);
        ASTNode arg=e.getArg(i);
        if (!ti.supertypeof(source(), arg.getType())){
          Fail("argument type %d incompatible",i);
        }
        if (ti.isPrimitive(PrimitiveType.Sort.Fraction)||
            ti.isPrimitive(PrimitiveType.Sort.ZFraction)){
          force_frac(arg);
        }
      }
      return;
    }    
    if (e.object==null){
      if (e.dispatch!=null){
        // This is a constructor invokation.
        ClassType t=e.dispatch;
        ASTClass cl=source().find(t.getNameFull());
        if (cl==null){
          Fail("class %s not found",t);
        }
        ASTNode args[]=e.getArgs();
        Type c_args[]=new Type[args.length];
        for(int i=0;i<args.length;i++){
          c_args[i]=args[i].getType();
          if(c_args[i]==null){
            Fail("argument %d is not typed",i);
          }
        }
        m=cl.get_constructor(source(),c_args);
        if(m==null){
          Fail("Could not find constructor");
        }
        e.setType(t);
        e.setDefinition(m);
        if (e.get_before()!=null) {
          enter_before(e);
          e.get_before().accept(this);
          leave_before(e);
        }
        if (e.get_after()!=null) {
          enter_after(e);
          e.get_after().accept(this);
          leave_after(e);
        }
        return;
      }
      Abort("unresolved method invokation (%s) at "+e.getOrigin(),e.method);
    }
    if (e.object.getType()==null) Abort("object has no type at %s",e.object.getOrigin());
    if (!(e.object.getType() instanceof ClassType)) Abort("invokation on non-class");
    ClassType object_type=(ClassType)e.object.getType();
    int N=e.getArity();
    for(int i=0;i<N;i++){
      if (e.getArg(i).labels()>0) {
        for(int j=i+1;j<N;j++){
          if (e.getArg(j).labels()==0) Fail("positional argument following named argument");
        }
        N=i;
        break;
      }
    }
    Type type[]=new Type[N];
    for(int i=0;i<N;i++){
      type[i]=e.getArg(i).getType();
      if (type[i]==null) Abort("argument %d has no type.",i);
    }
    ASTClass cl=source().find(object_type.getNameFull());
    if (cl==null) Fail("could not find class %s",object_type.getFullName());
    m=cl.find(e.method,object_type,type);
    while(m==null && cl.super_classes.length>0){
      cl=source().find(cl.super_classes[0].getNameFull());
      m=cl.find(e.method,object_type,type);
    }
    if (m==null){
      m=source().find_adt(e.method);
    }
    if (m==null) {
      String parts[]=e.method.split("_");
      if (parts.length==3 && parts[1].equals("get")){
        // TODO: check if parts[0] is a predicate.
        DeclarationStatement field=cl.find_field(parts[2]);
        if (field!=null) {
          Warning("assuming %s is implicit getter function",e.method);
          e.setType(field.getType());
        }
        return;
      }
      String tmp="";
      if (N>0){
        tmp=type[0].toString();
        for(int i=1;i<N;i++){
          tmp=tmp+","+type[i].toString();
        }
      }
      Fail("could not find method %s(%s) in class %s at %s",e.method,tmp,object_type.getFullName(),e.getOrigin());
    }
    switch(m.kind){
    case Constructor:
      e.setType((Type)e.object);
      break;
    case Predicate:
      for(int i=0;i<N;i++){
        if (type[i].isPrimitive(PrimitiveType.Sort.Fraction)){
          force_frac(e.getArg(i));
        }
      }
      e.setType(new PrimitiveType(PrimitiveType.Sort.Resource));
      break;
    default:
      {
        MultiSubstitution sigma=m.getSubstitution(object_type);
        e.setType(sigma.rewrite(m.getReturnType()));
        break;
      }
    }
    e.setDefinition(m);
    if (e.get_before()!=null) {
      enter_before(e);
      e.get_before().accept(this);
      leave_before(e);
    }
    if (e.get_after()!=null) {
      enter_after(e);
      e.get_after().accept(this);
      leave_after(e);
    }
  }
  
  public final void check_loc_val(Type loc_type,ASTNode val){
    check_loc_val(loc_type,val,"Types of location (%s) and value (%s) do not match.");
  }
  public final void check_loc_val(Type loc_type,ASTNode val,String fmt){
    if (loc_type==null) Abort("Location has no type.");
    Type val_type=val.getType();
    if (val_type==null) Abort("Value has no type has no type.");
    if (loc_type.toString().equals("<<label>>")) return;
    if (!(loc_type.equals(val_type)
        ||loc_type.supertypeof(source(), val_type)
        ||loc_type.isNumeric()&&val_type.isNumeric()
    )){
      Fail(fmt,loc_type,val_type);
    }
    if (loc_type.isPrimitive(Sort.Fraction)||loc_type.isPrimitive(Sort.ZFraction)){
      force_frac(val);
    }
    if (loc_type.isPrimitive(Sort.Option)){
      val.setType(loc_type);
    }
  }
  public void visit(AssignmentStatement s){
    ASTNode val=s.getExpression();
    val.accept(this);
    Type val_type=val.getType();
    if (val_type==null) Abort("Value %s has no type.",val);
    if (val_type.toString().equals("<<label>>")) {
      return;
    }
    s.getLocation().accept(this);
    check_loc_val(s.getLocation().getType(),s.getExpression());
  }
  
  public void visit(DeclarationStatement s){
    super.visit(s);
    Type t=s.getType();
    ASTNode e=s.getInit();
    if (e!=null) {
      check_loc_val(t,e);
    }
  }
  
  public void visit(Method m){
    super.visit(m);
    String name=m.getName();
    ASTNode body=m.getBody();
    Contract contract=m.getContract();
    if (contract!=null){
      if (m.kind==Method.Kind.Predicate){
        ASTNode tt=new ConstantExpression(true);
        if (!contract.pre_condition.equals(tt)){
          Fail("predicates cannot have contracts (%s)",Configuration.getDiagSyntax().print(contract.pre_condition));
        }
        if (!contract.post_condition.equals(tt)){
          Fail("predicates cannot have contracts");
        }
      }
      Type pre_t=contract.pre_condition.getType();
      if (pre_t==null) Abort("untyped pre condition"); // TODO check boolean.
      if (!pre_t.isPrimitive(Sort.Resource) && !pre_t.isPrimitive(Sort.Boolean)){
        contract.pre_condition.getOrigin().report("error","pre condition is not a resource");
        Fail("type error");
      }
      Type post_t=contract.post_condition.getType();
      if (post_t==null) Abort("untyped post condition"); // TODO check boolean.
      if (!post_t.isPrimitive(Sort.Boolean)){
        if (m.kind==Method.Kind.Pure){
          for(ASTNode clause:ASTUtils.conjuncts(contract.post_condition, StandardOperator.Star)){
            if (!clause.getType().isPrimitive(Sort.Boolean)){
              clause.getOrigin().report("error","post condition of function "+m.name+" is not a boolean");
              Fail("type error");
            }
          }
        } else if (!post_t.isPrimitive(Sort.Resource)){
          contract.post_condition.getOrigin().report("error","post condition is not a resource");
          Fail("type error");
        }
      }
    }
    if (body!=null && (body instanceof BlockStatement)) {
      //TODO: determine type of block
      return;
    }
    if (body!=null) {
      Type bt=body.getType();
      if (bt==null) Abort("untyped body of %s has class %s",name,body.getClass());
      check_loc_val(m.getReturnType(),body,"return type (%s) does not match body (%s)");
    }
  }
  public void visit(NameExpression e){
    super.visit(e);
    Debug("%s name %s",e.getKind(),e.getName());
    Kind kind = e.getKind();
    String name=e.getName();
    switch(kind){
      case Unresolved:{
        VariableInfo info=variables.lookup(name);
        if (info!=null) {
          Debug("unresolved %s name %s found during type check",info.kind,name);
          e.setKind(info.kind);
          kind=info.kind;
        }
      }
    }
    switch(kind){
      case Argument:
      case Local:
      case Field:{
        VariableInfo info=variables.lookup(name);
        if (info==null) {
          for(String v:variables.keySet()){
            Debug("var %s : %s",v,variables.lookup(v).reference.getType());
          }
          e.getOrigin().report("undefined.name",String.format("%s name %s is undefined",kind,name));
          Fail("fatal error");
        }
        e.setSite(info.reference);
        if (info.kind!=kind){
          if ((kind==NameExpression.Kind.Local && info.kind==NameExpression.Kind.Argument)
            ||(kind==NameExpression.Kind.Argument && info.kind==NameExpression.Kind.Local)){
            Debug("mismatch of kinds %s/%s for name %s",kind,info.kind,name);
          } else {
            Abort("mismatch of kinds %s/%s for name %s",kind,info.kind,name);
          }
        }
        DeclarationStatement decl=(DeclarationStatement)info.reference;
        e.setType(decl.getType());
        break;
      }
      case Method:
        if (e.getType()!=null){
          Abort("type of member %s has been set illegally",name);
        }
        break;
      case Reserved:
        switch(e.reserved()){
        case EmptyProcess:{
          e.setType(new PrimitiveType(PrimitiveType.Sort.Process));
          break;
        }
        case This:{
          ASTClass cl=current_class();
          if (cl==null){
            Fail("use of keyword this outside of class context");
          }
          e.setType(new ClassType(cl.getFullName()));
          break;
        }
        case Null:{
          e.setType(new ClassType("<<null>>"));
          break;
        }
        case FullPerm:{
          e.setType(new PrimitiveType(PrimitiveType.Sort.Fraction));
          break;
        }
        case ReadPerm:{
          e.setType(new PrimitiveType(PrimitiveType.Sort.Fraction));
          break;
        }
        case NoPerm:{
          e.setType(new PrimitiveType(PrimitiveType.Sort.ZFraction));
          break;
        }
        case CurrentThread:{
          e.setType(new PrimitiveType(PrimitiveType.Sort.Integer));
          break;
        }
        case OptionNone:{
          e.setType(new PrimitiveType(PrimitiveType.Sort.Option,
              new ClassType("<<null>>")));
          break;
        }
      case Result:{
          Method m=current_method();
          if (m==null){
            Fail("Use of result keyword outside of a method context.");
          }
          e.setType(m.getReturnType());
          break;
        }
      case Super:{
          ASTClass cl=current_class();
          if (cl==null){
            Fail("use of keyword super outside of class context");
          }
          if (cl.super_classes.length==0) {
            Fail("class %s does not have a super type",cl.getName());
          }
          e.setType(cl.super_classes[0]);
          break;
        }
      case Any:{
          e.setType(new PrimitiveType(Sort.Integer));
          break;
        }
        default:
            Abort("missing case for reserved name %s",name);
        }
        break;
      case Unresolved:{
        switch(name){
          case "tcount":
          case "gsize":
          case "tid":
          case "gid":
          case "lid":
            e.setType(new PrimitiveType(Sort.Integer));
            break;
          default:
            for(String n:this.variables.keySet()){
              Debug("var %s: ...",n);
            }
            Abort("unresolved name %s found during type check at %s",name,e.getOrigin());
        }
        break;
      }
      case ADT:
        e.setType(new ClassType("<<adt>>"));
        break;
      case Label:
        e.setType(new ClassType("<<label>>"));
        break;
      case Output:
        VariableInfo info=variables.lookup(name);
        if (info==null) {
          Abort("%s name %s is undefined",kind,name);
        }
        e.setType(info.reference.getType());
        break;
      default:
        Abort("missing case for kind %s",kind);
        break;
    }
  }
  public void visit(OperatorExpression e){
    Debug("operator %s", e.operator());
    StandardOperator op = e.operator();
    if (op==StandardOperator.PointsTo && e.arg(2).isa(StandardOperator.BindOutput)){
      e.arg(0).accept(this);
      e.arg(1).accept(this);
      enter(e.arg(2));
      leave(e.arg(2));
      e.arg(2).setType(e.arg(1).getType());
      e.setType(new PrimitiveType(Sort.Resource));
      return;
    }
    if (op==StandardOperator.AbstractState){
      e.arg(0).accept(this);
      Type t=e.arg(0).getType();
      if (t==null) Fail("Data type unknown.");
      if (!(t instanceof ClassType)){
        Fail("Data type must be a class type.");
      }
      ASTClass cl=source().find((ClassType)t);
      variables.enter();
      for(DeclarationStatement decl:cl.dynamicFields()){
        variables.add(decl.getName(),new VariableInfo(decl,Kind.Local));
      }
      e.arg(1).accept(this);
      t=e.arg(1).getType();
      if (t==null) Fail("Formula type unknown.");
      if(!t.isBoolean()){
        Fail("expression type is %s rather than boolean",t);
      }
      variables.leave();
      e.setType(new PrimitiveType(Sort.Resource));
      return;
    }
    super.visit(e);
    ASTNode argss[]=e.args();
    Type tt[]=new Type[argss.length];
    for(int i=0;i<argss.length;i++){
      if (argss[i] instanceof Type) continue;
      tt[i]=argss[i].getType();
      if (tt[i]==null){
        Fail("type of argument %d is unknown at %s in expression %s",i+1,e.getOrigin(),Configuration.getDiagSyntax().print(e));
      }
    }
    Type t1=null,t2=null;
    if (op.arity()==2){
      t1=e.arg(0).getType();
      if (t1==null) Fail("type of left argument unknown");
      t2=e.arg(1).getType();
      if (t2==null) Fail("type of right argument unknown");
    }
    
    
    switch(op){
<<<<<<< HEAD
    case FoldPlus:
    case FoldPlusRange:{
      Type t=e.getArg(0).getType();
=======
    case FoldPlus:{
      Type t=e.arg(0).getType();
>>>>>>> 9233823c
      if (t.isPrimitive(Sort.Sequence)){
        t = (Type)((PrimitiveType) t).getArg(0);
      } else {
        Fail("argument of summation must be a sequence");
      }
      e.setType(t);
      break;
    }
    case IndependentOf:
    {
      e.setType(t1);
      break;
    }
    case PVLidleToken:
    case PVLjoinToken:
    {
      e.setType(new PrimitiveType(Sort.Resource));
      break;
    }
    case IterationOwner:{
      e.setType(new PrimitiveType(Sort.Integer));
      break;
    }
    case TypeOf:{
      e.setType(new ClassType("<<null>>"));
      break;
    }
    case History:{
      String type=tt[0].toString();
      if(!type.endsWith("History")){
        Fail("First argument of History must be a History class, not %s.",type);
      }
      e.setType(new PrimitiveType(Sort.Resource));
      break;
    }
    case Future:{
      String type=tt[0].toString();
      if(!type.endsWith("Future")){
        Fail("First argument of Future must be a Future class, not %s.",type);
      }
      e.setType(new PrimitiveType(Sort.Resource));
      break;
    }
    case NewSilver:{
      // TODO: check arguments.
      e.setType(new ClassType("Ref"));
      break;
    }
    case RangeSeq:{
      if (!t1.isInteger()) Fail("type of left argument is %s rather than integer",t1);
      if (!t2.isInteger()) Fail("type of right argument is %s rather than integer",t2);
      e.setType(new PrimitiveType(Sort.Sequence,t1));
      break;
    }
    case Instance:
    case SubType:
    case SuperType:
    {
      e.setType(new PrimitiveType(Sort.Boolean));
      break;      
    }
    case Cast:
    {
      ASTNode t=e.arg(0);
      if (t instanceof Type) {
        e.setType((Type)t);
      } else {
        Fail("cannot cast to non-type %s",t.getClass());
      }
      break;
    }
    case Or:
    {
      if (t1.isPrimitive(Sort.Process)){
        if (!t2.isPrimitive(Sort.Process)){
          Fail("Cannot compose process with %s",t2);
        }
        e.setType(t1);
        break;
      }
      // fall through on purpose.
    }
    case And:
    case IFF:
    {
      if (!t1.isBoolean()) Fail("type of left argument is %s rather than boolean at %s",t1,e.getOrigin());
      if (!t2.isBoolean()) Fail("type of right argument is %s rather than boolean at %s",t2,e.getOrigin());
      e.setType(new PrimitiveType(Sort.Boolean));
      break;
    }
    case Member:
    {
      if (t2.isPrimitive(Sort.Sequence)||t2.isPrimitive(Sort.Set)||t2.isPrimitive(Sort.Bag)){
        if (!t1.equals(t2.getArg(0))){
          Fail("%s cannot be a member of %s",t1,t2);
        }
      } else {
        Fail("cannot determine members of %s",t2);
      }
      if (t2.isPrimitive(Sort.Bag)){
        e.setType(new PrimitiveType(Sort.Integer));
      } else {
        e.setType(new PrimitiveType(Sort.Boolean));
      }
      break;
    }
    case NewArray:
    {
      t1=(Type)e.arg(0);
      t2=e.arg(1).getType();
      if (t2==null) Fail("type of subscript unknown at %s",e.getOrigin());
      if (!t2.isInteger()) {
        Fail("subcript has type %s rather than integer",t2);
      }
      e.setType(new PrimitiveType(Sort.Array,t1));
      break;
    }
    case Implies:
    {
      if (!t1.isBoolean()) Fail("type of left argument is %s rather than boolean at %s",t1,e.getOrigin());
      if (!t2.isBoolean()&&!t2.isPrimitive(Sort.Resource)){
        Fail("type of right argument is %s rather than boolean or resource at %s",t2,e.getOrigin());
      }
      e.setType(t2);
      break;
    }
    case Star:
    case Wand:
    {
      if (!t1.isBoolean() && !t1.isPrimitive(Sort.Resource)) Fail("type of right argument is %s rather than boolean/resource at %s",t1,e.getOrigin());
      if (!t2.isBoolean() && !t2.isPrimitive(Sort.Resource)) Fail("type of right argument is %s rather than boolean/resource at %s",t2,e.getOrigin());
      e.setType(new PrimitiveType(Sort.Resource));
      break;
    }
    case CurrentPerm:{
      check_location(e.arg(0),"argument of CurrentPerm");
      t1=e.arg(0).getType();
      if (t1==null) Fail("type of argument unknown at %s",e.getOrigin());
      e.setType(new PrimitiveType(Sort.Fraction));
      break;
    }
    case Scale:
    {
      if (!t1.isNumeric()) Fail("scalar is %s rather than a numeric type at %s",t1,e.getOrigin());
      if (!t2.isResource()) Fail("Cannot scale type %s",t1);
      force_frac(e.arg(0));
      e.setType(new PrimitiveType(Sort.Resource));
      break;      
    }
    case Unfolding:{
      if (!t1.isResource()) Fail("Cannot unfold type %s",t1);
      e.setType(t2);
      break;  
    }
    case Held:
    {
      e.setType(new PrimitiveType(Sort.Resource));
      break;      
    }
    case HistoryPerm:
    case ActionPerm:
    case Perm:
    {
      check_location(e.arg(0),"first argument");
      if (!t2.isBoolean() && !t2.isNumeric()) Fail("type of right argument is %s rather than a numeric type at %s",t2,e.getOrigin());
      force_frac(e.arg(1));
      e.setType(new PrimitiveType(Sort.Resource));
      break;
    }
    case PointsTo:
    {
      check_location(e.arg(0),"first argument");
      t1=e.arg(0).getType();
      if (t1==null) Fail("type of left argument unknown at %s",e.getOrigin());
      t2=e.arg(1).getType();
      if (t2==null) Fail("type of middle argument unknown at %s",e.getOrigin());
      if (!t2.isBoolean() && !t2.isNumeric()) Fail("type of middle argument is %s rather than a numeric type at %s",t2,e.getOrigin());
      force_frac(e.arg(1));
      e.setType(new PrimitiveType(Sort.Resource));
      Type t3=e.arg(2).getType();
      if (t3==null) Fail("type of right argument unknown at %s",e.getOrigin());
      if (!t3.comparableWith(source(), t1)){
        Fail("types of location and value (%s/%s) incomparable at %s",
            t1,t3,e.getOrigin());
      }
      break;
    }
    case Contribution:
    {
      t1=e.arg(0).getType();
      if (t1==null) Fail("type of left argument unknown at %s",e.getOrigin());
      check_loc_val(t1,e.arg(1),"Types of location (%s) and contribution (%s) do not match.");
      e.setType(new PrimitiveType(Sort.Resource));
      break;
    } 
    case Value:
      check_location(e.arg(0),"argument");
      e.setType(new PrimitiveType(Sort.Resource));
      break;
    case AddsTo:
    case ReducibleSum:
    case ReducibleMin:
    case ReducibleMax:
    case ArrayPerm:
      // TODO: check arguments
      e.setType(new PrimitiveType(Sort.Resource));
      break;
    case Set:
    case Assign:
    case AddAssign:
    case SubAssign:
    case MulAssign:
    case DivAssign:
    case RemAssign:
    case AndAssign:
    case XorAssign:
    case OrAssign:
    case ShlAssign:
    case ShrAssign:
    case SShrAssign:
    {
      if (e.arg(0) instanceof NameExpression){
        NameExpression name=(NameExpression)e.arg(0);
        if (name.getKind()==NameExpression.Kind.Label) break;
      }
      if (t1.getClass()!=t2.getClass()) {
        Fail("Types of left and right-hand side arguments in assignment are incomparable at "+e.getOrigin());
      }
      e.setType(t1);
      break;
    }    
    case EQ:
    case NEQ:
    {
      if (!t1.comparableWith(source(),t2)) {
        //vct.util.Configuration.getDiagSyntax().print(System.out,e.getArg(0));
        //System.out.print("/");
        //vct.util.Configuration.getDiagSyntax().print(System.out,e.getArg(1));
        //System.out.println();
        Fail("Types of left and right-hand side argument are uncomparable: %s/%s",t1,t2);
      }
      e.setType(new PrimitiveType(Sort.Boolean));
      if (t1.isPrimitive(Sort.ZFraction) || t1.isPrimitive(Sort.Fraction)){
        force_frac(e.arg(1));
      }
      if (t2.isPrimitive(Sort.ZFraction) || t2.isPrimitive(Sort.Fraction)){
        force_frac(e.arg(0));
      }
      if (t1.isPrimitive(Sort.Option)) {
        // TODO: use type inference instead of this quick fix
        Type tt1=(Type)t1.getArg(0);
        Type tt2=(Type)t2.getArg(0);
        if (tt1.toString().equals("<<null>>")) {
          e.arg(0).setType(t2);
        }
        if (tt2.toString().equals("<<null>>")){
          e.arg(1).setType(t1);
        }
      }
      break;
    }
    case ValidArray:{
      //TODO: check argument types.
      e.setType(new PrimitiveType(Sort.Boolean));
      break;
    }
    case ValidMatrix:{
      //TODO: check argument types.
      e.setType(new PrimitiveType(Sort.Boolean));
      break;
    }
    case Values:{
      Type t=e.arg(0).getType();
      if (!t.isPrimitive(Sort.Array)){
        Abort("First argument values must be array at "+e.getOrigin());
      }
      t1=e.arg(1).getType();
      if (t1==null) Fail("type of from argument unknown at "+e.getOrigin());
      if (!t1.isInteger()) Fail("type of from argument should be integer at "+e.getOrigin());
      t2=e.arg(2).getType();
      if (t2==null) Fail("type of upto argument unknown at "+e.getOrigin());
      if (!t2.isInteger()) Fail("type of upto argument should be integer at "+e.getOrigin());
      e.setType(new PrimitiveType(Sort.Sequence,((PrimitiveType)t).getArgs()));
      break;
    }
    case ITE:
    {
      Type t=e.arg(0).getType();
      if (!t.isBoolean()){
        Abort("First argument of if-the-else must be boolean at "+e.getOrigin());
      }
      t1=e.arg(1).getType();
      if (t1==null) Fail("type of left argument unknown at "+e.getOrigin());
      t2=e.arg(2).getType();
      if (t2==null) Fail("type of right argument unknown at "+e.getOrigin());
      if (t1.getClass()!=t2.getClass()) {
        Fail("Types of left and right-hand side argument are uncomparable at "+e.getOrigin());
      }
      if (t2.supertypeof(source(), t1)) {
        //Warning("ITE type %s",t2);
        e.setType(t2);        
      } else {
        //Warning("ITE type %s",t1);
        e.setType(t1);
      }
      if (t1.isPrimitive(Sort.ZFraction) || t1.isPrimitive(Sort.Fraction)){
        force_frac(e.arg(2));
      }
      if (t2.isPrimitive(Sort.ZFraction) || t2.isPrimitive(Sort.Fraction)){
        force_frac(e.arg(1));
      }
      break;
    }
    case Not:
    {
      Type t=e.arg(0).getType();
      if (!t.isBoolean()){
        Abort("Argument of negation must be boolean at "+e.getOrigin());
      }
      e.setType(t);
      break;
    }
    case OptionSome:{
      Type t=e.arg(0).getType();
      e.setType(new PrimitiveType(Sort.Option,t));
      break;
    }
    case OptionGet:{
      Type t=e.arg(0).getType();
      if (!t.isPrimitive(Sort.Option)){
        Fail("argument of option get is %s rather than option<?>",t);
      }
      e.setType((Type)((PrimitiveType)t).getArg(0));
      break;
    }
    case Identity:
    {
      Type t=e.arg(0).getType();
      e.setType(t);
      break;
    }
    case PreIncr:
    case PreDecr:
    case PostIncr:
    case PostDecr:
    case UMinus:
    case UPlus:
    {
      Type t=e.arg(0).getType();
      if (!t.isNumeric()){
        Fail("Argument of %s must be a numeric type",op);
      }
      e.setType(t);
      break;
    }
    case Exp:{
      if (!t1.isNumeric()){
        Fail("First argument of %s is %s rather than a numeric type",op,t1);
      }
      if (!t2.isInteger()){
        Fail("Second argument of %s is %s rather than integer",op,t2);
      }
      e.setType(t1);
      break;
    }
    case Plus:
    { // handle concatenation meaning of +
      if (t1.isPrimitive(Sort.Sequence)||t1.isPrimitive(Sort.Set)||t1.isPrimitive(Sort.Bag)){
        if (!t1.comparableWith(source(),t2)) {
          Fail("Types of left and right-hand side argument are uncomparable: %s/%s",t1,t2);
        }
        e.setType(t1);
        break;
      }
      if (t1.isPrimitive(Sort.Process)){
        if (!t2.isPrimitive(Sort.Process)){
          Fail("Cannot compose process with %s",t2);
        }
        e.setType(t1);
        break;
      }
      checkMathOperator(e, op, t1, t2);
      break;
    }
    case Mult:
    {
      // handle intersection meaning of -
      if (t1.isPrimitive(Sort.Set)||t1.isPrimitive(Sort.Bag)){
        if (!t1.comparableWith(source(),t2)) {
          Fail("Types of left and right-hand side argument are uncomparable: %s/%s",t1,t2);
        }
        e.setType(t1);
        break;
      }
      if (t1.isPrimitive(Sort.Process)){
        if (!t2.isPrimitive(Sort.Process)){
          Fail("Cannot compose process with %s",t2);
        }
        e.setType(t1);
        break;
      }
      checkMathOperator(e, op, t1, t2);
      break;
    }
    case Minus:
    {
      // handle set minus meaning of -
      if (t1.isPrimitive(Sort.Set)||t1.isPrimitive(Sort.Bag)){
        if (!t1.comparableWith(source(),t2)) {
          Fail("Types of left and right-hand side argument are uncomparable: %s/%s",t1,t2);
        }
        e.setType(t1);
        break;
      }
    }
    case Div:
    case Mod:
    {
      checkMathOperator(e, op, t1, t2);
      break;
    }
    case BitAnd:
    case BitOr:
    case BitNot:
    case BitXor:
    {
      if (t1.equalSize(t2)){
        e.setType(t1);
      } else {
        Fail("Types of left and right-hand side argument are different (%s/%s).",t1,t2);
      }
      break;
    }
    case RightShift:
    case LeftShift:
    case UnsignedRightShift:
    {
      if (!t1.isIntegerType()){
        Fail("First argument of %s must be integer type, not %s",op,t1);
      }
      if (!t2.isIntegerType()){
        Fail("Second argument of %s must be integer type, not %s",op,t2);
      }
      e.setType(t1);
      break;
    }
    case GTE:
    case LTE:
    case LT:
    case GT:
    {
      if (!t1.isNumeric()){
        Fail("First argument of %s is %s rather than a numeric type",op,t1);
      }
      if (!t2.isNumeric()){
        Fail("Second argument of %s is %s rather than a numeric type",op,t2);
      }
      e.setType(new PrimitiveType(Sort.Boolean));      
      break;
    }
    case Old:
    {
      Type t=e.arg(0).getType();
      if (t==null) Fail("type of argument is unknown at %s",e.getOrigin());
      e.setType(t);      
      break;
    }
    case Continue:
    {
      Type t=e.arg(0).getType();
      if (t!=null) Fail("argument of %s should not have type %s",op,t);
      e.setType(new PrimitiveType(Sort.Void));  
      break;
    }
    case New:
    {
      ASTNode t=e.arg(0);
      if (!(t instanceof ClassType)) Fail("argument to new is not a class type");
      e.setType((Type)t);
      break;
    }
    case Drop:
    case Take:
    {
      if (!t1.isPrimitive(PrimitiveType.Sort.Sequence)) Fail("base must be sequence type.");
      if (!t2.isInteger()) {
        Fail("count has type %s rather than integer",t2);
      }
      e.setType(t1);
      break;
    }      
    case Subscript:
    {
      if (!(t1 instanceof PrimitiveType)) Fail("base must be array or sequence type.");
      PrimitiveType t=(PrimitiveType)t1;
      switch(t.sort){
        case Pointer:
        case Sequence:
        case Array:
        {
          t1=(Type)t.getArg(0);
          break;
        }
        default: Fail("base must be array or sequence type.");
      }
      if (!t2.isInteger()) {
        Fail("subcript has type %s rather than integer",t2);
      }
      e.setType(t1);
      break;
    }
    case Head:{
      Type t=e.arg(0).getType();
      if (t==null) Fail("type of argument is unknown at %s",e.getOrigin());
      if (!t.isPrimitive(Sort.Sequence)) Fail("argument of head is not a sequence");
      e.setType((Type)t.getArg(0));      
      break;      
    }
    case Tail:{
      Type t=e.arg(0).getType();
      if (t==null) Fail("type of argument is unknown at %s",e.getOrigin());
      if (!t.isPrimitive(Sort.Sequence)) Fail("argument of tail is not a sequence");
      e.setType(t);      
      break;      
    }
    case Size:
    {
      Type t=e.arg(0).getType();
      if (t==null) Fail("type of argument is unknown at %s",e.getOrigin());
      if (!(t.isPrimitive(Sort.Sequence)||t.isPrimitive(Sort.Bag)||t.isPrimitive(Sort.Set))) {
        Fail("argument of size is not a set, sequence, or bag");
      }
      e.setType(new PrimitiveType(Sort.Integer));      
      break;
    }
    case Length:
    {
      Type t=e.arg(0).getType();
      if (t==null) Fail("type of argument is unknown at %s",e.getOrigin());
      if (!t.isPrimitive(Sort.Array)) Fail("argument of length is not an array");
      e.setType(new PrimitiveType(Sort.Integer));      
      break;
    }
    case Append:
    {
      if (!t1.isPrimitive(Sort.Sequence)) Fail("argument of size is not a sequence");
      if (!t2.isPrimitive(Sort.Sequence)) Fail("argument of size is not a sequence");
      if (!t1.getArg(0).equals(t2.getArg(0))){
        Fail("different sequence types in append"); 
      }
      e.setType(t1);
      break;
    }
    case Wrap:{
      ASTNode args[]=e.args();
      switch(args.length){
      case 0:
        e.setType(new PrimitiveType(Sort.Void));      
        break;
      case 1:
        e.setType(args[0].getType());
        break;
      default:
        Type types[]=new Type[args.length];
        for(int i=0;i<args.length;i++){
          types[i]=args[i].getType();
        }
        e.setType(new TupleType(types));
        break;
      }
      break;
    }
    case Get:{
      Type t=e.arg(0).getType();
      if (t==null) Fail("type of argument is unknown at %s",e.getOrigin());
      e.setType(t);
      break;
    }
    default:
      Abort("missing case of operator %s",op);
      break;
    }
  }

  @Override
  public void visit(StructValue v){
    super.visit(v);
    if (v.type==null){
      Abort("Build without type argument");
    }
    Type t=v.type;
    v.setType(t);
    if (t instanceof ClassType){
      Abort("constructor encoded as struct value");
    } else {
      if (t.getArgCount()==0){
        Fail("type without arguments: %s in %s",t,v);
      }
      t=(Type)t.getArg(0);
      for(int i=0;i<v.values.length;i++){
        Type t2=v.values[i].getType();
        if (t2==null){
          Fail("untyped build argument %d",i);
        }
        if (t.equals(t2)) continue;
        if (t.supertypeof(source(), t2)) continue;
        Abort("cannot use %s to initialize %s",t2,t);
      }
    }
  }
  
  private void check_location(ASTNode arg,String what) {
    if (!(arg instanceof Dereference)
    && !(arg instanceof FieldAccess)
    && !arg.isa(StandardOperator.Subscript)
    && !((arg instanceof NameExpression) && (((NameExpression)arg).getKind()==Kind.Field))
    && !arg.getType().isPrimitive(Sort.Location)
    ){
      Fail("%s is not a heap location",what);
    }
  }

  private void checkMathOperator(OperatorExpression e, StandardOperator op, Type t1, Type t2) {
    if (!t1.isNumeric()){
      Fail("First argument of %s is %s rather than a numeric type",op,t1);
    }
    if (!t2.isNumeric()){
      Fail("Second argument of %s is %s rather than a numeric type",op,t2);
    }
    if (op==StandardOperator.Minus && t1.isPrimitive(Sort.Fraction)){
      e.setType(new PrimitiveType(Sort.ZFraction));
    } else {
      e.setType(t1);
    }
  }
  
  
  private void force_frac(ASTNode arg) {
    if (arg.getType().isPrimitive(Sort.ZFraction)||
        arg.getType().isPrimitive(Sort.Fraction)) {
      if (arg instanceof OperatorExpression){
        OperatorExpression e=(OperatorExpression)arg;
        switch(e.operator()){
        case ITE:
          force_frac(e.arg(1));
          force_frac(e.arg(2));
          break;
        }
      }
      return;
    }
    arg.setType(new PrimitiveType(Sort.Fraction));
    if (arg instanceof OperatorExpression){
      OperatorExpression e=(OperatorExpression)arg;
      switch(e.operator()){
      case Div:
        //force_frac(e.getArg(0));
        break;
      default:
        for(ASTNode n:e.args()){
          force_frac(n);
        }
        break;
      }
    }
  }

  public void visit(Dereference e){
    super.visit(e);
    Type object_type=e.object().getType();
    if (object_type==null) Fail("type of object unknown at "+e.getOrigin());
    if (object_type.isPrimitive(Sort.Location)){
      object_type=(Type)object_type.getArg(0);
    }
    if (object_type instanceof PrimitiveType){
      if (e.field().equals("length")){
        e.setType(new PrimitiveType(Sort.Integer));
        return;
      }
      if (e.field().equals("item")){
        e.setType((Type)object_type.getArg(0));
        return;
      }
      Fail("%s is not a pseudo field of (%s).",e.field(),object_type);
    }
    if (!(object_type instanceof ClassType)) {
      Fail("cannot select member %s of non-object type %s",e.field(),object_type.getClass());
    }
    if (((ClassType)object_type).getFullName().equals("<<label>>")){
      //TODO: avoid this kludge to not typing labeled arguments
      e.setType(object_type);
    } else {
      Debug("resolving class "+((ClassType)object_type).getFullName()+" "+((ClassType)object_type).getNameFull().length);
      ASTClass cl=source().find(((ClassType)object_type).getNameFull());
      if (cl==null) Fail("could not find class %s",((ClassType)object_type).getFullName());
      Debug("looking in class "+cl.getName());
      DeclarationStatement decl=cl.find_field(e.field(),true);
      if (decl!=null){
        e.setType(decl.getType());
      } else {
        Method m=cl.find_predicate(e.field());
        if (m!= null && !m.isStatic()){
          Type [] args=m.getArgType();
          if (args.length==0){
            args=new Type[]{new PrimitiveType(Sort.Void)};
          }  
          e.setType(new FunctionType(args,m.getReturnType()));
        } else {
          Fail("Field nor predicate %s not found in class %s",e.field(),((ClassType)object_type).getFullName());
        }
      }
    }
  }

  public void visit(BlockStatement s){
    super.visit(s);
    // TODO: consider if type should be type of last statement. 
  }
  public void visit(IfStatement s){
    super.visit(s);
    int N=s.getCount();
    for(int i=0;i<N;i++){
      Type t=s.getGuard(i).getType();
      if (t==null || !(t instanceof PrimitiveType) || (((PrimitiveType)t).sort!=Sort.Boolean)){
        if (s.getGuard(i).isReserved(ASTReserved.Any)) continue;
        Fail("Guard %d of if statement is not a boolean at %s",i,s.getOrigin());
      }
    }
    // TODO: consider if this can be an if expression.... 
  }
  public void visit(ReturnStatement s){
    super.visit(s);
    // TODO: check expression against method type.
  }
  public void visit(ASTClass c){
    super.visit(c);
    // TODO: type checks on class.
  }
  
  @Override
  public void visit(LoopStatement s) {
    super.visit(s);
    for(ASTNode inv:s.getInvariants()){
      Type t=inv.getType();
      if (t==null || !(t.isBoolean() || t.isPrimitive(Sort.Resource))){
        Abort("loop invariant is not a boolean or resource (%s)",t);
      }
    }
    ASTNode tmp;
    tmp=s.getEntryGuard();
    if (tmp!=null) {
      Type t=tmp.getType();
      if (t==null || !(t instanceof PrimitiveType) || (((PrimitiveType)t).sort!=Sort.Boolean)){
        Abort("loop entry guard is not a boolean");
      }
    }
    tmp=s.getExitGuard();
    if (tmp!=null) {
      Type t=tmp.getType();
      if (t==null || !(t instanceof PrimitiveType) || (((PrimitiveType)t).sort!=Sort.Boolean)){
        Abort("loop exit guard is not a boolean");
      }      
    }
  }
 
  @Override
  public void visit(BindingExpression e){
    super.visit(e);
    //result=create.binder(e.binder, rewrite(e.getDeclarations()), rewrite(e.select), rewrite(e.main));
    Type t;
    if (e.select!=null){
      t=e.select.getType();
      if (t==null){
        Abort("Selection in binding expression without type.");
      }
      if (!t.isBoolean()){
        Fail("Selector in binding expression is %s instead of boolean.",t);
      }
    }
    t=e.main.getType();
    if (t==null){
      Abort("Binding expression without type.");
    }
    switch(e.binder){
    case LET:
      e.setType(t);
      break;
    case STAR:{
      Type res=new PrimitiveType(Sort.Resource);
      if (!res.supertypeof(source(), t)){
        Fail("main argument of %s quantifier must be resource",e.binder);
      }
      e.setType(res);
      break;
    }
    case EXISTS:
    case FORALL:{
      Type res=new PrimitiveType(Sort.Boolean);
      if (!res.supertypeof(source(), t)) {
        Fail("main argument of %s quantifier must be boolean",e.binder);
      }
      e.setType(res);
      break;
    }
    case SUM:
      e.setType(t);
      break;
    }
  }
  
  

  @Override
  public void visit(VectorBlock pb){
    if (!pb.iter.getType().isPrimitive(Sort.Integer)){
      Fail("type of iteration variable must be integer");
    }
    ASTNode init=pb.iter.getInit();
    if (!init.isa(StandardOperator.RangeSeq)){
      Fail("value for iteration variable must be a range");
    }
    init.apply(this);
    pb.block.apply(this);
  }
  

  @Override
  public void visit(ParallelBlock pb){
    for(DeclarationStatement decl:pb.iters){
      if (!decl.getType().isPrimitive(Sort.Integer)){
        Fail("type of iteration variable must be integer");
      }
      ASTNode init=decl.getInit();
      if (!init.isa(StandardOperator.RangeSeq)){
        Fail("value for iteration variable must be a range");
      }
      init.apply(this);
    }
    if (pb.contract!=null) pb.contract.apply(this);
    pb.block.apply(this);
  }
  
  @Override
  public void visit(ASTSpecial s){
    super.visit(s);
    Debug("special %s",s.kind);
    for(ASTNode n:s.args){
      Type t=n.getType();
      if (t==null){
        Abort("untyped argument to %s: %s",s.kind,Configuration.getDiagSyntax().print(n));
      }
    }
    Type t1;
    switch(s.kind){
    case Fresh:{
      // TODO: check arguments.
      break;
    }
    case Send:{
      t1=s.args[0].getType();
      if (t1==null) Fail("type of left argument unknown at "+s.getOrigin());
      if (!t1.isResource()) Fail("type of left argument is %s rather than resource at %s",t1,s.getOrigin());
      break;
    }
    case Recv:{
        t1=s.args[0].getType();
        if (t1==null) Fail("type of left argument unknown at "+s.getOrigin());
        if (!t1.isResource()) Fail("type of left argument is %s rather than resource at %s",t1,s.getOrigin());
        break;
      }
    case Fold:
    case Unfold:
    case Open:
    case Close:
    {
      ASTNode arg=s.args[0];
      if (!(arg instanceof MethodInvokation) && !(arg.isa(StandardOperator.Scale))){
        Fail("At %s: argument of [%s] must be a (scaled) predicate invokation",arg.getOrigin(),s.kind);
      }
      if (arg instanceof MethodInvokation){
        MethodInvokation prop=(MethodInvokation)arg;
        if (prop.getDefinition().kind != Method.Kind.Predicate){
          Fail("At %s: argument of [%s] must be predicate and not %s",arg.getOrigin(),s.kind,prop.getDefinition().kind);
        }
      }
      s.setType(new PrimitiveType(Sort.Void));      
      break;
    }
    case Use:
    case QED:
    case Apply:
    case Refute:
    case Assert:
    case HoarePredicate:
    case Assume:
    case Witness:
    {
      Type t=s.args[0].getType();
      if (t==null) Fail("type of argument is unknown at %s",s.getOrigin());
      if (!t.isBoolean()&&!t.isPrimitive(Sort.Resource)){
        Fail("Argument of %s must be boolean or resource at %s",s.kind,s.getOrigin());
      }
      s.setType(new PrimitiveType(Sort.Void));      
      break;
    }
    }
    s.setType(new PrimitiveType(Sort.Void));
  }

  @Override
  public void visit(FieldAccess a){
    super.visit(a);
    if (a.value() == null) {
      Dereference d = new Dereference(a.object(), a.name());
      visit(d);
      a.setType(d.getType());
    } else {
      a.setType(new PrimitiveType(Sort.Void));
    }
  }
  
  @Override
  public void visit(Constraining c){
    for (NameExpression var : c.vars()){
      var.apply(this);
      Type t=var.getType();
      if (t==null){
        Fail("unresolved variable %s at %s",var,var.getOrigin());
      }
      if (!t.isPrimitive(Sort.Fraction) && !t.isPrimitive(Sort.ZFraction)){
        Fail("variable %s is %s rather than fraction at %s",var,t,var.getOrigin());
      }
    }
    c.block().apply(this);
  }
}<|MERGE_RESOLUTION|>--- conflicted
+++ resolved
@@ -543,14 +543,10 @@
     
     
     switch(op){
-<<<<<<< HEAD
     case FoldPlus:
-    case FoldPlusRange:{
-      Type t=e.getArg(0).getType();
-=======
-    case FoldPlus:{
-      Type t=e.arg(0).getType();
->>>>>>> 9233823c
+    case FoldPlusRange:
+    {
+      Type t=e.arg(0).getType();
       if (t.isPrimitive(Sort.Sequence)){
         t = (Type)((PrimitiveType) t).getArg(0);
       } else {
