package vct.col.util;

import vct.col.ast.ProgramUnit;

/**
 * This class implements type checking of simple object oriented programs.
 * 
 * An object oriented programs is simple if it does not use overloading.
 * 
 * @author Stefan Blom
 *
 */
public class SimpleTypeCheck extends AbstractTypeCheck {

  public SimpleTypeCheck(ProgramUnit arg){
<<<<<<< HEAD
    super(arg,true);
  }

  public void visit(ConstantExpression e){
    Debug("constant %s",e);
    super.visit(e);
    if (e.getType()==null) Abort("untyped constant %s",e);
  }
  
  public void visit(PrimitiveType t){
    super.visit(t);
    int N=t.getArgCount();
    for(int i=0;i<N;i++){
      if (t.getArg(i)==null){
        Abort("argument %d not typed",i);
      }
    }
    t.setType(new PrimitiveType(PrimitiveType.Sort.Class));
  }
  public void visit(ClassType t){
    super.visit(t);
    Debug("class type %s",t);
    String name[]=t.getNameFull();
    if (name.length==1){
      VariableInfo info=variables.lookup(name[0]);
      if (info!=null){
        Debug("kind is %s",info.kind);
        t.setType(t);
        return;
      } else {
        Debug("not a variable");
      }
    }
    ASTDeclaration decl=source().find_decl(t.getNameFull());
    if (decl==null){
      decl=source().find(t.getNameFull());
    }
    if (decl==null){
      Fail("type error: defined type "+t.getFullName()+" not found");
    }
    if (decl instanceof AxiomaticDataType){
      t.setType(t);
      t.setDefinition(decl);
      return;
    }
    
    ASTClass cl=source().find(t.getNameFull());
    if (cl==null) {
      Method m=null;
      // find external/dynamic dispatch predicates used for witnesses.
      if (name.length>1){
        m=source().find_predicate(t.getNameFull());
      }
      // find internal/static dispatch predicates used for witnesses.
      if (m==null){
        if (name.length >1){
          m=source().find_predicate(Arrays.copyOf(name, name.length-1));
        }
      }
      if (m==null &&
          !(name.length==3 && name[0].equals("java") && name[1].equals("lang") && name[2].equals("Object"))
          && !(name.length==1 && name[0].equals("Object"))){
        Fail("type error: class (or predicate) "+t.getFullName()+" not found");
      }
    }
    t.setType(t);
  }
 
  public void visit(MethodInvokation e){
    super.visit(e);
    Method m=source().find_adt(e.method);
    if (m!=null){
      //Warning("skipping ADT method");
      e.setDefinition(m);
      Type t=m.getReturnType();
      Map<String,Type> map=new HashMap<String, Type>();
      TypeVarSubstitution sigma=new TypeVarSubstitution(source(),map);
      if (!(e.object instanceof ClassType)){
        Fail("%s is not an ADT in %s",e.object,e);
      }
      SilverTypeMap.get_adt_subst(sigma.copy_rw,map,(ClassType)e.object);
      //System.err.printf("before %s %s %s%n",e.method,map,t);
      e.setType(sigma.rewrite(t));
      //System.err.printf("result %s after %s%n",e.method,e.getType());
      return;
    }
    m=source().find_procedure(e.method);
    if (m!=null){
      e.setDefinition(m);
      Type t=m.getReturnType();
      e.setType(t);
      int N=m.getArity();
      if (e.getArity()!=N){
        Fail("different number of arguments for %s (%d instead of %d)", m.name(), e.getArity(), N);
      }
      for(int i=0;i<N;i++){
        Type ti=m.getArgType(i);
        ASTNode arg=e.getArg(i);
        if (!ti.supertypeof(source(), arg.getType())){
          Fail("argument type %d incompatible",i);
        }
        if (ti.isPrimitive(PrimitiveType.Sort.Fraction)||
            ti.isPrimitive(PrimitiveType.Sort.ZFraction)){
          force_frac(arg);
        }
      }
      return;
    }    
    if (e.object==null){
      if (e.dispatch!=null){
        // This is a constructor invokation.
        ClassType t=e.dispatch;
        ASTClass cl=source().find(t.getNameFull());
        if (cl==null){
          Fail("class %s not found",t);
        }
        ASTNode args[]=e.getArgs();
        Type c_args[]=new Type[args.length];
        for(int i=0;i<args.length;i++){
          c_args[i]=args[i].getType();
          if(c_args[i]==null){
            Fail("argument %d is not typed",i);
          }
        }
        m=cl.get_constructor(source(),c_args);
        if(m==null){
          Fail("Could not find constructor");
        }
        e.setType(t);
        e.setDefinition(m);
        if (e.get_before()!=null) {
          enter_before(e);
          e.get_before().accept(this);
          leave_before(e);
        }
        if (e.get_after()!=null) {
          enter_after(e);
          e.get_after().accept(this);
          leave_after(e);
        }
        return;
      }
      Abort("unresolved method invokation (%s) at "+e.getOrigin(),e.method);
    }
    if (e.object.getType()==null) Abort("object has no type at %s",e.object.getOrigin());
    if (!(e.object.getType() instanceof ClassType)) Abort("invokation on non-class");
    ClassType object_type=(ClassType)e.object.getType();
    int N=e.getArity();
    for(int i=0;i<N;i++){
      if (e.getArg(i).labels()>0) {
        for(int j=i+1;j<N;j++){
          if (e.getArg(j).labels()==0) Fail("positional argument following named argument");
        }
        N=i;
        break;
      }
    }
    Type type[]=new Type[N];
    for(int i=0;i<N;i++){
      type[i]=e.getArg(i).getType();
      if (type[i]==null) Abort("argument %d has no type.",i);
    }
    ASTClass cl=source().find(object_type.getNameFull());
    if (cl==null) Fail("could not find class %s",object_type.getFullName());
    m=cl.find(e.method,object_type,type);
    while(m==null && cl.super_classes.length>0){
      cl=source().find(cl.super_classes[0].getNameFull());
      m=cl.find(e.method,object_type,type);
    }
    if (m==null){
      m=source().find_adt(e.method);
    }
    if (m==null) {
      String parts[]=e.method.split("_");
      if (parts.length==3 && parts[1].equals("get")){
        // TODO: check if parts[0] is a predicate.
        DeclarationStatement field=cl.find_field(parts[2]);
        if (field!=null) {
          Warning("assuming %s is implicit getter function",e.method);
          e.setType(field.getType());
        }
        return;
      }
      String tmp="";
      if (N>0){
        tmp=type[0].toString();
        for(int i=1;i<N;i++){
          tmp=tmp+","+type[i].toString();
        }
      }
      Fail("could not find method %s(%s) in class %s at %s",e.method,tmp,object_type.getFullName(),e.getOrigin());
    }
    switch(m.kind){
    case Constructor:
      e.setType((Type)e.object);
      break;
    case Predicate:
      for(int i=0;i<N;i++){
        if (type[i].isPrimitive(PrimitiveType.Sort.Fraction)){
          force_frac(e.getArg(i));
        }
      }
      e.setType(new PrimitiveType(PrimitiveType.Sort.Resource));
      break;
    default:
      {
        MultiSubstitution sigma=m.getSubstitution(object_type);
        e.setType(sigma.rewrite(m.getReturnType()));
        break;
      }
    }
    e.setDefinition(m);
    if (e.get_before()!=null) {
      enter_before(e);
      e.get_before().accept(this);
      leave_before(e);
    }
    if (e.get_after()!=null) {
      enter_after(e);
      e.get_after().accept(this);
      leave_after(e);
    }
  }
  
  public final void check_loc_val(Type loc_type,ASTNode val){
    check_loc_val(loc_type,val,"Types of location (%s) and value (%s) do not match.");
  }
  public final void check_loc_val(Type loc_type,ASTNode val,String fmt){
    if (loc_type==null) Abort("Location has no type.");
    Type val_type=val.getType();
    if (val_type==null) Abort("Value has no type has no type.");
    if (loc_type.toString().equals("<<label>>")) return;
    if (!(loc_type.equals(val_type)
        ||loc_type.supertypeof(source(), val_type)
        ||loc_type.isNumeric()&&val_type.isNumeric()
    )){
      Fail(fmt,loc_type,val_type);
    }
    if (loc_type.isPrimitive(Sort.Fraction)||loc_type.isPrimitive(Sort.ZFraction)){
      force_frac(val);
    }
    if (loc_type.isPrimitive(Sort.Option)){
      val.setType(loc_type);
    }
  }
  public void visit(AssignmentStatement s){
    ASTNode val=s.expression();
    val.accept(this);
    Type val_type=val.getType();
    if (val_type==null) Abort("Value %s has no type.",val);
    if (val_type.toString().equals("<<label>>")) {
      return;
    }
    s.location().accept(this);
    check_loc_val(s.location().getType(),s.expression());
  }
  
  public void visit(DeclarationStatement s){
    super.visit(s);
    Type t=s.getType();
    ASTNode e = s.init();
    if (e!=null) {
      check_loc_val(t,e);
    }
  }
  
  public void visit(Method m){
    super.visit(m);
    String name=m.getName();
    ASTNode body=m.getBody();
    Contract contract=m.getContract();
    if (contract!=null){
      if (m.kind==Method.Kind.Predicate){
        ASTNode tt=new ConstantExpression(true);
        if (!contract.pre_condition.equals(tt)){
          Fail("predicates cannot have contracts (%s)",Configuration.getDiagSyntax().print(contract.pre_condition));
        }
        if (!contract.post_condition.equals(tt)){
          Fail("predicates cannot have contracts");
        }
      }
      Type pre_t=contract.pre_condition.getType();
      if (pre_t==null) Abort("untyped pre condition"); // TODO check boolean.
      if (!pre_t.isPrimitive(Sort.Resource) && !pre_t.isPrimitive(Sort.Boolean)){
        contract.pre_condition.getOrigin().report("error","pre condition is not a resource");
        Fail("type error");
      }
      Type post_t=contract.post_condition.getType();
      if (post_t==null) Abort("untyped post condition"); // TODO check boolean.
      if (!post_t.isPrimitive(Sort.Boolean)){
        if (m.kind==Method.Kind.Pure){
          for(ASTNode clause:ASTUtils.conjuncts(contract.post_condition, StandardOperator.Star)){
            if (!clause.getType().isPrimitive(Sort.Boolean)){
              clause.getOrigin().report("error","post condition of function " + m.name() + " is not a boolean");
              Fail("type error");
            }
          }
        } else if (!post_t.isPrimitive(Sort.Resource)){
          contract.post_condition.getOrigin().report("error","post condition is not a resource");
          Fail("type error");
        }
      }
    }
    if (body!=null && (body instanceof BlockStatement)) {
      //TODO: determine type of block
      return;
    }
    if (body!=null) {
      Type bt=body.getType();
      if (bt==null) Abort("untyped body of %s has class %s",name,body.getClass());
      check_loc_val(m.getReturnType(),body,"return type (%s) does not match body (%s)");
    }
  }
  public void visit(NameExpression e){
    super.visit(e);
    Debug("%s name %s",e.getKind(),e.getName());
    Kind kind = e.getKind();
    String name=e.getName();
    switch(kind){
      case Unresolved:{
        VariableInfo info=variables.lookup(name);
        if (info!=null) {
          Debug("unresolved %s name %s found during type check",info.kind,name);
          e.setKind(info.kind);
          kind=info.kind;
        }
      }
    }
    switch(kind){
      case Argument:
      case Local:
      case Field:{
        VariableInfo info=variables.lookup(name);
        if (info==null) {
          for(String v:variables.keySet()){
            Debug("var %s : %s",v,variables.lookup(v).reference.getType());
          }
          e.getOrigin().report("undefined.name",String.format("%s name %s is undefined",kind,name));
          Fail("fatal error");
        }
        e.setSite(info.reference);
        if (info.kind!=kind){
          if ((kind==NameExpression.Kind.Local && info.kind==NameExpression.Kind.Argument)
            ||(kind==NameExpression.Kind.Argument && info.kind==NameExpression.Kind.Local)){
            Debug("mismatch of kinds %s/%s for name %s",kind,info.kind,name);
          } else {
            Abort("mismatch of kinds %s/%s for name %s",kind,info.kind,name);
          }
        }
        DeclarationStatement decl=(DeclarationStatement)info.reference;
        e.setType(decl.getType());
        break;
      }
      case Method:
        if (e.getType()!=null){
          Abort("type of member %s has been set illegally",name);
        }
        break;
      case Reserved:
        switch(e.reserved()){
        case EmptyProcess:{
          e.setType(new PrimitiveType(PrimitiveType.Sort.Process));
          break;
        }
        case This:{
          ASTClass cl=current_class();
          if (cl==null){
            Fail("use of keyword this outside of class context");
          }
          e.setType(new ClassType(cl.getFullName()));
          break;
        }
        case Null:{
          e.setType(new ClassType("<<null>>"));
          break;
        }
        case FullPerm:{
          e.setType(new PrimitiveType(PrimitiveType.Sort.Fraction));
          break;
        }
        case ReadPerm:{
          e.setType(new PrimitiveType(PrimitiveType.Sort.Fraction));
          break;
        }
        case NoPerm:{
          e.setType(new PrimitiveType(PrimitiveType.Sort.ZFraction));
          break;
        }
        case CurrentThread:{
          e.setType(new PrimitiveType(PrimitiveType.Sort.Integer));
          break;
        }
        case OptionNone:{
          e.setType(new PrimitiveType(PrimitiveType.Sort.Option,
              new ClassType("<<null>>")));
          break;
        }
      case Result:{
          Method m=current_method();
          if (m==null){
            Fail("Use of result keyword outside of a method context.");
          }
          e.setType(m.getReturnType());
          break;
        }
      case Super:{
          ASTClass cl=current_class();
          if (cl==null){
            Fail("use of keyword super outside of class context");
          }
          if (cl.super_classes.length==0) {
            Fail("class %s does not have a super type",cl.getName());
          }
          e.setType(cl.super_classes[0]);
          break;
        }
      case Any:{
          e.setType(new PrimitiveType(Sort.Integer));
          break;
        }
        default:
            Abort("missing case for reserved name %s",name);
        }
        break;
      case Unresolved:{
        switch(name){
          case "tcount":
          case "gsize":
          case "tid":
          case "gid":
          case "lid":
            e.setType(new PrimitiveType(Sort.Integer));
            break;
          default:
            for(String n:this.variables.keySet()){
              Debug("var %s: ...",n);
            }
            Abort("unresolved name %s found during type check at %s",name,e.getOrigin());
        }
        break;
      }
      case ADT:
        e.setType(new ClassType("<<adt>>"));
        break;
      case Label:
        e.setType(new ClassType("<<label>>"));
        break;
      case Output:
        VariableInfo info=variables.lookup(name);
        if (info==null) {
          Abort("%s name %s is undefined",kind,name);
        }
        e.setType(info.reference.getType());
        break;
      default:
        Abort("missing case for kind %s",kind);
        break;
    }
  }
  public void visit(OperatorExpression e){
    Debug("operator %s", e.operator());
    StandardOperator op = e.operator();
    if (op==StandardOperator.PointsTo && e.arg(2).isa(StandardOperator.BindOutput)){
      e.arg(0).accept(this);
      e.arg(1).accept(this);
      enter(e.arg(2));
      leave(e.arg(2));
      e.arg(2).setType(e.arg(1).getType());
      e.setType(new PrimitiveType(Sort.Resource));
      return;
    }
    if (op==StandardOperator.AbstractState){
      e.arg(0).accept(this);
      Type t=e.arg(0).getType();
      if (t==null) Fail("Data type unknown.");
      if (!(t instanceof ClassType)){
        Fail("Data type must be a class type.");
      }
      ASTClass cl=source().find((ClassType)t);
      variables.enter();
      for(DeclarationStatement decl:cl.dynamicFields()){
        variables.add(decl.name(), new VariableInfo(decl, Kind.Local));
      }
      e.arg(1).accept(this);
      t=e.arg(1).getType();
      if (t==null) Fail("Formula type unknown.");
      if(!t.isBoolean()){
        Fail("expression type is %s rather than boolean",t);
      }
      variables.leave();
      e.setType(new PrimitiveType(Sort.Resource));
      return;
    }
    super.visit(e);
    ASTNode argss[]=e.args();
    Type tt[]=new Type[argss.length];
    for(int i=0;i<argss.length;i++){
      if (argss[i] instanceof Type) continue;
      tt[i]=argss[i].getType();
      if (tt[i]==null){
        Fail("type of argument %d is unknown at %s in expression %s",i+1,e.getOrigin(),Configuration.getDiagSyntax().print(e));
      }
    }
    Type t1=null,t2=null;
    if (op.arity()==2){
      t1=e.arg(0).getType();
      if (t1==null) Fail("type of left argument unknown");
      t2=e.arg(1).getType();
      if (t2==null) Fail("type of right argument unknown");
    }
    
    
    switch(op){
    case VectorRepeat:
    {
      Type t=e.arg(0).getType();
      e.setType(new PrimitiveType(Sort.Sequence,t));
      break;
    }
    case VectorCompare:
    {
      e.setType(new PrimitiveType(Sort.Sequence,new PrimitiveType(Sort.Integer)));
      break;
    }
    case MatrixRepeat:
    {
      Type t=e.arg(0).getType();
      e.setType(new PrimitiveType(Sort.Sequence,new PrimitiveType(Sort.Sequence,t)));
      break;
    }
    case MatrixCompare:
    {
      e.setType(new PrimitiveType(Sort.Sequence,new PrimitiveType(Sort.Sequence,new PrimitiveType(Sort.Integer))));
      break;
    }
    case MatrixSum:{
      Type t=e.arg(1).getType();
      t = (Type)((PrimitiveType) t).getArg(0);
      t = (Type)((PrimitiveType) t).getArg(0);
      e.setType(t);
      break;
    }
    case FoldPlus:
    {
      Type t=e.arg(0).getType();
      if (t.isPrimitive(Sort.Sequence)){
        t = (Type)((PrimitiveType) t).getArg(0);
        if (!t.isPrimitive(Sort.Integer)){
          Fail("first argument of summation must be a sequence of integers");
        }
      } else {
        Fail("first argument of summation must be a sequence");
      }      
      t=e.arg(1).getType();
      if (t.isPrimitive(Sort.Sequence)){
        t = (Type)((PrimitiveType) t).getArg(0);
      } else {
        Fail("argument of summation must be a sequence");
      }
      if(t.isPrimitive(Sort.Boolean)){
        e.setType(new PrimitiveType(Sort.Integer));
      } else {
        e.setType(t);
      }
      break;
    }
    case IndependentOf:
    {
      e.setType(t1);
      break;
    }
    case PVLidleToken:
    case PVLjoinToken:
    {
      e.setType(new PrimitiveType(Sort.Resource));
      break;
    }
    case IterationOwner:{
      e.setType(new PrimitiveType(Sort.Integer));
      break;
    }
    case TypeOf:{
      e.setType(new ClassType("<<null>>"));
      break;
    }
    case History:{
      String type=tt[0].toString();
      if(!type.endsWith("History")){
        Fail("First argument of History must be a History class, not %s.",type);
      }
      e.setType(new PrimitiveType(Sort.Resource));
      break;
    }
    case Future:{
      String type=tt[0].toString();
      if(!type.endsWith("Future")){
        Fail("First argument of Future must be a Future class, not %s.",type);
      }
      e.setType(new PrimitiveType(Sort.Resource));
      break;
    }
    case NewSilver:{
      // TODO: check arguments.
      e.setType(new ClassType("Ref"));
      break;
    }
    case RangeSeq:{
      if (!t1.isInteger()) Fail("type of left argument is %s rather than integer",t1);
      if (!t2.isInteger()) Fail("type of right argument is %s rather than integer",t2);
      e.setType(new PrimitiveType(Sort.Sequence,t1));
      break;
    }
    case Instance:
    case SubType:
    case SuperType:
    {
      e.setType(new PrimitiveType(Sort.Boolean));
      break;      
    }
    case Cast:
    {
      ASTNode t=e.arg(0);
      if (t instanceof Type) {
        e.setType((Type)t);
      } else {
        Fail("cannot cast to non-type %s",t.getClass());
      }
      break;
    }
    case Or:
    {
      if (t1.isPrimitive(Sort.Process)){
        if (!t2.isPrimitive(Sort.Process)){
          Fail("Cannot compose process with %s",t2);
        }
        e.setType(t1);
        break;
      }
      // fall through on purpose.
    }
    case And:
    case IFF:
    {
      if (!t1.isBoolean()) Fail("type of left argument is %s rather than boolean at %s",t1,e.getOrigin());
      if (!t2.isBoolean()) Fail("type of right argument is %s rather than boolean at %s",t2,e.getOrigin());
      e.setType(new PrimitiveType(Sort.Boolean));
      break;
    }
    case Member:
    {
      if (t2.isPrimitive(Sort.Sequence)||t2.isPrimitive(Sort.Set)||t2.isPrimitive(Sort.Bag)){
        if (!t1.equals(t2.getArg(0))){
          Fail("%s cannot be a member of %s",t1,t2);
        }
      } else {
        Fail("cannot determine members of %s",t2);
      }
      if (t2.isPrimitive(Sort.Bag)){
        e.setType(new PrimitiveType(Sort.Integer));
      } else {
        e.setType(new PrimitiveType(Sort.Boolean));
      }
      break;
    }
    case NewArray:
    {
      t1=(Type)e.arg(0);
      t2=e.arg(1).getType();
      if (t2==null) Fail("type of subscript unknown at %s",e.getOrigin());
      if (!t2.isInteger()) {
        Fail("subcript has type %s rather than integer",t2);
      }
      e.setType(new PrimitiveType(Sort.Array,t1));
      break;
    }
    case Implies:
    {
      if (!t1.isBoolean()) Fail("type of left argument is %s rather than boolean at %s",t1,e.getOrigin());
      if (!t2.isBoolean()&&!t2.isPrimitive(Sort.Resource)){
        Fail("type of right argument is %s rather than boolean or resource at %s",t2,e.getOrigin());
      }
      e.setType(t2);
      break;
    }
    case Star:
    case Wand:
    {
      if (!t1.isBoolean() && !t1.isPrimitive(Sort.Resource)) Fail("type of right argument is %s rather than boolean/resource at %s",t1,e.getOrigin());
      if (!t2.isBoolean() && !t2.isPrimitive(Sort.Resource)) Fail("type of right argument is %s rather than boolean/resource at %s",t2,e.getOrigin());
      e.setType(new PrimitiveType(Sort.Resource));
      break;
    }
    case CurrentPerm:{
      check_location(e.arg(0),"argument of CurrentPerm");
      t1=e.arg(0).getType();
      if (t1==null) Fail("type of argument unknown at %s",e.getOrigin());
      e.setType(new PrimitiveType(Sort.Fraction));
      break;
    }
    case Scale:
    {
      if (!t1.isNumeric()) Fail("scalar is %s rather than a numeric type at %s",t1,e.getOrigin());
      if (!t2.isResource()) Fail("Cannot scale type %s",t1);
      force_frac(e.arg(0));
      e.setType(new PrimitiveType(Sort.Resource));
      break;      
    }
    case Unfolding:{
      if (!t1.isResource()) Fail("Cannot unfold type %s",t1);
      e.setType(t2);
      break;  
    }
    case Held:
    {
      e.setType(new PrimitiveType(Sort.Resource));
      break;      
    }
    case HistoryPerm:
    case ActionPerm:
    case Perm:
    {
      check_location(e.arg(0),"first argument");
      if (!t2.isBoolean() && !t2.isNumeric()) Fail("type of right argument is %s rather than a numeric type at %s",t2,e.getOrigin());
      force_frac(e.arg(1));
      e.setType(new PrimitiveType(Sort.Resource));
      break;
    }
    case PointsTo:
    {
      check_location(e.arg(0),"first argument");
      t1=e.arg(0).getType();
      if (t1==null) Fail("type of left argument unknown at %s",e.getOrigin());
      t2=e.arg(1).getType();
      if (t2==null) Fail("type of middle argument unknown at %s",e.getOrigin());
      if (!t2.isBoolean() && !t2.isNumeric()) Fail("type of middle argument is %s rather than a numeric type at %s",t2,e.getOrigin());
      force_frac(e.arg(1));
      e.setType(new PrimitiveType(Sort.Resource));
      Type t3=e.arg(2).getType();
      if (t3==null) Fail("type of right argument unknown at %s",e.getOrigin());
      if (!t3.comparableWith(source(), t1)){
        Fail("types of location and value (%s/%s) incomparable at %s",
            t1,t3,e.getOrigin());
      }
      break;
    }
    case Contribution:
    {
      t1=e.arg(0).getType();
      if (t1==null) Fail("type of left argument unknown at %s",e.getOrigin());
      check_loc_val(t1,e.arg(1),"Types of location (%s) and contribution (%s) do not match.");
      e.setType(new PrimitiveType(Sort.Resource));
      break;
    } 
    case Value:
      check_location(e.arg(0),"argument");
      e.setType(new PrimitiveType(Sort.Resource));
      break;
    case AddsTo:
    case ReducibleSum:
    case ReducibleMin:
    case ReducibleMax:
    case ArrayPerm:
      // TODO: check arguments
      e.setType(new PrimitiveType(Sort.Resource));
      break;
    case Set:
    case Assign:
    case AddAssign:
    case SubAssign:
    case MulAssign:
    case DivAssign:
    case RemAssign:
    case AndAssign:
    case XorAssign:
    case OrAssign:
    case ShlAssign:
    case ShrAssign:
    case SShrAssign:
    {
      if (e.arg(0) instanceof NameExpression){
        NameExpression name=(NameExpression)e.arg(0);
        if (name.getKind()==NameExpression.Kind.Label) break;
      }
      if (t1.getClass()!=t2.getClass()) {
        Fail("Types of left and right-hand side arguments in assignment are incomparable at "+e.getOrigin());
      }
      e.setType(t1);
      break;
    }    
    case EQ:
    case NEQ:
    {
      if (!t1.comparableWith(source(),t2)) {
        //vct.util.Configuration.getDiagSyntax().print(System.out,e.getArg(0));
        //System.out.print("/");
        //vct.util.Configuration.getDiagSyntax().print(System.out,e.getArg(1));
        //System.out.println();
        Fail("Types of left and right-hand side argument are uncomparable: %s/%s",t1,t2);
      }
      e.setType(new PrimitiveType(Sort.Boolean));
      if (t1.isPrimitive(Sort.ZFraction) || t1.isPrimitive(Sort.Fraction)){
        force_frac(e.arg(1));
      }
      if (t2.isPrimitive(Sort.ZFraction) || t2.isPrimitive(Sort.Fraction)){
        force_frac(e.arg(0));
      }
      if (t1.isPrimitive(Sort.Option)) {
        // TODO: use type inference instead of this quick fix
        Type tt1=(Type)t1.getArg(0);
        Type tt2=(Type)t2.getArg(0);
        if (tt1.toString().equals("<<null>>")) {
          e.arg(0).setType(t2);
        }
        if (tt2.toString().equals("<<null>>")){
          e.arg(1).setType(t1);
        }
      }
      break;
    }
    case ValidArray:{
      //TODO: check argument types.
      e.setType(new PrimitiveType(Sort.Boolean));
      break;
    }
    case ValidMatrix:{
      //TODO: check argument types.
      e.setType(new PrimitiveType(Sort.Boolean));
      break;
    }
    case Values:{
      Type t=e.arg(0).getType();
      if (!t.isPrimitive(Sort.Array)){
        Abort("First argument values must be array at "+e.getOrigin());
      }
      t1=e.arg(1).getType();
      if (t1==null) Fail("type of from argument unknown at "+e.getOrigin());
      if (!t1.isInteger()) Fail("type of from argument should be integer at "+e.getOrigin());
      t2=e.arg(2).getType();
      if (t2==null) Fail("type of upto argument unknown at "+e.getOrigin());
      if (!t2.isInteger()) Fail("type of upto argument should be integer at "+e.getOrigin());
      e.setType(new PrimitiveType(Sort.Sequence,((PrimitiveType)t).argsToArray()));
      break;
    }
    case ITE:
    {
      Type t=e.arg(0).getType();
      if (!t.isBoolean()){
        Abort("First argument of if-the-else must be boolean at "+e.getOrigin());
      }
      t1=e.arg(1).getType();
      if (t1==null) Fail("type of left argument unknown at "+e.getOrigin());
      t2=e.arg(2).getType();
      if (t2==null) Fail("type of right argument unknown at "+e.getOrigin());
      if (t1.getClass()!=t2.getClass()) {
        Fail("Types of left and right-hand side argument are uncomparable at "+e.getOrigin());
      }
      if (t2.supertypeof(source(), t1)) {
        //Warning("ITE type %s",t2);
        e.setType(t2);        
      } else {
        //Warning("ITE type %s",t1);
        e.setType(t1);
      }
      if (t1.isPrimitive(Sort.ZFraction) || t1.isPrimitive(Sort.Fraction)){
        force_frac(e.arg(2));
      }
      if (t2.isPrimitive(Sort.ZFraction) || t2.isPrimitive(Sort.Fraction)){
        force_frac(e.arg(1));
      }
      break;
    }
    case Not:
    {
      Type t=e.arg(0).getType();
      if (!t.isBoolean()){
        Abort("Argument of negation must be boolean at "+e.getOrigin());
      }
      e.setType(t);
      break;
    }
    case OptionSome:{
      Type t=e.arg(0).getType();
      e.setType(new PrimitiveType(Sort.Option,t));
      break;
    }
    case OptionGet:{
      Type t=e.arg(0).getType();
      if (!t.isPrimitive(Sort.Option)){
        Fail("argument of option get is %s rather than option<?>",t);
      }
      e.setType((Type)((PrimitiveType)t).getArg(0));
      break;
    }
    case Identity:
    {
      Type t=e.arg(0).getType();
      e.setType(t);
      break;
    }
    case PreIncr:
    case PreDecr:
    case PostIncr:
    case PostDecr:
    case UMinus:
    case UPlus:
    {
      Type t=e.arg(0).getType();
      if (!t.isNumeric()){
        Fail("Argument of %s must be a numeric type",op);
      }
      e.setType(t);
      break;
    }
    case Exp:{
      if (!t1.isNumeric()){
        Fail("First argument of %s is %s rather than a numeric type",op,t1);
      }
      if (!t2.isInteger()){
        Fail("Second argument of %s is %s rather than integer",op,t2);
      }
      e.setType(t1);
      break;
    }
    case Plus:
    { // handle concatenation meaning of +
      if (t1.isPrimitive(Sort.Sequence)||t1.isPrimitive(Sort.Set)||t1.isPrimitive(Sort.Bag)){
        if (!t1.comparableWith(source(),t2)) {
          Fail("Types of left and right-hand side argument are uncomparable: %s/%s",t1,t2);
        }
        e.setType(t1);
        break;
      }
      if (t1.isPrimitive(Sort.Process)){
        if (!t2.isPrimitive(Sort.Process)){
          Fail("Cannot compose process with %s",t2);
        }
        e.setType(t1);
        break;
      }
      checkMathOperator(e, op, t1, t2);
      break;
    }
    case Mult:
    {
      // handle cartesian product meaning of *
      if (t1.isPrimitive(Sort.Sequence) && t2.isPrimitive(Sort.Sequence)){
        t1=(Type)((PrimitiveType)t1).getArg(0);
        t2=(Type)((PrimitiveType)t2).getArg(0);
        e.setType(new PrimitiveType(Sort.Sequence, new TupleType(new Type[] { t1, t2 })));
        break;
      }
      // handle intersection meaning of *
      if (t1.isPrimitive(Sort.Set)||t1.isPrimitive(Sort.Bag)){
        if (!t1.comparableWith(source(),t2)) {
          Fail("Types of left and right-hand side argument are uncomparable: %s/%s",t1,t2);
        }
        e.setType(t1);
        break;
      }
      if (t1.isPrimitive(Sort.Process)){
        if (!t2.isPrimitive(Sort.Process)){
          Fail("Cannot compose process with %s",t2);
        }
        e.setType(t1);
        break;
      }
      checkMathOperator(e, op, t1, t2);
      break;
    }
    case Minus:
    {
      // handle set minus meaning of -
      if (t1.isPrimitive(Sort.Set)||t1.isPrimitive(Sort.Bag)){
        if (!t1.comparableWith(source(),t2)) {
          Fail("Types of left and right-hand side argument are uncomparable: %s/%s",t1,t2);
        }
        e.setType(t1);
        break;
      }
    }
    case Div:
    case Mod:
    {
      checkMathOperator(e, op, t1, t2);
      break;
    }
    case BitAnd:
    case BitOr:
    case BitNot:
    case BitXor:
    {
      if (t1.equalSize(t2)){
        e.setType(t1);
      } else {
        Fail("Types of left and right-hand side argument are different (%s/%s).",t1,t2);
      }
      break;
    }
    case RightShift:
    case LeftShift:
    case UnsignedRightShift:
    {
      if (!t1.isIntegerType()){
        Fail("First argument of %s must be integer type, not %s",op,t1);
      }
      if (!t2.isIntegerType()){
        Fail("Second argument of %s must be integer type, not %s",op,t2);
      }
      e.setType(t1);
      break;
    }
    case GTE:
    case LTE:
    case LT:
    case GT:
    {
      if (!t1.isNumeric()){
        Fail("First argument of %s is %s rather than a numeric type",op,t1);
      }
      if (!t2.isNumeric()){
        Fail("Second argument of %s is %s rather than a numeric type",op,t2);
      }
      e.setType(new PrimitiveType(Sort.Boolean));      
      break;
    }
    case Old:
    {
      Type t=e.arg(0).getType();
      if (t==null) Fail("type of argument is unknown at %s",e.getOrigin());
      e.setType(t);      
      break;
    }
    case New:
    {
      ASTNode t=e.arg(0);
      if (!(t instanceof ClassType)) Fail("argument to new is not a class type");
      e.setType((Type)t);
      break;
    }
    case Drop:
    case Take:
    {
      if (!t1.isPrimitive(PrimitiveType.Sort.Sequence)) Fail("base must be sequence type.");
      if (!t2.isInteger()) {
        Fail("count has type %s rather than integer",t2);
      }
      e.setType(t1);
      break;
    }      
    case Subscript:
    {
      if (!(t1 instanceof PrimitiveType)) Fail("base must be array or sequence type.");
      PrimitiveType t=(PrimitiveType)t1;
      switch(t.sort){
        case Pointer:
        case Sequence:
        case Array:
        {
          t1=(Type)t.getArg(0);
          break;
        }
        default: Fail("base must be array or sequence type.");
      }
      if (!t2.isInteger()) {
        Fail("subcript has type %s rather than integer",t2);
      }
      e.setType(t1);
      break;
    }
    case Head:{
      Type t=e.arg(0).getType();
      if (t==null) Fail("type of argument is unknown at %s",e.getOrigin());
      if (!t.isPrimitive(Sort.Sequence)) Fail("argument of head is not a sequence");
      e.setType((Type)t.getArg(0));      
      break;      
    }
    case Tail:{
      Type t=e.arg(0).getType();
      if (t==null) Fail("type of argument is unknown at %s",e.getOrigin());
      if (!t.isPrimitive(Sort.Sequence)) Fail("argument of tail is not a sequence");
      e.setType(t);      
      break;      
    }
    case Size:
    {
      Type t=e.arg(0).getType();
      if (t==null) Fail("type of argument is unknown at %s",e.getOrigin());
      if (!(t.isPrimitive(Sort.Sequence)||t.isPrimitive(Sort.Bag)||t.isPrimitive(Sort.Set))) {
        Fail("argument of size is not a set, sequence, or bag");
      }
      e.setType(new PrimitiveType(Sort.Integer));      
      break;
    }
    case Length:
    {
      Type t=e.arg(0).getType();
      if (t==null) Fail("type of argument is unknown at %s",e.getOrigin());
      if (!t.isPrimitive(Sort.Array)) Fail("argument of length is not an array");
      e.setType(new PrimitiveType(Sort.Integer));      
      break;
    }
    case Append:
    {
      if (!t1.isPrimitive(Sort.Sequence)) Fail("argument of size is not a sequence");
      if (!t2.isPrimitive(Sort.Sequence)) Fail("argument of size is not a sequence");
      if (!t1.getArg(0).equals(t2.getArg(0))){
        Fail("different sequence types in append"); 
      }
      e.setType(t1);
      break;
    }
    case Wrap:{
      ASTNode args[]=e.args();
      switch(args.length){
      case 0:
        e.setType(new PrimitiveType(Sort.Void));      
        break;
      case 1:
        e.setType(args[0].getType());
        break;
      default:
        Type types[]=new Type[args.length];
        for(int i=0;i<args.length;i++){
          types[i]=args[i].getType();
        }
        e.setType(new TupleType(types));
        break;
      }
      break;
    }
    case Get:{
      Type t=e.arg(0).getType();
      if (t==null) Fail("type of argument is unknown at %s",e.getOrigin());
      e.setType(t);
      break;
    }
    default:
      Abort("missing case of operator %s",op);
      break;
    }
  }

  @Override
  public void visit(StructValue v){
    super.visit(v);
    if (v.type() == null) {
      Abort("Build without type argument");
    }
    Type t = v.type();
    v.setType(t);
    if (t instanceof ClassType){
      Abort("constructor encoded as struct value");
    } else {
      if (t.getArgCount()==0){
        Fail("type without arguments: %s in %s",t,v);
      }
      t=(Type)t.getArg(0);
      for (int i=0;i<v.values().length;i++) {
        Type t2=v.value(i).getType();
        if (t2 == null) {
          Fail("untyped build argument %d",i);
        }
        if (t.equals(t2)) continue;
        if (t.supertypeof(source(), t2)) continue;
        Abort("cannot use %s to initialize %s",t2,t);
      }
    }
  }
  
  private void check_location(ASTNode arg,String what) {
    if (!(arg instanceof Dereference)
    && !(arg instanceof FieldAccess)
    && !arg.isa(StandardOperator.Subscript)
    && !((arg instanceof NameExpression) && (((NameExpression)arg).getKind()==Kind.Field))
    && !arg.getType().isPrimitive(Sort.Location)
    ){
      Fail("%s is not a heap location",what);
    }
=======
    super(arg);
>>>>>>> 823255fe
  }

}<|MERGE_RESOLUTION|>--- conflicted
+++ resolved
@@ -13,1188 +13,7 @@
 public class SimpleTypeCheck extends AbstractTypeCheck {
 
   public SimpleTypeCheck(ProgramUnit arg){
-<<<<<<< HEAD
-    super(arg,true);
-  }
-
-  public void visit(ConstantExpression e){
-    Debug("constant %s",e);
-    super.visit(e);
-    if (e.getType()==null) Abort("untyped constant %s",e);
-  }
-  
-  public void visit(PrimitiveType t){
-    super.visit(t);
-    int N=t.getArgCount();
-    for(int i=0;i<N;i++){
-      if (t.getArg(i)==null){
-        Abort("argument %d not typed",i);
-      }
-    }
-    t.setType(new PrimitiveType(PrimitiveType.Sort.Class));
-  }
-  public void visit(ClassType t){
-    super.visit(t);
-    Debug("class type %s",t);
-    String name[]=t.getNameFull();
-    if (name.length==1){
-      VariableInfo info=variables.lookup(name[0]);
-      if (info!=null){
-        Debug("kind is %s",info.kind);
-        t.setType(t);
-        return;
-      } else {
-        Debug("not a variable");
-      }
-    }
-    ASTDeclaration decl=source().find_decl(t.getNameFull());
-    if (decl==null){
-      decl=source().find(t.getNameFull());
-    }
-    if (decl==null){
-      Fail("type error: defined type "+t.getFullName()+" not found");
-    }
-    if (decl instanceof AxiomaticDataType){
-      t.setType(t);
-      t.setDefinition(decl);
-      return;
-    }
-    
-    ASTClass cl=source().find(t.getNameFull());
-    if (cl==null) {
-      Method m=null;
-      // find external/dynamic dispatch predicates used for witnesses.
-      if (name.length>1){
-        m=source().find_predicate(t.getNameFull());
-      }
-      // find internal/static dispatch predicates used for witnesses.
-      if (m==null){
-        if (name.length >1){
-          m=source().find_predicate(Arrays.copyOf(name, name.length-1));
-        }
-      }
-      if (m==null &&
-          !(name.length==3 && name[0].equals("java") && name[1].equals("lang") && name[2].equals("Object"))
-          && !(name.length==1 && name[0].equals("Object"))){
-        Fail("type error: class (or predicate) "+t.getFullName()+" not found");
-      }
-    }
-    t.setType(t);
-  }
- 
-  public void visit(MethodInvokation e){
-    super.visit(e);
-    Method m=source().find_adt(e.method);
-    if (m!=null){
-      //Warning("skipping ADT method");
-      e.setDefinition(m);
-      Type t=m.getReturnType();
-      Map<String,Type> map=new HashMap<String, Type>();
-      TypeVarSubstitution sigma=new TypeVarSubstitution(source(),map);
-      if (!(e.object instanceof ClassType)){
-        Fail("%s is not an ADT in %s",e.object,e);
-      }
-      SilverTypeMap.get_adt_subst(sigma.copy_rw,map,(ClassType)e.object);
-      //System.err.printf("before %s %s %s%n",e.method,map,t);
-      e.setType(sigma.rewrite(t));
-      //System.err.printf("result %s after %s%n",e.method,e.getType());
-      return;
-    }
-    m=source().find_procedure(e.method);
-    if (m!=null){
-      e.setDefinition(m);
-      Type t=m.getReturnType();
-      e.setType(t);
-      int N=m.getArity();
-      if (e.getArity()!=N){
-        Fail("different number of arguments for %s (%d instead of %d)", m.name(), e.getArity(), N);
-      }
-      for(int i=0;i<N;i++){
-        Type ti=m.getArgType(i);
-        ASTNode arg=e.getArg(i);
-        if (!ti.supertypeof(source(), arg.getType())){
-          Fail("argument type %d incompatible",i);
-        }
-        if (ti.isPrimitive(PrimitiveType.Sort.Fraction)||
-            ti.isPrimitive(PrimitiveType.Sort.ZFraction)){
-          force_frac(arg);
-        }
-      }
-      return;
-    }    
-    if (e.object==null){
-      if (e.dispatch!=null){
-        // This is a constructor invokation.
-        ClassType t=e.dispatch;
-        ASTClass cl=source().find(t.getNameFull());
-        if (cl==null){
-          Fail("class %s not found",t);
-        }
-        ASTNode args[]=e.getArgs();
-        Type c_args[]=new Type[args.length];
-        for(int i=0;i<args.length;i++){
-          c_args[i]=args[i].getType();
-          if(c_args[i]==null){
-            Fail("argument %d is not typed",i);
-          }
-        }
-        m=cl.get_constructor(source(),c_args);
-        if(m==null){
-          Fail("Could not find constructor");
-        }
-        e.setType(t);
-        e.setDefinition(m);
-        if (e.get_before()!=null) {
-          enter_before(e);
-          e.get_before().accept(this);
-          leave_before(e);
-        }
-        if (e.get_after()!=null) {
-          enter_after(e);
-          e.get_after().accept(this);
-          leave_after(e);
-        }
-        return;
-      }
-      Abort("unresolved method invokation (%s) at "+e.getOrigin(),e.method);
-    }
-    if (e.object.getType()==null) Abort("object has no type at %s",e.object.getOrigin());
-    if (!(e.object.getType() instanceof ClassType)) Abort("invokation on non-class");
-    ClassType object_type=(ClassType)e.object.getType();
-    int N=e.getArity();
-    for(int i=0;i<N;i++){
-      if (e.getArg(i).labels()>0) {
-        for(int j=i+1;j<N;j++){
-          if (e.getArg(j).labels()==0) Fail("positional argument following named argument");
-        }
-        N=i;
-        break;
-      }
-    }
-    Type type[]=new Type[N];
-    for(int i=0;i<N;i++){
-      type[i]=e.getArg(i).getType();
-      if (type[i]==null) Abort("argument %d has no type.",i);
-    }
-    ASTClass cl=source().find(object_type.getNameFull());
-    if (cl==null) Fail("could not find class %s",object_type.getFullName());
-    m=cl.find(e.method,object_type,type);
-    while(m==null && cl.super_classes.length>0){
-      cl=source().find(cl.super_classes[0].getNameFull());
-      m=cl.find(e.method,object_type,type);
-    }
-    if (m==null){
-      m=source().find_adt(e.method);
-    }
-    if (m==null) {
-      String parts[]=e.method.split("_");
-      if (parts.length==3 && parts[1].equals("get")){
-        // TODO: check if parts[0] is a predicate.
-        DeclarationStatement field=cl.find_field(parts[2]);
-        if (field!=null) {
-          Warning("assuming %s is implicit getter function",e.method);
-          e.setType(field.getType());
-        }
-        return;
-      }
-      String tmp="";
-      if (N>0){
-        tmp=type[0].toString();
-        for(int i=1;i<N;i++){
-          tmp=tmp+","+type[i].toString();
-        }
-      }
-      Fail("could not find method %s(%s) in class %s at %s",e.method,tmp,object_type.getFullName(),e.getOrigin());
-    }
-    switch(m.kind){
-    case Constructor:
-      e.setType((Type)e.object);
-      break;
-    case Predicate:
-      for(int i=0;i<N;i++){
-        if (type[i].isPrimitive(PrimitiveType.Sort.Fraction)){
-          force_frac(e.getArg(i));
-        }
-      }
-      e.setType(new PrimitiveType(PrimitiveType.Sort.Resource));
-      break;
-    default:
-      {
-        MultiSubstitution sigma=m.getSubstitution(object_type);
-        e.setType(sigma.rewrite(m.getReturnType()));
-        break;
-      }
-    }
-    e.setDefinition(m);
-    if (e.get_before()!=null) {
-      enter_before(e);
-      e.get_before().accept(this);
-      leave_before(e);
-    }
-    if (e.get_after()!=null) {
-      enter_after(e);
-      e.get_after().accept(this);
-      leave_after(e);
-    }
-  }
-  
-  public final void check_loc_val(Type loc_type,ASTNode val){
-    check_loc_val(loc_type,val,"Types of location (%s) and value (%s) do not match.");
-  }
-  public final void check_loc_val(Type loc_type,ASTNode val,String fmt){
-    if (loc_type==null) Abort("Location has no type.");
-    Type val_type=val.getType();
-    if (val_type==null) Abort("Value has no type has no type.");
-    if (loc_type.toString().equals("<<label>>")) return;
-    if (!(loc_type.equals(val_type)
-        ||loc_type.supertypeof(source(), val_type)
-        ||loc_type.isNumeric()&&val_type.isNumeric()
-    )){
-      Fail(fmt,loc_type,val_type);
-    }
-    if (loc_type.isPrimitive(Sort.Fraction)||loc_type.isPrimitive(Sort.ZFraction)){
-      force_frac(val);
-    }
-    if (loc_type.isPrimitive(Sort.Option)){
-      val.setType(loc_type);
-    }
-  }
-  public void visit(AssignmentStatement s){
-    ASTNode val=s.expression();
-    val.accept(this);
-    Type val_type=val.getType();
-    if (val_type==null) Abort("Value %s has no type.",val);
-    if (val_type.toString().equals("<<label>>")) {
-      return;
-    }
-    s.location().accept(this);
-    check_loc_val(s.location().getType(),s.expression());
-  }
-  
-  public void visit(DeclarationStatement s){
-    super.visit(s);
-    Type t=s.getType();
-    ASTNode e = s.init();
-    if (e!=null) {
-      check_loc_val(t,e);
-    }
-  }
-  
-  public void visit(Method m){
-    super.visit(m);
-    String name=m.getName();
-    ASTNode body=m.getBody();
-    Contract contract=m.getContract();
-    if (contract!=null){
-      if (m.kind==Method.Kind.Predicate){
-        ASTNode tt=new ConstantExpression(true);
-        if (!contract.pre_condition.equals(tt)){
-          Fail("predicates cannot have contracts (%s)",Configuration.getDiagSyntax().print(contract.pre_condition));
-        }
-        if (!contract.post_condition.equals(tt)){
-          Fail("predicates cannot have contracts");
-        }
-      }
-      Type pre_t=contract.pre_condition.getType();
-      if (pre_t==null) Abort("untyped pre condition"); // TODO check boolean.
-      if (!pre_t.isPrimitive(Sort.Resource) && !pre_t.isPrimitive(Sort.Boolean)){
-        contract.pre_condition.getOrigin().report("error","pre condition is not a resource");
-        Fail("type error");
-      }
-      Type post_t=contract.post_condition.getType();
-      if (post_t==null) Abort("untyped post condition"); // TODO check boolean.
-      if (!post_t.isPrimitive(Sort.Boolean)){
-        if (m.kind==Method.Kind.Pure){
-          for(ASTNode clause:ASTUtils.conjuncts(contract.post_condition, StandardOperator.Star)){
-            if (!clause.getType().isPrimitive(Sort.Boolean)){
-              clause.getOrigin().report("error","post condition of function " + m.name() + " is not a boolean");
-              Fail("type error");
-            }
-          }
-        } else if (!post_t.isPrimitive(Sort.Resource)){
-          contract.post_condition.getOrigin().report("error","post condition is not a resource");
-          Fail("type error");
-        }
-      }
-    }
-    if (body!=null && (body instanceof BlockStatement)) {
-      //TODO: determine type of block
-      return;
-    }
-    if (body!=null) {
-      Type bt=body.getType();
-      if (bt==null) Abort("untyped body of %s has class %s",name,body.getClass());
-      check_loc_val(m.getReturnType(),body,"return type (%s) does not match body (%s)");
-    }
-  }
-  public void visit(NameExpression e){
-    super.visit(e);
-    Debug("%s name %s",e.getKind(),e.getName());
-    Kind kind = e.getKind();
-    String name=e.getName();
-    switch(kind){
-      case Unresolved:{
-        VariableInfo info=variables.lookup(name);
-        if (info!=null) {
-          Debug("unresolved %s name %s found during type check",info.kind,name);
-          e.setKind(info.kind);
-          kind=info.kind;
-        }
-      }
-    }
-    switch(kind){
-      case Argument:
-      case Local:
-      case Field:{
-        VariableInfo info=variables.lookup(name);
-        if (info==null) {
-          for(String v:variables.keySet()){
-            Debug("var %s : %s",v,variables.lookup(v).reference.getType());
-          }
-          e.getOrigin().report("undefined.name",String.format("%s name %s is undefined",kind,name));
-          Fail("fatal error");
-        }
-        e.setSite(info.reference);
-        if (info.kind!=kind){
-          if ((kind==NameExpression.Kind.Local && info.kind==NameExpression.Kind.Argument)
-            ||(kind==NameExpression.Kind.Argument && info.kind==NameExpression.Kind.Local)){
-            Debug("mismatch of kinds %s/%s for name %s",kind,info.kind,name);
-          } else {
-            Abort("mismatch of kinds %s/%s for name %s",kind,info.kind,name);
-          }
-        }
-        DeclarationStatement decl=(DeclarationStatement)info.reference;
-        e.setType(decl.getType());
-        break;
-      }
-      case Method:
-        if (e.getType()!=null){
-          Abort("type of member %s has been set illegally",name);
-        }
-        break;
-      case Reserved:
-        switch(e.reserved()){
-        case EmptyProcess:{
-          e.setType(new PrimitiveType(PrimitiveType.Sort.Process));
-          break;
-        }
-        case This:{
-          ASTClass cl=current_class();
-          if (cl==null){
-            Fail("use of keyword this outside of class context");
-          }
-          e.setType(new ClassType(cl.getFullName()));
-          break;
-        }
-        case Null:{
-          e.setType(new ClassType("<<null>>"));
-          break;
-        }
-        case FullPerm:{
-          e.setType(new PrimitiveType(PrimitiveType.Sort.Fraction));
-          break;
-        }
-        case ReadPerm:{
-          e.setType(new PrimitiveType(PrimitiveType.Sort.Fraction));
-          break;
-        }
-        case NoPerm:{
-          e.setType(new PrimitiveType(PrimitiveType.Sort.ZFraction));
-          break;
-        }
-        case CurrentThread:{
-          e.setType(new PrimitiveType(PrimitiveType.Sort.Integer));
-          break;
-        }
-        case OptionNone:{
-          e.setType(new PrimitiveType(PrimitiveType.Sort.Option,
-              new ClassType("<<null>>")));
-          break;
-        }
-      case Result:{
-          Method m=current_method();
-          if (m==null){
-            Fail("Use of result keyword outside of a method context.");
-          }
-          e.setType(m.getReturnType());
-          break;
-        }
-      case Super:{
-          ASTClass cl=current_class();
-          if (cl==null){
-            Fail("use of keyword super outside of class context");
-          }
-          if (cl.super_classes.length==0) {
-            Fail("class %s does not have a super type",cl.getName());
-          }
-          e.setType(cl.super_classes[0]);
-          break;
-        }
-      case Any:{
-          e.setType(new PrimitiveType(Sort.Integer));
-          break;
-        }
-        default:
-            Abort("missing case for reserved name %s",name);
-        }
-        break;
-      case Unresolved:{
-        switch(name){
-          case "tcount":
-          case "gsize":
-          case "tid":
-          case "gid":
-          case "lid":
-            e.setType(new PrimitiveType(Sort.Integer));
-            break;
-          default:
-            for(String n:this.variables.keySet()){
-              Debug("var %s: ...",n);
-            }
-            Abort("unresolved name %s found during type check at %s",name,e.getOrigin());
-        }
-        break;
-      }
-      case ADT:
-        e.setType(new ClassType("<<adt>>"));
-        break;
-      case Label:
-        e.setType(new ClassType("<<label>>"));
-        break;
-      case Output:
-        VariableInfo info=variables.lookup(name);
-        if (info==null) {
-          Abort("%s name %s is undefined",kind,name);
-        }
-        e.setType(info.reference.getType());
-        break;
-      default:
-        Abort("missing case for kind %s",kind);
-        break;
-    }
-  }
-  public void visit(OperatorExpression e){
-    Debug("operator %s", e.operator());
-    StandardOperator op = e.operator();
-    if (op==StandardOperator.PointsTo && e.arg(2).isa(StandardOperator.BindOutput)){
-      e.arg(0).accept(this);
-      e.arg(1).accept(this);
-      enter(e.arg(2));
-      leave(e.arg(2));
-      e.arg(2).setType(e.arg(1).getType());
-      e.setType(new PrimitiveType(Sort.Resource));
-      return;
-    }
-    if (op==StandardOperator.AbstractState){
-      e.arg(0).accept(this);
-      Type t=e.arg(0).getType();
-      if (t==null) Fail("Data type unknown.");
-      if (!(t instanceof ClassType)){
-        Fail("Data type must be a class type.");
-      }
-      ASTClass cl=source().find((ClassType)t);
-      variables.enter();
-      for(DeclarationStatement decl:cl.dynamicFields()){
-        variables.add(decl.name(), new VariableInfo(decl, Kind.Local));
-      }
-      e.arg(1).accept(this);
-      t=e.arg(1).getType();
-      if (t==null) Fail("Formula type unknown.");
-      if(!t.isBoolean()){
-        Fail("expression type is %s rather than boolean",t);
-      }
-      variables.leave();
-      e.setType(new PrimitiveType(Sort.Resource));
-      return;
-    }
-    super.visit(e);
-    ASTNode argss[]=e.args();
-    Type tt[]=new Type[argss.length];
-    for(int i=0;i<argss.length;i++){
-      if (argss[i] instanceof Type) continue;
-      tt[i]=argss[i].getType();
-      if (tt[i]==null){
-        Fail("type of argument %d is unknown at %s in expression %s",i+1,e.getOrigin(),Configuration.getDiagSyntax().print(e));
-      }
-    }
-    Type t1=null,t2=null;
-    if (op.arity()==2){
-      t1=e.arg(0).getType();
-      if (t1==null) Fail("type of left argument unknown");
-      t2=e.arg(1).getType();
-      if (t2==null) Fail("type of right argument unknown");
-    }
-    
-    
-    switch(op){
-    case VectorRepeat:
-    {
-      Type t=e.arg(0).getType();
-      e.setType(new PrimitiveType(Sort.Sequence,t));
-      break;
-    }
-    case VectorCompare:
-    {
-      e.setType(new PrimitiveType(Sort.Sequence,new PrimitiveType(Sort.Integer)));
-      break;
-    }
-    case MatrixRepeat:
-    {
-      Type t=e.arg(0).getType();
-      e.setType(new PrimitiveType(Sort.Sequence,new PrimitiveType(Sort.Sequence,t)));
-      break;
-    }
-    case MatrixCompare:
-    {
-      e.setType(new PrimitiveType(Sort.Sequence,new PrimitiveType(Sort.Sequence,new PrimitiveType(Sort.Integer))));
-      break;
-    }
-    case MatrixSum:{
-      Type t=e.arg(1).getType();
-      t = (Type)((PrimitiveType) t).getArg(0);
-      t = (Type)((PrimitiveType) t).getArg(0);
-      e.setType(t);
-      break;
-    }
-    case FoldPlus:
-    {
-      Type t=e.arg(0).getType();
-      if (t.isPrimitive(Sort.Sequence)){
-        t = (Type)((PrimitiveType) t).getArg(0);
-        if (!t.isPrimitive(Sort.Integer)){
-          Fail("first argument of summation must be a sequence of integers");
-        }
-      } else {
-        Fail("first argument of summation must be a sequence");
-      }      
-      t=e.arg(1).getType();
-      if (t.isPrimitive(Sort.Sequence)){
-        t = (Type)((PrimitiveType) t).getArg(0);
-      } else {
-        Fail("argument of summation must be a sequence");
-      }
-      if(t.isPrimitive(Sort.Boolean)){
-        e.setType(new PrimitiveType(Sort.Integer));
-      } else {
-        e.setType(t);
-      }
-      break;
-    }
-    case IndependentOf:
-    {
-      e.setType(t1);
-      break;
-    }
-    case PVLidleToken:
-    case PVLjoinToken:
-    {
-      e.setType(new PrimitiveType(Sort.Resource));
-      break;
-    }
-    case IterationOwner:{
-      e.setType(new PrimitiveType(Sort.Integer));
-      break;
-    }
-    case TypeOf:{
-      e.setType(new ClassType("<<null>>"));
-      break;
-    }
-    case History:{
-      String type=tt[0].toString();
-      if(!type.endsWith("History")){
-        Fail("First argument of History must be a History class, not %s.",type);
-      }
-      e.setType(new PrimitiveType(Sort.Resource));
-      break;
-    }
-    case Future:{
-      String type=tt[0].toString();
-      if(!type.endsWith("Future")){
-        Fail("First argument of Future must be a Future class, not %s.",type);
-      }
-      e.setType(new PrimitiveType(Sort.Resource));
-      break;
-    }
-    case NewSilver:{
-      // TODO: check arguments.
-      e.setType(new ClassType("Ref"));
-      break;
-    }
-    case RangeSeq:{
-      if (!t1.isInteger()) Fail("type of left argument is %s rather than integer",t1);
-      if (!t2.isInteger()) Fail("type of right argument is %s rather than integer",t2);
-      e.setType(new PrimitiveType(Sort.Sequence,t1));
-      break;
-    }
-    case Instance:
-    case SubType:
-    case SuperType:
-    {
-      e.setType(new PrimitiveType(Sort.Boolean));
-      break;      
-    }
-    case Cast:
-    {
-      ASTNode t=e.arg(0);
-      if (t instanceof Type) {
-        e.setType((Type)t);
-      } else {
-        Fail("cannot cast to non-type %s",t.getClass());
-      }
-      break;
-    }
-    case Or:
-    {
-      if (t1.isPrimitive(Sort.Process)){
-        if (!t2.isPrimitive(Sort.Process)){
-          Fail("Cannot compose process with %s",t2);
-        }
-        e.setType(t1);
-        break;
-      }
-      // fall through on purpose.
-    }
-    case And:
-    case IFF:
-    {
-      if (!t1.isBoolean()) Fail("type of left argument is %s rather than boolean at %s",t1,e.getOrigin());
-      if (!t2.isBoolean()) Fail("type of right argument is %s rather than boolean at %s",t2,e.getOrigin());
-      e.setType(new PrimitiveType(Sort.Boolean));
-      break;
-    }
-    case Member:
-    {
-      if (t2.isPrimitive(Sort.Sequence)||t2.isPrimitive(Sort.Set)||t2.isPrimitive(Sort.Bag)){
-        if (!t1.equals(t2.getArg(0))){
-          Fail("%s cannot be a member of %s",t1,t2);
-        }
-      } else {
-        Fail("cannot determine members of %s",t2);
-      }
-      if (t2.isPrimitive(Sort.Bag)){
-        e.setType(new PrimitiveType(Sort.Integer));
-      } else {
-        e.setType(new PrimitiveType(Sort.Boolean));
-      }
-      break;
-    }
-    case NewArray:
-    {
-      t1=(Type)e.arg(0);
-      t2=e.arg(1).getType();
-      if (t2==null) Fail("type of subscript unknown at %s",e.getOrigin());
-      if (!t2.isInteger()) {
-        Fail("subcript has type %s rather than integer",t2);
-      }
-      e.setType(new PrimitiveType(Sort.Array,t1));
-      break;
-    }
-    case Implies:
-    {
-      if (!t1.isBoolean()) Fail("type of left argument is %s rather than boolean at %s",t1,e.getOrigin());
-      if (!t2.isBoolean()&&!t2.isPrimitive(Sort.Resource)){
-        Fail("type of right argument is %s rather than boolean or resource at %s",t2,e.getOrigin());
-      }
-      e.setType(t2);
-      break;
-    }
-    case Star:
-    case Wand:
-    {
-      if (!t1.isBoolean() && !t1.isPrimitive(Sort.Resource)) Fail("type of right argument is %s rather than boolean/resource at %s",t1,e.getOrigin());
-      if (!t2.isBoolean() && !t2.isPrimitive(Sort.Resource)) Fail("type of right argument is %s rather than boolean/resource at %s",t2,e.getOrigin());
-      e.setType(new PrimitiveType(Sort.Resource));
-      break;
-    }
-    case CurrentPerm:{
-      check_location(e.arg(0),"argument of CurrentPerm");
-      t1=e.arg(0).getType();
-      if (t1==null) Fail("type of argument unknown at %s",e.getOrigin());
-      e.setType(new PrimitiveType(Sort.Fraction));
-      break;
-    }
-    case Scale:
-    {
-      if (!t1.isNumeric()) Fail("scalar is %s rather than a numeric type at %s",t1,e.getOrigin());
-      if (!t2.isResource()) Fail("Cannot scale type %s",t1);
-      force_frac(e.arg(0));
-      e.setType(new PrimitiveType(Sort.Resource));
-      break;      
-    }
-    case Unfolding:{
-      if (!t1.isResource()) Fail("Cannot unfold type %s",t1);
-      e.setType(t2);
-      break;  
-    }
-    case Held:
-    {
-      e.setType(new PrimitiveType(Sort.Resource));
-      break;      
-    }
-    case HistoryPerm:
-    case ActionPerm:
-    case Perm:
-    {
-      check_location(e.arg(0),"first argument");
-      if (!t2.isBoolean() && !t2.isNumeric()) Fail("type of right argument is %s rather than a numeric type at %s",t2,e.getOrigin());
-      force_frac(e.arg(1));
-      e.setType(new PrimitiveType(Sort.Resource));
-      break;
-    }
-    case PointsTo:
-    {
-      check_location(e.arg(0),"first argument");
-      t1=e.arg(0).getType();
-      if (t1==null) Fail("type of left argument unknown at %s",e.getOrigin());
-      t2=e.arg(1).getType();
-      if (t2==null) Fail("type of middle argument unknown at %s",e.getOrigin());
-      if (!t2.isBoolean() && !t2.isNumeric()) Fail("type of middle argument is %s rather than a numeric type at %s",t2,e.getOrigin());
-      force_frac(e.arg(1));
-      e.setType(new PrimitiveType(Sort.Resource));
-      Type t3=e.arg(2).getType();
-      if (t3==null) Fail("type of right argument unknown at %s",e.getOrigin());
-      if (!t3.comparableWith(source(), t1)){
-        Fail("types of location and value (%s/%s) incomparable at %s",
-            t1,t3,e.getOrigin());
-      }
-      break;
-    }
-    case Contribution:
-    {
-      t1=e.arg(0).getType();
-      if (t1==null) Fail("type of left argument unknown at %s",e.getOrigin());
-      check_loc_val(t1,e.arg(1),"Types of location (%s) and contribution (%s) do not match.");
-      e.setType(new PrimitiveType(Sort.Resource));
-      break;
-    } 
-    case Value:
-      check_location(e.arg(0),"argument");
-      e.setType(new PrimitiveType(Sort.Resource));
-      break;
-    case AddsTo:
-    case ReducibleSum:
-    case ReducibleMin:
-    case ReducibleMax:
-    case ArrayPerm:
-      // TODO: check arguments
-      e.setType(new PrimitiveType(Sort.Resource));
-      break;
-    case Set:
-    case Assign:
-    case AddAssign:
-    case SubAssign:
-    case MulAssign:
-    case DivAssign:
-    case RemAssign:
-    case AndAssign:
-    case XorAssign:
-    case OrAssign:
-    case ShlAssign:
-    case ShrAssign:
-    case SShrAssign:
-    {
-      if (e.arg(0) instanceof NameExpression){
-        NameExpression name=(NameExpression)e.arg(0);
-        if (name.getKind()==NameExpression.Kind.Label) break;
-      }
-      if (t1.getClass()!=t2.getClass()) {
-        Fail("Types of left and right-hand side arguments in assignment are incomparable at "+e.getOrigin());
-      }
-      e.setType(t1);
-      break;
-    }    
-    case EQ:
-    case NEQ:
-    {
-      if (!t1.comparableWith(source(),t2)) {
-        //vct.util.Configuration.getDiagSyntax().print(System.out,e.getArg(0));
-        //System.out.print("/");
-        //vct.util.Configuration.getDiagSyntax().print(System.out,e.getArg(1));
-        //System.out.println();
-        Fail("Types of left and right-hand side argument are uncomparable: %s/%s",t1,t2);
-      }
-      e.setType(new PrimitiveType(Sort.Boolean));
-      if (t1.isPrimitive(Sort.ZFraction) || t1.isPrimitive(Sort.Fraction)){
-        force_frac(e.arg(1));
-      }
-      if (t2.isPrimitive(Sort.ZFraction) || t2.isPrimitive(Sort.Fraction)){
-        force_frac(e.arg(0));
-      }
-      if (t1.isPrimitive(Sort.Option)) {
-        // TODO: use type inference instead of this quick fix
-        Type tt1=(Type)t1.getArg(0);
-        Type tt2=(Type)t2.getArg(0);
-        if (tt1.toString().equals("<<null>>")) {
-          e.arg(0).setType(t2);
-        }
-        if (tt2.toString().equals("<<null>>")){
-          e.arg(1).setType(t1);
-        }
-      }
-      break;
-    }
-    case ValidArray:{
-      //TODO: check argument types.
-      e.setType(new PrimitiveType(Sort.Boolean));
-      break;
-    }
-    case ValidMatrix:{
-      //TODO: check argument types.
-      e.setType(new PrimitiveType(Sort.Boolean));
-      break;
-    }
-    case Values:{
-      Type t=e.arg(0).getType();
-      if (!t.isPrimitive(Sort.Array)){
-        Abort("First argument values must be array at "+e.getOrigin());
-      }
-      t1=e.arg(1).getType();
-      if (t1==null) Fail("type of from argument unknown at "+e.getOrigin());
-      if (!t1.isInteger()) Fail("type of from argument should be integer at "+e.getOrigin());
-      t2=e.arg(2).getType();
-      if (t2==null) Fail("type of upto argument unknown at "+e.getOrigin());
-      if (!t2.isInteger()) Fail("type of upto argument should be integer at "+e.getOrigin());
-      e.setType(new PrimitiveType(Sort.Sequence,((PrimitiveType)t).argsToArray()));
-      break;
-    }
-    case ITE:
-    {
-      Type t=e.arg(0).getType();
-      if (!t.isBoolean()){
-        Abort("First argument of if-the-else must be boolean at "+e.getOrigin());
-      }
-      t1=e.arg(1).getType();
-      if (t1==null) Fail("type of left argument unknown at "+e.getOrigin());
-      t2=e.arg(2).getType();
-      if (t2==null) Fail("type of right argument unknown at "+e.getOrigin());
-      if (t1.getClass()!=t2.getClass()) {
-        Fail("Types of left and right-hand side argument are uncomparable at "+e.getOrigin());
-      }
-      if (t2.supertypeof(source(), t1)) {
-        //Warning("ITE type %s",t2);
-        e.setType(t2);        
-      } else {
-        //Warning("ITE type %s",t1);
-        e.setType(t1);
-      }
-      if (t1.isPrimitive(Sort.ZFraction) || t1.isPrimitive(Sort.Fraction)){
-        force_frac(e.arg(2));
-      }
-      if (t2.isPrimitive(Sort.ZFraction) || t2.isPrimitive(Sort.Fraction)){
-        force_frac(e.arg(1));
-      }
-      break;
-    }
-    case Not:
-    {
-      Type t=e.arg(0).getType();
-      if (!t.isBoolean()){
-        Abort("Argument of negation must be boolean at "+e.getOrigin());
-      }
-      e.setType(t);
-      break;
-    }
-    case OptionSome:{
-      Type t=e.arg(0).getType();
-      e.setType(new PrimitiveType(Sort.Option,t));
-      break;
-    }
-    case OptionGet:{
-      Type t=e.arg(0).getType();
-      if (!t.isPrimitive(Sort.Option)){
-        Fail("argument of option get is %s rather than option<?>",t);
-      }
-      e.setType((Type)((PrimitiveType)t).getArg(0));
-      break;
-    }
-    case Identity:
-    {
-      Type t=e.arg(0).getType();
-      e.setType(t);
-      break;
-    }
-    case PreIncr:
-    case PreDecr:
-    case PostIncr:
-    case PostDecr:
-    case UMinus:
-    case UPlus:
-    {
-      Type t=e.arg(0).getType();
-      if (!t.isNumeric()){
-        Fail("Argument of %s must be a numeric type",op);
-      }
-      e.setType(t);
-      break;
-    }
-    case Exp:{
-      if (!t1.isNumeric()){
-        Fail("First argument of %s is %s rather than a numeric type",op,t1);
-      }
-      if (!t2.isInteger()){
-        Fail("Second argument of %s is %s rather than integer",op,t2);
-      }
-      e.setType(t1);
-      break;
-    }
-    case Plus:
-    { // handle concatenation meaning of +
-      if (t1.isPrimitive(Sort.Sequence)||t1.isPrimitive(Sort.Set)||t1.isPrimitive(Sort.Bag)){
-        if (!t1.comparableWith(source(),t2)) {
-          Fail("Types of left and right-hand side argument are uncomparable: %s/%s",t1,t2);
-        }
-        e.setType(t1);
-        break;
-      }
-      if (t1.isPrimitive(Sort.Process)){
-        if (!t2.isPrimitive(Sort.Process)){
-          Fail("Cannot compose process with %s",t2);
-        }
-        e.setType(t1);
-        break;
-      }
-      checkMathOperator(e, op, t1, t2);
-      break;
-    }
-    case Mult:
-    {
-      // handle cartesian product meaning of *
-      if (t1.isPrimitive(Sort.Sequence) && t2.isPrimitive(Sort.Sequence)){
-        t1=(Type)((PrimitiveType)t1).getArg(0);
-        t2=(Type)((PrimitiveType)t2).getArg(0);
-        e.setType(new PrimitiveType(Sort.Sequence, new TupleType(new Type[] { t1, t2 })));
-        break;
-      }
-      // handle intersection meaning of *
-      if (t1.isPrimitive(Sort.Set)||t1.isPrimitive(Sort.Bag)){
-        if (!t1.comparableWith(source(),t2)) {
-          Fail("Types of left and right-hand side argument are uncomparable: %s/%s",t1,t2);
-        }
-        e.setType(t1);
-        break;
-      }
-      if (t1.isPrimitive(Sort.Process)){
-        if (!t2.isPrimitive(Sort.Process)){
-          Fail("Cannot compose process with %s",t2);
-        }
-        e.setType(t1);
-        break;
-      }
-      checkMathOperator(e, op, t1, t2);
-      break;
-    }
-    case Minus:
-    {
-      // handle set minus meaning of -
-      if (t1.isPrimitive(Sort.Set)||t1.isPrimitive(Sort.Bag)){
-        if (!t1.comparableWith(source(),t2)) {
-          Fail("Types of left and right-hand side argument are uncomparable: %s/%s",t1,t2);
-        }
-        e.setType(t1);
-        break;
-      }
-    }
-    case Div:
-    case Mod:
-    {
-      checkMathOperator(e, op, t1, t2);
-      break;
-    }
-    case BitAnd:
-    case BitOr:
-    case BitNot:
-    case BitXor:
-    {
-      if (t1.equalSize(t2)){
-        e.setType(t1);
-      } else {
-        Fail("Types of left and right-hand side argument are different (%s/%s).",t1,t2);
-      }
-      break;
-    }
-    case RightShift:
-    case LeftShift:
-    case UnsignedRightShift:
-    {
-      if (!t1.isIntegerType()){
-        Fail("First argument of %s must be integer type, not %s",op,t1);
-      }
-      if (!t2.isIntegerType()){
-        Fail("Second argument of %s must be integer type, not %s",op,t2);
-      }
-      e.setType(t1);
-      break;
-    }
-    case GTE:
-    case LTE:
-    case LT:
-    case GT:
-    {
-      if (!t1.isNumeric()){
-        Fail("First argument of %s is %s rather than a numeric type",op,t1);
-      }
-      if (!t2.isNumeric()){
-        Fail("Second argument of %s is %s rather than a numeric type",op,t2);
-      }
-      e.setType(new PrimitiveType(Sort.Boolean));      
-      break;
-    }
-    case Old:
-    {
-      Type t=e.arg(0).getType();
-      if (t==null) Fail("type of argument is unknown at %s",e.getOrigin());
-      e.setType(t);      
-      break;
-    }
-    case New:
-    {
-      ASTNode t=e.arg(0);
-      if (!(t instanceof ClassType)) Fail("argument to new is not a class type");
-      e.setType((Type)t);
-      break;
-    }
-    case Drop:
-    case Take:
-    {
-      if (!t1.isPrimitive(PrimitiveType.Sort.Sequence)) Fail("base must be sequence type.");
-      if (!t2.isInteger()) {
-        Fail("count has type %s rather than integer",t2);
-      }
-      e.setType(t1);
-      break;
-    }      
-    case Subscript:
-    {
-      if (!(t1 instanceof PrimitiveType)) Fail("base must be array or sequence type.");
-      PrimitiveType t=(PrimitiveType)t1;
-      switch(t.sort){
-        case Pointer:
-        case Sequence:
-        case Array:
-        {
-          t1=(Type)t.getArg(0);
-          break;
-        }
-        default: Fail("base must be array or sequence type.");
-      }
-      if (!t2.isInteger()) {
-        Fail("subcript has type %s rather than integer",t2);
-      }
-      e.setType(t1);
-      break;
-    }
-    case Head:{
-      Type t=e.arg(0).getType();
-      if (t==null) Fail("type of argument is unknown at %s",e.getOrigin());
-      if (!t.isPrimitive(Sort.Sequence)) Fail("argument of head is not a sequence");
-      e.setType((Type)t.getArg(0));      
-      break;      
-    }
-    case Tail:{
-      Type t=e.arg(0).getType();
-      if (t==null) Fail("type of argument is unknown at %s",e.getOrigin());
-      if (!t.isPrimitive(Sort.Sequence)) Fail("argument of tail is not a sequence");
-      e.setType(t);      
-      break;      
-    }
-    case Size:
-    {
-      Type t=e.arg(0).getType();
-      if (t==null) Fail("type of argument is unknown at %s",e.getOrigin());
-      if (!(t.isPrimitive(Sort.Sequence)||t.isPrimitive(Sort.Bag)||t.isPrimitive(Sort.Set))) {
-        Fail("argument of size is not a set, sequence, or bag");
-      }
-      e.setType(new PrimitiveType(Sort.Integer));      
-      break;
-    }
-    case Length:
-    {
-      Type t=e.arg(0).getType();
-      if (t==null) Fail("type of argument is unknown at %s",e.getOrigin());
-      if (!t.isPrimitive(Sort.Array)) Fail("argument of length is not an array");
-      e.setType(new PrimitiveType(Sort.Integer));      
-      break;
-    }
-    case Append:
-    {
-      if (!t1.isPrimitive(Sort.Sequence)) Fail("argument of size is not a sequence");
-      if (!t2.isPrimitive(Sort.Sequence)) Fail("argument of size is not a sequence");
-      if (!t1.getArg(0).equals(t2.getArg(0))){
-        Fail("different sequence types in append"); 
-      }
-      e.setType(t1);
-      break;
-    }
-    case Wrap:{
-      ASTNode args[]=e.args();
-      switch(args.length){
-      case 0:
-        e.setType(new PrimitiveType(Sort.Void));      
-        break;
-      case 1:
-        e.setType(args[0].getType());
-        break;
-      default:
-        Type types[]=new Type[args.length];
-        for(int i=0;i<args.length;i++){
-          types[i]=args[i].getType();
-        }
-        e.setType(new TupleType(types));
-        break;
-      }
-      break;
-    }
-    case Get:{
-      Type t=e.arg(0).getType();
-      if (t==null) Fail("type of argument is unknown at %s",e.getOrigin());
-      e.setType(t);
-      break;
-    }
-    default:
-      Abort("missing case of operator %s",op);
-      break;
-    }
-  }
-
-  @Override
-  public void visit(StructValue v){
-    super.visit(v);
-    if (v.type() == null) {
-      Abort("Build without type argument");
-    }
-    Type t = v.type();
-    v.setType(t);
-    if (t instanceof ClassType){
-      Abort("constructor encoded as struct value");
-    } else {
-      if (t.getArgCount()==0){
-        Fail("type without arguments: %s in %s",t,v);
-      }
-      t=(Type)t.getArg(0);
-      for (int i=0;i<v.values().length;i++) {
-        Type t2=v.value(i).getType();
-        if (t2 == null) {
-          Fail("untyped build argument %d",i);
-        }
-        if (t.equals(t2)) continue;
-        if (t.supertypeof(source(), t2)) continue;
-        Abort("cannot use %s to initialize %s",t2,t);
-      }
-    }
-  }
-  
-  private void check_location(ASTNode arg,String what) {
-    if (!(arg instanceof Dereference)
-    && !(arg instanceof FieldAccess)
-    && !arg.isa(StandardOperator.Subscript)
-    && !((arg instanceof NameExpression) && (((NameExpression)arg).getKind()==Kind.Field))
-    && !arg.getType().isPrimitive(Sort.Location)
-    ){
-      Fail("%s is not a heap location",what);
-    }
-=======
     super(arg);
->>>>>>> 823255fe
   }
 
 }