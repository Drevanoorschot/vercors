--- conflicted
+++ resolved
@@ -795,7 +795,6 @@
       }
       break;
     }
-<<<<<<< HEAD
     case ValidArray:{
       //TODO: check argument types.
       e.setType(new PrimitiveType(Sort.Boolean));
@@ -804,7 +803,8 @@
     case ValidMatrix:{
       //TODO: check argument types.
       e.setType(new PrimitiveType(Sort.Boolean));
-=======
+      break;
+    }
     case Values:{
       Type t=e.getArg(0).getType();
       if (!t.isPrimitive(Sort.Array)){
@@ -817,7 +817,6 @@
       if (t2==null) Fail("type of upto argument unknown at "+e.getOrigin());
       if (!t2.isInteger()) Fail("type of upto argument should be integer at "+e.getOrigin());
       e.setType(new PrimitiveType(Sort.Sequence,((PrimitiveType)t).getArgs()));
->>>>>>> b83ed325
       break;
     }
     case ITE:
