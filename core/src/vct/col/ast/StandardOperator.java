// -*- tab-width:2 ; indent-tabs-mode:nil -*-
package vct.col.ast;

public enum StandardOperator {
  /** get a location */
  Get(1),
  /** set a location (and return new value) */
  Set(2),
  /** Unary plus. */
  UPlus(1),
  /** Unary minus. */
  UMinus(1),
  /** Exponentiation */
  Exp(2),
  /** Addition. */
  Plus(2),
  /** Binary minus or subtraction. */
  Minus(2),
  /** Multiplication. */
  Mult(2),
  /** Division. */
  Div(2),
  /** Modulo or remainder. */
  Mod(2),
  /** Bitwise and. */
  BitAnd(2),
  /** Bitwise or. */
  BitOr(2),
  /** Bitwise eXclusive OR. */
  BitXor(2),
  /** Bitwise negation or complement. */
  BitNot(2),
  /** Logical and. May or may not mean 'and also' */
  And(2),
  /** Logical or. May or may not mean 'or else' */
  Or(2),
  /** Logical negation. */
  Not(1),
  /** Logical implication. */
  Implies(2),
  /** Logical if and only if. */  
  IFF(2),
  /** Equality test. */
  EQ(2),
  /** Inequality test. */
  NEQ(2),
  /** Greater Than test. */
  GT(2),
  /** Greater Than or Equal te09794e43d04f6fc4c662f45eff301fa02599c1f6st. */
  GTE(2),
  /** Lesss Than test. */
  LT(2),
  /** Lesss Than or Equal test. */
  LTE(2),
  /** If then else operator or conditional. */
  ITE(3),
  /** return the type of a value */
  TypeOf(1),
  /** Instance of test. */
  Instance(2),
  /** Type Cast Expression. */
  Cast(2),
  /** Sub type relation. */
  SubType(2),
  /** Super type relation. */
  SuperType(2),
  /** Intersection type */
  InterSect(-1),
  /** Simple assignment operator. */
  Assign(2),
  /** Multiply with */
  MulAssign(2),
  /** Divide by */
  DivAssign(2),
  /** Assign modulo */
  RemAssign(2),
  /** Add to */
  AddAssign(2),
  /** Subtract */
  SubAssign(2),
  /** shift left */
  ShlAssign(2),
  /** shift right */
  ShrAssign(2),
  /** signed shift right */
  SShrAssign(2),
  /** bitwise and */
  AndAssign(2),
  /** bitwise xor */
  XorAssign(2),
  /** bitwise or */
  OrAssign(2), 
  /** Increment and return new value. */
  PreIncr(1),
  /** Decrement and return new value. */
  PreDecr(1),
  /** Increment and return old value. */
  PostIncr(1),
  /** Decrement and return old value. */
  PostDecr(1),
  /** Shift left. */
  LeftShift(2),
  /** (signed) shift right. */
  RightShift(2),
  /** Unsigned shift right. */
  UnsignedRightShift(2),
  /** Separating conjunction. */
  Star(2),
  /** Separating implication. */
  Wand(2),
  /** Fractional permission predicate. */
  Perm(2),
  /** Fractional permission predicate with value access. */ 
  PointsTo(3),
  /** Immutable permission predicate.  */
  Value(1),
  /**
   * Permission to a field that is part of an active history.
   */
  HistoryPerm(2),
  /** Array permission predicate.
   *  ArrayPerm(name,first,step,count,p);
   *  The arguments are
   *  <UL>
   *   <li> the name of the array
   *   <li> the first index to which access is denoted
   *   <li> the step by which the indices are increased
   *   <li> the count of elements to which access is granted
   *   <li> the fraction p access for every index
   *  </UL>
   *  the first argument is the name of the array.
   */
  ArrayPerm(5),
  /** Select a member from a struct.
   * Member selection form classes is represented by Dereference */
  StructSelect(2),
  /**
   * dereference a pointer to a struct and select a member.
   */
  StructDeref(2),
  /**
   * Declare that a volatile field has been incremented by adding another value.
   */
  AddsTo(2),
  /** Array subscript. */
  Subscript(2),
  /** Evaluate argument in pre-execution(old) state. */
  Old(1),
  /** Continue with next value in loop */
  Continue(1),
  /** Create a new uninitialized object, note that Java Constructors are encoded as a MethodInvokation. */
  New(1),
  /** Create a new uninitialized object, Silver style. */
  NewSilver(-1),
  /** Create a new uninitialized array */
  NewArray(2),
  /** Length of an array */
  Length(1),
  /** Get the size of a container, such as a sequence. */
  Size(1),
  /** pre-pre element to list */
  Cons(2),
  /** Drop elements from a list */
  Drop(2),
  /** Take elements from a list */
  Take(2),
  /** append two lists */
  Append(2),
  /** check if an element is a member of a container. */
  Member(2),
  AddrOf(1),
  SizeOf(1),
  /** head of a list. */
  Head(1),
  /** tail of a list. */
  Tail(1),
  /** Bind an output argument of a method to this pattern.
   *  E.g. <code>?x</code> and <code>?(x,y)M</code>. 
   */
  BindOutput(1),
  /**
   * Parenthesized expression.
   */
  Wrap(1),
  /**
   * Current permission on a location.
   */
  CurrentPerm(1),
  /**
   * Scale the permissions on a resource.
   */
  Scale(2),
  /**
   * Build a range [low,high).
   */
  RangeSeq(2),
  /**
   * Unfold in expression temporarily.
   */
  Unfolding(2),
  /**
   * The process algebra operator left merge.
   */
  LeftMerge(2),
  /**
   * The history predicate takes a history, a fraction and a process as arguments.
   */
  History(3),
  /**
   * The future predicate takes a history, a fraction and a process as arguments.
   */
  Future(3),
  /**
   * The abstract state operator for Histories and Futures
   */
  AbstractState(2),
  /**
   * Specifies that a sub-term in a higher order rewrite patterns is independent of a variable.
   */
  IndependentOf(2),
  /**
   * contribution to a reduction variable.
   */
  Contribution(2),
  /**
   * Declare variable to be sum-reducible.
   */
  ReducibleSum(1),
  ReducibleMax(1),
  ReducibleMin(1),
  /**
   * Standard predicate that indicates that a non-reentrant lock is held on an object. 
   */
  Held(1),
  /**
   * The identity operator.
   */
  Identity(1),
  /**
   * The C indirection operator (*).
   */
  Indirection(1),
  /**
   * The iteration owner construct for OpenMP loops. 
   */
  IterationOwner(3),
  /**
   * The built-in idle token of PVL.
   */
  PVLidleToken(1),
  /**
   * The built-in join token of PVL.
   */
  PVLjoinToken(1),
  /**
   * The Some case for the option type.
   */
  OptionSome(1),
  /**
   * The get operator for the options type.
   */
  OptionGet(1),
<<<<<<< HEAD
  /**
   * Declares the first argument to be a valid array of the given size.
   */
  ValidArray(2),
  /**
   * Declares the first argument to be a valid matrix of the given size.
   */
  ValidMatrix(3)
=======
  /*
   * Get the values from an array as a sequence form a start upto an end
   */
  Values(3)
>>>>>>> b83ed325
  ;

  private final int arity;
  
  StandardOperator(int arity){
    this.arity=arity;
  }
  
  public int arity(){ return arity; }

/*
Java Operators 	Precedence
14 postfix 	expr++ expr--
13 unary 	++expr --expr +expr -expr ~ !
12 multiplicative 	* / %
11 additive 	+ -
10 shift 	<< >> >>>
 9 relational 	< > <= >= instanceof
 8 equality 	== !=
 7 bitwise AND 	&
 6 bitwise exclusive OR 	^
 5 bitwise inclusive OR 	|
 4 logical AND 	&&
 3 logical OR 	||
 2 ternary 	? :
 1 assignment 	= += -= *= /= %= &= ^= |= <<= >>= >>>=
*/

}
<|MERGE_RESOLUTION|>--- conflicted
+++ resolved
@@ -260,7 +260,6 @@
    * The get operator for the options type.
    */
   OptionGet(1),
-<<<<<<< HEAD
   /**
    * Declares the first argument to be a valid array of the given size.
    */
@@ -268,13 +267,11 @@
   /**
    * Declares the first argument to be a valid matrix of the given size.
    */
-  ValidMatrix(3)
-=======
+  ValidMatrix(3),
   /*
    * Get the values from an array as a sequence form a start upto an end
    */
   Values(3)
->>>>>>> b83ed325
   ;
 
   private final int arity;
