--- conflicted
+++ resolved
@@ -63,11 +63,7 @@
  ;
 
 valStatement
-<<<<<<< HEAD
- : 'create_wand' valBlock # valCreateWand
-=======
  : 'package' langExpr langStatement  # valPackage
->>>>>>> 2d176a65
  | 'apply' langExpr ';' # valApplyWand
  | 'fold' langExpr ';' # valFold
  | 'unfold' langExpr ';' # valUnfold
