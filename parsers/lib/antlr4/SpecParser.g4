parser grammar SpecParser;

/**
 imported grammar rules
   langExpr
   langId
   langType
   langModifier
   langStatement
   startSpec - the rule entering the lexer into specification mode
   endSpec - the rule exiting the lexer from specification mode
 exported grammar rules for PVL
   valContractClause        - contract clause
   valStatement             - proof guiding statement
   valWithThen              - with/then statement to use given/yields ghost arguments
   valReserved              - reserved identifiers
 exported grammar rules for other languages
   valEmbedContract         - sequence of contract clauses embedded in sequence of comments
   valEmbedContractBlock    - sequence of contract clauses embedded in one comment
   valEmbedStatementBlock   - sequence of valStatements embedded in a comment
   valEmbedWithThenBlock    - with and/or then in one comment
   valEmbedWithThen         - with and/or then in a sequence of comments
 */

valExpressionList
 : langExpr
 | langExpr ',' valExpressionList
 ;

valIdList
 : langId
 | langId ',' valIdList
 ;

valTypeList
 : langType
 | langType ',' valTypeList
 ;

valContractClause
 : 'modifies' valIdList ';'
 | 'accessible' valIdList ';'
 | 'requires' langExpr ';'
 | 'ensures' langExpr ';'
 | 'given' langType langId ';'
 | 'yields' langType langId ';'
 | 'context_everywhere' langExpr ';'
 | 'context' langExpr ';'
 | 'loop_invariant' langExpr ';'
 | 'kernel_invariant' langExpr ';'
 | 'signals' '(' langType langId ')' langExpr ';'
 | 'lock_invariant' langExpr ';'
 | 'decreases' valDecreasesMeasure? ';'
 ;

valDecreasesMeasure
 : 'assume'
 | valExpressionList
 ;

valBlock
 : '{' valStatement* '}'
 ;

valStatement
 : 'package' langExpr langStatement  # valPackage
 | 'apply' langExpr ';' # valApplyWand
 | 'fold' langExpr ';' # valFold
 | 'unfold' langExpr ';' # valUnfold
 | 'open' langExpr ';' # valOpen
 | 'close' langExpr ';' # valClose
 | 'assert' langExpr ';' # valAssert
 | 'assume' langExpr ';' # valAssume
 | 'inhale' langExpr ';' # valInhale
 | 'exhale' langExpr ';' # valExhale
 | 'label' langId ';' # valLabel
 | 'refute' langExpr ';' # valRefute
 | 'witness' langExpr ';' # valWitness
 | 'ghost' langStatement # valGhost
 | 'send' langId ',' langConstInt ':' langExpr ';' # valSend
 | 'recv' langId ';' # valRecv
 | 'transfer' langExpr ';' # valTransfer
 | 'csl_subject' langExpr ';' # valCslSubject
 | 'spec_ignore' '}' # valSpecIgnoreStart
 | 'spec_ignore' '{' # valSpecIgnoreEnd
 | 'action' '(' langExpr ',' langExpr ',' langExpr ',' langExpr ')' valActionImpl # valActionModel
 | 'atomic' '(' langId ')' langStatement # valAtomic
 ;

valActionImpl
 : ';'
 | langStatement
 ;

valImpOp: '-*' | '==>';
valAndOp: '**';
valInOp: '\\in';
valMulOp: '\\';
valPrependOp : '::';
valAppendOp : '++'; // postfix issues? maybe disable in spec - no side effects?
valPostfix
 : '[' '..' langExpr ']'
 | '[' langExpr '..' langExpr? ']'
 | '[' langExpr '->' langExpr ']' // C?
 | '?.' langId '(' valExpressionList? ')'
 ;
valWith: 'with' langStatement;
valThen: 'then' langStatement;
valGiven: 'given' '{' valGivenMappings '}';
valYields: 'yields' '{' valYieldsMappings '}';

valGivenMappings
 : langId '=' langExpr
 | langId '=' langExpr ',' valGivenMappings
 ;

valYieldsMappings
 : langId '=' langId
 | langId '=' langId ',' valYieldsMappings
 ;

valPrimarySeq
 : '|' langExpr '|' # valCardinality
 | '\\values' '(' langExpr ',' langExpr ',' langExpr ')' # valArrayValues
 ;

valPrimaryOption
 : 'Some' '(' langExpr ')' # valSome
 ;

valPrimaryEither
 : 'Left' '(' langExpr ')' # valLeft
 | 'Right' '(' langExpr ')' # valRight
 ;

valSetCompSelectors
 : langType langId
 | langType langId '<-' langId
 | langType langId '<-' valPrimaryCollectionConstructor
 | langType langId ',' valSetCompSelectors
 | langType langId '<-' langId ',' valSetCompSelectors
 | langType langId '<-' valPrimaryCollectionConstructor ',' valSetCompSelectors
 ;

valMapPairs
 : langExpr '->' langExpr
 | langExpr '->' langExpr ',' valMapPairs
 ;

valPrimaryCollectionConstructor
 : 'seq' '<' langType '>' '{' valExpressionList? '}' # valTypedLiteralSeq
 | 'set' '<' langType '>' '{' valExpressionList? '}' # valTypedLiteralSet
 | 'set' '<' langType '>' '{' langExpr '|' valSetCompSelectors ';' langExpr '}' # valSetComprehension
 | 'bag' '<' langType '>' '{' valExpressionList? '}' # valTypedLiteralBag
 | 'map' '<' langType ',' langType '>' '{' valMapPairs? '}' # valTypedLiteralMap
 | 'tuple' '<' langType ',' langType '>' '{' langExpr ',' langExpr '}' # valTypedTuple
 | '[' valExpressionList ']' # valLiteralSeq
 | '{' valExpressionList '}' # valLiteralSet
 | 'b{' valExpressionList '}' # valLiteralBag
 | '[t:' langType ']' # valEmptySeq
 | '{t:' langType '}' # valEmptySet
 | 'b{t:' langType '}' # valEmptyBag
 | '{' langExpr '..' langExpr '}' # valRange
 ;

valPrimaryPermission
 : 'perm' '(' langExpr ')' # valCurPerm
 | 'Perm' '(' langExpr ',' langExpr ')' # valPerm
 | 'Value' '(' langExpr ')' # valValue
 | 'PointsTo' '(' langExpr ',' langExpr ',' langExpr ')' #valPointsTo
 | 'HPerm' '(' langExpr ',' langExpr ')' # valHPerm
 | 'APerm' '(' langExpr ',' langExpr ')' # valAPerm
 | 'ArrayPerm' '(' langExpr ',' langExpr ',' langExpr ',' langExpr ',' langExpr ')' # valArrayPerm
 | '\\matrix' '(' langExpr ',' langExpr ',' langExpr ')' # valMatrix
 | '\\array'  '(' langExpr ',' langExpr ')' # valArray
 | '\\pointer' '(' langExpr ',' langExpr ',' langExpr ')' # valPointer
 | '\\pointer_index' '(' langExpr ',' langExpr ',' langExpr ')' # valPointerIndex
 | '\\pointer_block_length' '(' langExpr ')' # valPointerBlockLength
 | '\\pointer_block_offset' '(' langExpr ')' # valPointerBlockOffset
 ;

valPrimaryBinder
 : '(' ('\\forall*'|'\\forall'|'\\exists')
        langType langId '=' langExpr '..' langExpr ';' langExpr ')' # valRangeQuantifier
 | '(' ('\\forall*'|'\\forall'|'\\exists')
        valArgList ';' langExpr ';' langExpr ')' # valQuantifier
 | '(' ('\u2200'|'\u2200*'|'\u2203') valArgList ';' langExpr ')' # valShortQuantifier
 | '(' '\\let' langType langId '=' langExpr ';' langExpr ')' # valLet
 ;

valPrimaryVector
 : '(' '\\sum' langType langId ';' langExpr ';' langExpr ')' # valSum
 | '\\sum' '(' langExpr ',' langExpr ')' # valVectorSum
 | '\\vcmp' '(' langExpr ',' langExpr ')' # valVectorCmp
 | '\\vrep' '(' langExpr ')' # valVectorRep
 | '\\msum' '(' langExpr ',' langExpr ')' # valMatrixSum
 | '\\mcmp' '(' langExpr ',' langExpr ')' # valMatrixCmp
 | '\\mrep' '(' langExpr ')' # valMatrixRep
 ;

valPrimaryReducible
 : 'Reducible' '(' langExpr ',' valReducibleOperator ')' # valReducible
 | 'Contribution' '(' langExpr ',' langExpr ')' # valContribution
 ;

valReducibleOperator
 : '+'
 | langId
 ;

valPrimaryThread
 : 'idle' '(' langExpr ')' # valIdle
 | 'running' '(' langExpr ')' # valRunning
 ;

valPrimaryContext
 : '\\result'
 | '\\current_thread'
 | '\\ltid'
 | '\\gtid'
 ;

valExpr
 : {specLevel>0}? valPrimary
 | {specLevel>0}? valKeywordExpr
 ;

valIdentifier
 : {specLevel==0}? valKeywordExpr
 | {specLevel==0}? valKeywordNonExpr
 | {specLevel>0}? LANG_ID_ESCAPE
 ;

valPrimary
 : valPrimarySeq
 | valPrimaryOption
 | valPrimaryEither
 | valPrimaryCollectionConstructor
 | valPrimaryPermission
 | valPrimaryBinder
 | valPrimaryVector
 | valPrimaryReducible
 | valPrimaryThread
 | valPrimaryContext
 | '*' # valAny
 | '(' langId '!' valIdList ')' # valFunctionOf
 | '[' langExpr ']' langExpr # valScale
 | '{:' langExpr ':}' # valInlinePattern
 | '\\unfolding' langExpr '\\in' langExpr # valUnfolding
 | '\\old' '(' langExpr ')' # valOld
 | '\\old' '[' langId ']' '(' langExpr ')' #valOldLabeled
 | '\\typeof' '(' langExpr ')' # valTypeof
 | '\\type' '(' langType ')' # valTypeValue
 | 'held' '(' langExpr ')' # valHeld
 | LANG_ID_ESCAPE # valIdEscape
 ;

<<<<<<< HEAD
valReserved
 : (VAL_INLINE | VAL_ASSERT | VAL_RESOURCE | VAL_PROCESS | VAL_FRAC | VAL_ZFRAC | VAL_BOOL | VAL_RATIONAL | VAL_SEQ
    | VAL_PURE | VAL_THREAD_LOCAL | VAL_WITH | VAL_THEN | VAL_GIVEN | VAL_YIELDS | VAL_AXIOM | VAL_MODIFIES
    | VAL_ACCESSIBLE | VAL_REQUIRES | VAL_ENSURES | VAL_CONTEXT_EVERYWHERE | VAL_CONTEXT | VAL_LOOP_INVARIANT
    | VAL_CREATE | VAL_QED | VAL_APPLY | VAL_USE | VAL_FOLD
    | VAL_UNFOLD | VAL_OPEN | VAL_CLOSE | VAL_ASSUME | VAL_INHALE | VAL_EXHALE | VAL_LABEL | VAL_REFUTE | VAL_WITNESS
    | VAL_GHOST | VAL_SEND | VAL_WORD_TO | VAL_RECV | VAL_FROM | VAL_TRANSFER | VAL_CSL_SUBJECT | VAL_SPEC_IGNORE
    | VAL_ACTION | VAL_ATOMIC | VAL_REDUCIBLE | VAL_SIGNALS | VAL_SET | VAL_BAG
    | VAL_ADDS_TO | VAL_APERM | VAL_ARRAYPERM | VAL_CONTRIBUTION
    | VAL_HPERM | VAL_IDLE | VAL_PERM_VAL | VAL_ANY | VAL_NOTHING | VAL_STRING
    | VAL_PERM | VAL_POINTS_TO | VAL_RUNNING | VAL_SOME | VAL_LEFT | VAL_RIGHT | VAL_REF
    | VAL_VALUE | VAL_POINTER | VAL_KERNEL_INVARIANT | VAL_MAP | VAL_OPTION | VAL_EITHER | VAL_TUPLE | VAL_ADT | VAL_TYPE)
 | LANG_ID_ESCAPE # valIdEscape
 | '\\result' # valResult
 | '\\current_thread' # valCurrentThread
 | 'none' # valNonePerm // No permission
 | 'write' # valWrite // Full permission
 | 'read' # valRead // Any read permission
 | 'None' # valNoneOption // The empty value of the option langType
 | 'empty' # valEmpty // The empty process in the context of Models
 | '\\ltid' # valLtid
 | '\\gtid' # valGtid
=======
// Out spec: defined meaning: a language local
// In spec: defined meaning: the spec value
valKeywordExpr
 : 'none' # valNonePerm
 | 'write' # valWrite
 | 'read' # valRead
 | 'None' # valNoneOption
 | 'empty' # valEmpty
>>>>>>> 70d56429
 | 'true' # valTrue
 | 'false' # valFalse
 ;

// Out spec: defined meaning: a language local
// In spec: not parseable, use LANG_ID_ESCAPE instead.
valKeywordNonExpr: (
 // Frontend keywords
   VAL_INLINE | VAL_ASSERT
 // Type keywords
 | VAL_RESOURCE | VAL_PROCESS | VAL_FRAC | VAL_ZFRAC | VAL_BOOL | VAL_REF | VAL_RATIONAL | VAL_SEQ | VAL_SET | VAL_BAG
 | VAL_POINTER | VAL_MAP | VAL_OPTION | VAL_EITHER | VAL_TUPLE | VAL_TYPE | VAL_ANY | VAL_NOTHING
 // Annotation keywords
 | VAL_PURE | VAL_THREAD_LOCAL | VAL_WITH | VAL_THEN | VAL_GIVEN | VAL_YIELDS
 // Declaration keywords
 | VAL_AXIOM | VAL_MODEL | VAL_ADT
 // Contract clause keywords
 | VAL_MODIFIES | VAL_ACCESSIBLE | VAL_REQUIRES | VAL_ENSURES | VAL_CONTEXT_EVERYWHERE | VAL_CONTEXT
 | VAL_LOOP_INVARIANT | VAL_KERNEL_INVARIANT | VAL_LOCK_INVARIANT | VAL_SIGNALS | VAL_DECREASES
 // Statement keywords
 | VAL_CREATE | VAL_APPLY | VAL_FOLD | VAL_UNFOLD | VAL_OPEN | VAL_CLOSE | VAL_ASSUME | VAL_INHALE
 | VAL_EXHALE | VAL_LABEL | VAL_REFUTE | VAL_WITNESS | VAL_GHOST | VAL_SEND | VAL_WORD_TO | VAL_RECV | VAL_FROM
 | VAL_TRANSFER | VAL_CSL_SUBJECT | VAL_SPEC_IGNORE | VAL_ACTION | VAL_ATOMIC
 // Spec function keywords
 | VAL_REDUCIBLE | VAL_ADDS_TO | VAL_APERM | VAL_ARRAYPERM | VAL_CONTRIBUTION | VAL_HELD | VAL_HPERM | VAL_IDLE
 | VAL_PERM_VAL | VAL_PERM | VAL_POINTS_TO | VAL_RUNNING | VAL_SOME | VAL_LEFT | VAL_RIGHT | VAL_VALUE
);

valGenericAdtInvocation
 : langId '<' valTypeList '>' '.' langId '(' valExpressionList? ')'
 ;

valType
 : ('resource' | 'process' | 'frac' | 'zfrac' | 'rational' | 'bool' | 'ref' | 'any' | 'nothing' | 'string') # valPrimaryType
 | 'seq' '<' langType '>' # valSeqType
 | 'set' '<' langType '>' # valSetType
 | 'bag' '<' langType '>' # valBagType
 | 'option' '<' langType '>' # valOptionType
 | 'map' '<' langType ',' langType '>' # valMapType
 | 'tuple' '<' langType ',' langType '>' # valTupleType
 | 'pointer' '<' langType '>' # valPointerType
 | 'type' '<' langType '>' # valTypeType
 | 'either' '<' langType ',' langType '>' # valEitherType
 ;

valGlobalDeclaration
 : 'axiom' langId '{' langExpr '}' # valAxiom
 | valModifier* 'resource' langId '(' valArgList? ')' valDef # valPredicate
 | valContractClause* valModifier* 'pure' langType langId valTypeVars? '(' valArgList? ')' valDef # valFunction
 | 'model' langId '{' valModelDeclaration* '}' # valModel
 | 'ghost' langGlobalDecl # valGhostDecl
 | 'adt' langId valTypeVars? '{' valAdtDeclaration* '}' # valAdtDecl
 ;

valClassDeclaration
 : valModifier* 'resource' langId '(' valArgList? ')' valDef # valInstancePredicate
 | valContractClause* valModifier* 'pure' langType langId valTypeVars? '(' valArgList? ')' valDef # valInstanceFunction
 | 'ghost' langClassDecl # valInstanceGhostDecl
 ;

valModelDeclaration
 : valContractClause* 'process' langId '(' valArgList? ')' '=' langExpr ';' # valModelProcess
 | valContractClause* 'action' langId '(' valArgList? ')' ';' # valModelAction
 | langType valIdList ';' # valModelField
 ;

valTypeVars
 : '<' valIdList '>'
 ;

valAdtDeclaration
 : 'axiom' langExpr ';' # valAdtAxiom
 | 'pure' langType langId '(' valArgList? ')' ';' # valAdtFunction
 ;

valDef
 : ';' # valAbstractBody
 | '=' langExpr ';' # valBody
 ;

valModifier
 : ('pure' | 'inline' | 'thread_local')
 | langStatic # valStatic
 ;

valArgList
 : valArg
 | valArg ',' valArgList
 ;

valArg
 : langType langId
 ;

valEmbedContract: valEmbedContractBlock+;

valEmbedContractBlock
 : startSpec valContractClause* endSpec
 | {specLevel>0}? valContractClause+
 ;

valEmbedStatementBlock
 : startSpec valStatement* endSpec
 | {specLevel>0}? valStatement+
 ;

valEmbedWith: startSpec valWith? endSpec | {specLevel>0}? valWith;
valEmbedThen: startSpec valThen? endSpec | {specLevel>0}? valThen;
valEmbedGiven: startSpec valGiven? endSpec | {specLevel>0}? valGiven;
valEmbedYields: startSpec valYields? endSpec | {specLevel>0}? valYields;

valEmbedGlobalDeclarationBlock
 : startSpec valGlobalDeclaration* endSpec
 | {specLevel>0}? valGlobalDeclaration+
 ;

valEmbedClassDeclarationBlock
 : startSpec valClassDeclaration* endSpec
 | {specLevel>0}? valClassDeclaration+
 ;

valEmbedModifier
 : startSpec valModifier endSpec
 | {specLevel>0}? valModifier
 ;<|MERGE_RESOLUTION|>--- conflicted
+++ resolved
@@ -255,30 +255,6 @@
  | LANG_ID_ESCAPE # valIdEscape
  ;
 
-<<<<<<< HEAD
-valReserved
- : (VAL_INLINE | VAL_ASSERT | VAL_RESOURCE | VAL_PROCESS | VAL_FRAC | VAL_ZFRAC | VAL_BOOL | VAL_RATIONAL | VAL_SEQ
-    | VAL_PURE | VAL_THREAD_LOCAL | VAL_WITH | VAL_THEN | VAL_GIVEN | VAL_YIELDS | VAL_AXIOM | VAL_MODIFIES
-    | VAL_ACCESSIBLE | VAL_REQUIRES | VAL_ENSURES | VAL_CONTEXT_EVERYWHERE | VAL_CONTEXT | VAL_LOOP_INVARIANT
-    | VAL_CREATE | VAL_QED | VAL_APPLY | VAL_USE | VAL_FOLD
-    | VAL_UNFOLD | VAL_OPEN | VAL_CLOSE | VAL_ASSUME | VAL_INHALE | VAL_EXHALE | VAL_LABEL | VAL_REFUTE | VAL_WITNESS
-    | VAL_GHOST | VAL_SEND | VAL_WORD_TO | VAL_RECV | VAL_FROM | VAL_TRANSFER | VAL_CSL_SUBJECT | VAL_SPEC_IGNORE
-    | VAL_ACTION | VAL_ATOMIC | VAL_REDUCIBLE | VAL_SIGNALS | VAL_SET | VAL_BAG
-    | VAL_ADDS_TO | VAL_APERM | VAL_ARRAYPERM | VAL_CONTRIBUTION
-    | VAL_HPERM | VAL_IDLE | VAL_PERM_VAL | VAL_ANY | VAL_NOTHING | VAL_STRING
-    | VAL_PERM | VAL_POINTS_TO | VAL_RUNNING | VAL_SOME | VAL_LEFT | VAL_RIGHT | VAL_REF
-    | VAL_VALUE | VAL_POINTER | VAL_KERNEL_INVARIANT | VAL_MAP | VAL_OPTION | VAL_EITHER | VAL_TUPLE | VAL_ADT | VAL_TYPE)
- | LANG_ID_ESCAPE # valIdEscape
- | '\\result' # valResult
- | '\\current_thread' # valCurrentThread
- | 'none' # valNonePerm // No permission
- | 'write' # valWrite // Full permission
- | 'read' # valRead // Any read permission
- | 'None' # valNoneOption // The empty value of the option langType
- | 'empty' # valEmpty // The empty process in the context of Models
- | '\\ltid' # valLtid
- | '\\gtid' # valGtid
-=======
 // Out spec: defined meaning: a language local
 // In spec: defined meaning: the spec value
 valKeywordExpr
@@ -287,7 +263,6 @@
  | 'read' # valRead
  | 'None' # valNoneOption
  | 'empty' # valEmpty
->>>>>>> 70d56429
  | 'true' # valTrue
  | 'false' # valFalse
  ;
@@ -299,7 +274,7 @@
    VAL_INLINE | VAL_ASSERT
  // Type keywords
  | VAL_RESOURCE | VAL_PROCESS | VAL_FRAC | VAL_ZFRAC | VAL_BOOL | VAL_REF | VAL_RATIONAL | VAL_SEQ | VAL_SET | VAL_BAG
- | VAL_POINTER | VAL_MAP | VAL_OPTION | VAL_EITHER | VAL_TUPLE | VAL_TYPE | VAL_ANY | VAL_NOTHING
+ | VAL_POINTER | VAL_MAP | VAL_OPTION | VAL_EITHER | VAL_TUPLE | VAL_TYPE | VAL_ANY | VAL_NOTHING | VAL_STRING
  // Annotation keywords
  | VAL_PURE | VAL_THREAD_LOCAL | VAL_WITH | VAL_THEN | VAL_GIVEN | VAL_YIELDS
  // Declaration keywords
