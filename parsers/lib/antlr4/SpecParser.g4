--- conflicted
+++ resolved
@@ -122,7 +122,6 @@
     | '\\mrep' '(' langExpr ')'
     | langId ':' langExpr
     | '{:' langExpr ':}'
-<<<<<<< HEAD
     | 'Reducible' '(' langExpr ',' valReducibleOperator ')'
     | 'AbstractState' '(' langExpr ',' langExpr ')'
     | 'AddsTo' '(' langExpr ',' langExpr ')'
@@ -156,7 +155,6 @@
     | 'tail' '(' langExpr ')'
     | 'Value' '(' langExpr ')'
     | 'valuesMap' '(' langExpr ')'
-=======
     | 'seq' '<' langType '>' '{' valExpressionList '}'
     | 'set' '<' langType '>' '{' valExpressionList '}'
     | '(' langExpr '[' '..' langExpr ']' ')'
@@ -165,7 +163,7 @@
     | '(' langExpr '::' langExpr ')'
     | '(' langExpr '++' langExpr ')'
     | '(' langExpr '\\in' langExpr ')'
->>>>>>> 639b19ee
+    | 'getOrElseOption' '(' langExpr ',' langExpr ')'
     ;
 
 valReducibleOperator
@@ -180,17 +178,13 @@
     | VAL_CREATE | VAL_QED | VAL_APPLY | VAL_USE | VAL_DESTROY | VAL_SPLIT | VAL_MERGE | VAL_CHOOSE | VAL_FOLD
     | VAL_UNFOLD | VAL_OPEN | VAL_CLOSE | VAL_ASSUME | VAL_INHALE | VAL_EXHALE | VAL_LABEL | VAL_REFUTE | VAL_WITNESS
     | VAL_GHOST | VAL_SEND | VAL_WORD_TO | VAL_RECV | VAL_FROM | VAL_TRANSFER | VAL_CSL_SUBJECT | VAL_SPEC_IGNORE
-<<<<<<< HEAD
     | VAL_ACTION | VAL_ATOMIC | VAL_REDUCIBLE | VAL_SIGNALS | VAL_SET | VAL_BAG | VAL_LOC | VAL_ABSTRACT_STATE
     | VAL_ADDS_TO | VAL_APERM | VAL_ARRAYPERM | VAL_BUILD_MAP | VAL_CARD_MAP | VAL_CONTRIBUTION
     | VAL_DISJOINT_MAP | VAL_EQUALS_MAP | VAL_FUTURE | VAL_GET_FROM_MAP | VAL_GET_FST | VAL_GET_OPTION | VAL_GET_SND
     | VAL_HEAD | VAL_HELD | VAL_HIST | VAL_HPERM | VAL_IDLE | VAL_IS_EMPTY | VAL_ITEMS_MAP | VAL_KEYS_MAP | VAL_PERM_VAL
     | VAL_PERM | VAL_POINTS_TO | VAL_REMOVE | VAL_REMOVE_AT | VAL_REMOVE_FROM_MAP | VAL_RUNNING | VAL_SOME | VAL_TAIL
-    | VAL_VALUE | VAL_VALUES_MAP)
+    | VAL_VALUE | VAL_VALUES_MAP | VAL_POINTER | VAL_KERNEL_INVARIANT | VAL_GETOPTELSE)
  | LANG_ID_ESCAPE
-=======
-    | VAL_ACTION | VAL_ATOMIC | VAL_REDUCIBLE | VAL_SIGNALS | VAL_KERNEL_INVARIANT | VAL_SET | VAL_POINTER)
->>>>>>> 639b19ee
  | '\\result'
  | '\\current_thread'
  | 'none' // No permission
@@ -208,12 +202,9 @@
  : ('resource' | 'process' | 'frac' | 'zfrac' | 'rational' | 'bool')
  | 'seq' '<' langType '>'
  | 'set' '<' langType '>'
-<<<<<<< HEAD
  | 'bag' '<' langType '>'
  | 'loc' '<' langType '>'
-=======
  | 'pointer' '<' langType '>'
->>>>>>> 639b19ee
  ;
 
 valDeclaration
