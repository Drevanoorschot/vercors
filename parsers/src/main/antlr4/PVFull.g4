grammar PVFull;

import val;

@lexer::members {
    public static final int CH_COMMENT = 1;
    public static final int CH_LINEDIRECTION = 2;
}

expression : expr ;

program  : (claz|kernel|block|field|method_decl)* (block)? EOF ;

claz : contract 'class' identifier '{'( field | method_decl | constructor )* '}' ;

kernel : 'kernel' identifier '{' ( kernel_field | method_decl )* '}' ;

kernel_field : ('global' | 'local') type identifier ( ',' identifier )* ';' ;

field : type identifier ( ',' identifier )* ';' ;

modifiers : ( 'static' | 'thread_local' | 'inline' | 'pure' )*;

method_decl : contract modifiers type identifier '(' args ')' ( '=' expr ';' | ';' | block ) ;

constructor : contract identifier '(' args ')' ( block | ';' ) ;

contract : valContractClause* ;

args : type identifier ( ',' type identifier )* | ;

<<<<<<< HEAD
atomExpression
 : lexpr
 | identifier ':' atomExpression
 | atomExpression 'with' block
 | atomExpression 'then' block
 | CONTAINER '<' type '>' values
 | ('!'|'-') atomExpression
 | atomExpression '^^' atomExpression
 | atomExpression ('*'|'/'|'\\'|'%') atomExpression
 | atomExpression ( '+' | '-' ) atomExpression
 | atomExpression ( '<' | '<=' | '>=' | '>') atomExpression
 | atomExpression ( '==' | '!=' ) atomExpression
 | atomExpression 'in' atomExpression
 | '?' identifier
 | lexpr '->' identifier tuple
 | ( identifier | lexpr | 'Value' | 'HPerm' | 'Perm' | 'PointsTo' | 'Hist' | '\\old' | '?' ) tuple
 | '(' expr ')'
 | '\\owner' '(' expr ',' expr ',' expr ')'
 | 'id' '(' expr ')'
 | 'new' identifier tuple
=======

expr
 : identifier ':' expr
 | expr 'with' block
 | expr 'then' block
 | 'unfolding' expr 'in' expr
 | iteExpr
 ;

iteExpr
 : implicationExpr '?' implicationExpr ':' iteExpr
 | implicationExpr
 ;

implicationExpr
 : implicationExpr '==>' andOrExpr
 | implicationExpr '-*' andOrExpr
 | andOrExpr
 ;

andOrExpr
 : andOrExpr '&&' eqExpr
 | andOrExpr '||' eqExpr
 | andOrExpr '**' eqExpr
 | eqExpr
 ;

eqExpr
 : eqExpr '==' relExpr
 | eqExpr '!=' relExpr
 | relExpr
 ;

relExpr
 : relExpr '<' addExpr
 | relExpr '<=' addExpr
 | relExpr '>=' addExpr
 | relExpr '>' addExpr
 | setExpr
 ;

setExpr
 : setExpr 'in' addExpr
 | addExpr
 ;

addExpr
 : addExpr '+' multExpr
 | addExpr '-' multExpr
 | multExpr
 ;

multExpr
 : multExpr '*' powExpr
 | multExpr '/' powExpr
 | multExpr '%' powExpr
 | powExpr
 ;

powExpr
 : powExpr '^^' unaryExpr
 | unaryExpr
 ;

unaryExpr
 : '!' unaryExpr
 | '-' unaryExpr
 | newExpr
 ;

newExpr
 : 'new' identifier tuple
>>>>>>> 7314f2a4
 | 'new' non_array_type new_dims
 | nonTarget
 | target
 ;

target
 : target '.' gen_id
 | target '[' expr ']'
 | nonTarget '.' gen_id
 | nonTarget '[' expr ']'
 | targetUnit
 ;

nonTarget
 : nonTarget '.' gen_id
 | nonTarget tuple
 | nonTarget '[' '..' expr ']'
 | nonTarget '[' expr ('..' expr?)? ']'
 | nonTarget '[' expr '->' expr ']'
 | nonTarget '->' identifier tuple
 | nonTargetUnit
 ;

nonTargetUnit
 : 'this'
 | 'null'
 | 'true'
 | 'false'
 | 'current_thread'
 | '\\result'
 | CONTAINER '<' type '>' values
 | builtinMethod tuple
 | '\\owner' '(' expr ',' expr ',' expr ')'
 | 'id' '(' expr ')'
 | '|' expr '|'
 | '?' identifier
 | NUMBER
 | values
 | '(' expr ')'
 | identifier
 | valPrimary
 ;

targetUnit
 : identifier
 ;

builtinMethod
 : 'Value' | 'HPerm' | 'Perm' | 'PointsTo' | 'Hist' | '\\old' | '?' | 'idle' | 'running' | 'head' | 'tail' | 'held' | 'Some'
 ;

values : '{' ( | expr (',' expr)*) '}';

tuple : '(' ( | expr (',' expr)*) ')';

block : '{' statement* '}' ;

statement
 : 'return' expr? ';'
 | 'lock' expr ';'
 | 'unlock' expr ';'
 | 'wait' expr ';'
 | 'notify' expr ';'
 | 'fork' expr ';'
 | 'join' expr ';'
 | 'action' tuple block
 | valStatement
 | 'if' '(' expr ')' statement ( 'else' statement )?
 | 'barrier' '(' identifier ( ';' id_list )? ')' ( '{' contract '}' | contract block )
 | contract 'par' par_unit ( 'and' par_unit )*
 | 'vec' '(' iter ')' block
 | 'invariant' identifier '(' expr ')' block
 | 'atomic' '(' id_list ')' block
 | invariant 'while' '(' expr ')' statement
 | invariant 'for' '(' forStatementList? ';' expr? ';' forStatementList? ')' statement
 | block
 | '{*' expr '*}'
 | 'goto' identifier ';'
 | 'label' identifier ';'
 | allowedForStatement ';'
 ;

forStatementList
 : allowedForStatement (',' allowedForStatement)*
 ;

allowedForStatement
 : type identifier ('=' expr | (',' identifier)* )
 | expr
 | identifier ('++'|'--')
 | target '=' expr
 ;

par_unit
 : identifier? '(' iters ( ';' wait_list )? ')' contract block
 | contract block
 ;

wait_list : wait_for ( ',' wait_for )* ;

wait_for : identifier ( '(' id_arg_list ')' ) ? ;

id_arg_list : id_arg ( ',' id_arg )* ;

id_arg : identifier | '*' ;

id_list : ( identifier ( ',' identifier )* )? ;

with_then : ( 'with' block )? ('then' block)? ;

iters : ( iter ( ',' iter )* )? ;

iter : type identifier '=' expr '..' expr ;

decls  : ( decl ( ',' decl )* )? ;

decl : type identifier ( '=' expr )? ;

fence_list : ( 'local' | 'global' )* ;

invariant : ( 'loop_invariant' expr ';' )* ;

non_array_type
 : CONTAINER '<' type '>'
 | 'option' '<' type '>'
 | ( 'string' | 'process' | 'int' | 'boolean' | 'zfrac' | 'frac' | 'resource' | 'void' | classType )
 ;

type
 : non_array_type type_dims
 ;

type_dims
 : ('[' expr ']')*
 | ('[' ']')*
 ;

new_dims
 : ('[' expr ']')+
 ;

gen_id : identifier | CONTAINER ;

classType : identifier typeArgs?;

typeArgs : '<' expr (',' expr)* '>';


CONTAINER : 'seq' | 'set' | 'bag' ;

identifier : Identifier | valReserved ;

Identifier  : ('a'..'z'|'A'..'Z') ('a'..'z'|'A'..'Z'|'0'..'9'|'_')*;
NUMBER : ('0'..'9')+;

COMMENT : '/*' .*? '*/' { setChannel(CH_COMMENT); } ;
LINE_COMMENT : '//' .*? '\n' { setChannel(CH_COMMENT); } ;

WS  :   (   ' '
        |   '\t'
        |   '\r'
        |   '\n'
        )+ -> skip ;

EmbeddedLatex
    : '#' ~[\r\n]* '#' -> skip
    ;
<|MERGE_RESOLUTION|>--- conflicted
+++ resolved
@@ -28,29 +28,6 @@
 contract : valContractClause* ;
 
 args : type identifier ( ',' type identifier )* | ;
-
-<<<<<<< HEAD
-atomExpression
- : lexpr
- | identifier ':' atomExpression
- | atomExpression 'with' block
- | atomExpression 'then' block
- | CONTAINER '<' type '>' values
- | ('!'|'-') atomExpression
- | atomExpression '^^' atomExpression
- | atomExpression ('*'|'/'|'\\'|'%') atomExpression
- | atomExpression ( '+' | '-' ) atomExpression
- | atomExpression ( '<' | '<=' | '>=' | '>') atomExpression
- | atomExpression ( '==' | '!=' ) atomExpression
- | atomExpression 'in' atomExpression
- | '?' identifier
- | lexpr '->' identifier tuple
- | ( identifier | lexpr | 'Value' | 'HPerm' | 'Perm' | 'PointsTo' | 'Hist' | '\\old' | '?' ) tuple
- | '(' expr ')'
- | '\\owner' '(' expr ',' expr ',' expr ')'
- | 'id' '(' expr ')'
- | 'new' identifier tuple
-=======
 
 expr
  : identifier ':' expr
@@ -123,7 +100,6 @@
 
 newExpr
  : 'new' identifier tuple
->>>>>>> 7314f2a4
  | 'new' non_array_type new_dims
  | nonTarget
  | target
@@ -290,4 +266,4 @@
 
 EmbeddedLatex
     : '#' ~[\r\n]* '#' -> skip
-    ;
+    ;