package vct.parsers.rewrite;

import java.util.ArrayList;

import vct.col.ast.expr.OperatorExpression;
import vct.col.ast.generic.ASTNode;
import vct.col.ast.stmt.composite.BlockStatement;
import vct.col.ast.stmt.decl.Contract;
import vct.col.ast.type.PrimitiveSort;
import vct.col.ast.util.AbstractRewriter;
import vct.col.ast.util.ContractBuilder;
import vct.col.ast.stmt.decl.DeclarationStatement;
import vct.col.ast.stmt.decl.Method;
import vct.col.ast.expr.MethodInvokation;
import vct.col.ast.stmt.decl.ProgramUnit;
import vct.col.ast.expr.StandardOperator;
import vct.col.ast.type.Type;
import vct.col.ast.util.ASTUtils;

class KernelBodyRewriter extends AbstractRewriter {

  public KernelBodyRewriter(ProgramUnit source) {
    super(source);
  }
<<<<<<< HEAD
  
  @Override
  public void visit(MethodInvokation e){
    ASTNode arg;
    switch(e.method()){
    case "get_global_id" :
      arg=e.getArg(0);
      if (arg.isConstant(0)) {
        //result=create.local_name("opencl_tid");
        result=plus(mult(create.local_name("opencl_gid"),create.local_name("opencl_gsize")),
            create.local_name("opencl_lid"));
        return;
      } else {
        Fail("bad dimension: %s",arg);
      }
      default:
        super.visit(e);
=======

    @Override
    public void visit(MethodInvokation e) {
        ASTNode arg;
        switch (e.method()) {
            case "get_global_id":
                arg = e.getArg(0);
                if (arg.isConstant(0)) {
                    result = plus(mult(create.local_name("opencl_gid"), create.local_name("opencl_gsize")),
                            create.local_name("opencl_lid"));
                    return;
                } else {
                    Fail("bad dimension: %s", arg);
                }
                break;
            case "get_local_id":
                arg = e.getArg(0);
                if(arg.isConstant(0)) {
                    result = create.local_name("opencl_lid");
                } else {
                    Fail("bad dimension: %s", arg);
                }
                break;
            default:
                super.visit(e);
        }
>>>>>>> c40796f6
    }

    @Override
    public void visit(Method m) {
        ArrayList<DeclarationStatement> decls = new ArrayList<DeclarationStatement>();
        DeclarationStatement inner_decl = create.field_decl(
                "opencl_lid", create.primitive_type(PrimitiveSort.Integer),
                create.expression(StandardOperator.RangeSeq,
                        create.constant(0), create.local_name("opencl_gsize")));
        DeclarationStatement outer_decl = create.field_decl(
                "opencl_gid", create.primitive_type(PrimitiveSort.Integer),
                create.expression(StandardOperator.RangeSeq,
                        create.constant(0), create.local_name("opencl_gcount")));
        ContractBuilder icb = new ContractBuilder(); // thread contract
        ContractBuilder gcb = new ContractBuilder(); // group contract
        gcb.requires(create.constant(true));
        ContractBuilder kcb = new ContractBuilder(); // kernel contract
        kcb.given(create.field_decl("opencl_gcount", create.primitive_type(PrimitiveSort.Integer)));
        kcb.given(create.field_decl("opencl_gsize", create.primitive_type(PrimitiveSort.Integer)));
        Type returns = rewrite(m.getReturnType());
        for (DeclarationStatement d : m.getArgs()) {
            decls.add(rewrite(d));
        }
        Contract c = m.getContract();
        rewrite(c, icb);
        gcb.appendInvariant(rewrite(c.invariant));
        kcb.appendInvariant(rewrite(c.invariant));
        Contract ic = rewrite(m.getContract());
        for (ASTNode clause : ASTUtils.conjuncts(ic.pre_condition, StandardOperator.Star)) {
            ASTNode group = create.starall(
                    create.expression(StandardOperator.Member,
                            create.local_name("opencl_lid"),
                            create.expression(StandardOperator.RangeSeq,
                                    create.constant(0), create.local_name("opencl_gsize"))
                    ),
                    clause,
                    create.field_decl("opencl_lid", create.primitive_type(PrimitiveSort.Integer)));
            gcb.requires(group);
            kcb.requires(create.starall(
                    create.expression(StandardOperator.Member,
                            create.local_name("opencl_gid"),
                            create.expression(StandardOperator.RangeSeq,
                                    create.constant(0), create.local_name("opencl_gcount"))
                    ),
                    group,
                    create.field_decl("opencl_gid", create.primitive_type(PrimitiveSort.Integer))));
        }
        BlockStatement body = (BlockStatement) rewrite(m.getBody());
        //body.prepend(create.field_decl("opencl_tid",create.primitive_type(Sort.Integer),
        //    plus(mult(create.local_name("opencl_gid"),create.local_name("opencl_gsize")),create.local_name("opencl_lid"))));
        //icb.given(create.field_decl("opencl_tid",create.primitive_type(Sort.Integer)));
        //icb.requires(create.expression(StandardOperator.EQ,
        //    create.local_name("opencl_tid"),plus(mult(create.local_name("opencl_gid"),create.local_name("opencl_gsize")),create.local_name("opencl_lid"))));
        DeclarationStatement[] iters = new DeclarationStatement[]{inner_decl};
        body = create.block(create.region(null, create.parallel_block("group_block", icb.getContract(), iters, body)));
        iters = new DeclarationStatement[]{outer_decl};
        body = create.block(create.region(null, create.parallel_block("kernel_block", gcb.getContract(), iters, body)));
        result = create.method_decl(returns, kcb.getContract(), m.name(), decls, body);
    }

    @Override

    public void visit(OperatorExpression e) {
        switch(e.operator()) {
            case StructSelect:
                if(e.arg(1).isName("x")) {
                    if(e.arg(0).isName("threadIdx")) {
                        result = name("opencl_lid");
                    } else if(e.arg(0).isName("blockIdx")) {
                        result = name("opencl_gid");
                    } else if(e.arg(0).isName("blockDim")) {
                        result = name("opencl_gsize");
                    } else {
                        super.visit(e);
                    }
                } else {
                    super.visit(e);
                }
                break;
            default:
                super.visit(e);
        }
    }
}<|MERGE_RESOLUTION|>--- conflicted
+++ resolved
@@ -22,25 +22,6 @@
   public KernelBodyRewriter(ProgramUnit source) {
     super(source);
   }
-<<<<<<< HEAD
-  
-  @Override
-  public void visit(MethodInvokation e){
-    ASTNode arg;
-    switch(e.method()){
-    case "get_global_id" :
-      arg=e.getArg(0);
-      if (arg.isConstant(0)) {
-        //result=create.local_name("opencl_tid");
-        result=plus(mult(create.local_name("opencl_gid"),create.local_name("opencl_gsize")),
-            create.local_name("opencl_lid"));
-        return;
-      } else {
-        Fail("bad dimension: %s",arg);
-      }
-      default:
-        super.visit(e);
-=======
 
     @Override
     public void visit(MethodInvokation e) {
@@ -67,7 +48,6 @@
             default:
                 super.visit(e);
         }
->>>>>>> c40796f6
     }
 
     @Override
