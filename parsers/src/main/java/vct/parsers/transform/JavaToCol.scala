package vct.parsers.transform

import hre.util.{FuncTools, ScopedStack}
import org.antlr.v4.runtime.{ParserRuleContext, Token}
import vct.col.ast._
import vct.antlr4.generated.JavaParser._
import vct.antlr4.generated.JavaParserPatterns._
import vct.col.{ast => col}
import vct.col.origin._
import vct.antlr4.generated.{JavaParserPatterns => parse}
import vct.col.util.AstBuildHelpers._
import vct.col.ref.{Ref, UnresolvedRef}
import vct.col.resolve.lang.Java
import vct.col.util.AstBuildHelpers

import scala.annotation.nowarn
import scala.collection.mutable

@nowarn("msg=match may not be exhaustive&msg=Some\\(")
case class JavaToCol[G](override val originProvider: OriginProvider, override val blameProvider: BlameProvider, override val errors: Seq[(Token, Token, ExpectedError)])
  extends ToCol[G](originProvider, blameProvider, errors) {

  val currentPackage: ScopedStack[Option[JavaName[G]]] = ScopedStack()

  def convert(implicit unit: CompilationUnitContext): Seq[GlobalDeclaration[G]] = unit match {
    case CompilationUnit0(pkg, imports, decls, _) =>
      val pkgName = pkg.map(convert(_))
      currentPackage.having(pkgName) {
        Seq(new JavaNamespace(pkgName, imports.map(convert(_)), decls.flatMap(convert(_))))
      }
  }

  def convert(implicit pkg: PackageDeclarationContext): JavaName[G] = pkg match {
    case PackageDeclaration0(_, _, name, _) => convert(name)
  }

  def convert(implicit imp: ImportDeclarationContext): JavaImport[G] = imp match {
    case ImportDeclaration0(_, isStatic, name, star, _) => JavaImport(isStatic.nonEmpty, convert(name), star.nonEmpty)
  }

  def convert(implicit decl: TypeDeclarationContext): Seq[GlobalDeclaration[G]] = decl match {
    case TypeDeclaration0(mods, ClassDeclaration0(contract, _, name, args, ext, imp, ClassBody0(_, decls, _))) =>
      withContract(contract, contract => {
        Seq(new JavaClass(convert(name), mods.map(convert(_)), args.map(convert(_)).getOrElse(Nil),
          AstBuildHelpers.foldStar(contract.consume(contract.lock_invariant)),
          ext.map(convert(_)).getOrElse(Java.JAVA_LANG_OBJECT),
          imp.map(convert(_)).getOrElse(Nil), decls.flatMap(convert(_))))
      })
    case TypeDeclaration1(mods, EnumDeclaration0(_, name, None, _, Some(constants), _, None | Some(EnumBodyDeclarations0(_, Seq())), _)) =>
      mods.map(convert(_)).foreach {
        case JavaPublic() =>
        case _ => fail(decl, "only public modifier allowed")
      }
      Seq(new Enum(convert(constants))(SourceNameOrigin(convert(name), origin(decl))))
    case TypeDeclaration1(mods, enum @ EnumDeclaration0(a, b, c, d, e, f, g, h)) =>
      fail(enum, "Enums with implements or class declarations, or without constants, are not supported")
    case TypeDeclaration2(mods, InterfaceDeclaration0(_, name, args, ext, InterfaceBody0(_, decls, _))) =>
      Seq(new JavaInterface(convert(name), mods.map(convert(_)), args.map(convert(_)).getOrElse(Nil),
        ext.map(convert(_)).getOrElse(Nil), decls.flatMap(convert(_))))
    case TypeDeclaration3(mods, AnnotationTypeDeclaration0(_, _, name, AnnotationTypeBody0(_, decls, _))) =>
<<<<<<< HEAD
      Seq(new JavaAnnotationInterface(convert(name), mods.map(convert(_)), Java.JAVA_LANG_ANNOTATION_ANNOTATION, decls.map(convert(_)).flatten))
=======
      Seq(new JavaAnnotationInterface(convert(name), mods.map(convert(_)), Java.JAVA_LANG_ANNOTATION_ANNOTATION, decls.flatMap(convert(_))))
>>>>>>> 27739324
    case TypeDeclaration4(inner) => convert(inner)
    case TypeDeclaration5(_) => Nil
  }

  def convert(implicit constants: EnumConstantsContext): Seq[EnumConstant[G]] = constants match {
    case EnumConstants0(constant) => Seq(convert(constant))
    case EnumConstants1(constants, _, constant) => convert(constants) :+ convert(constant)
  }

  def convert(implicit constant: EnumConstantContext): EnumConstant[G] = constant match {
    case EnumConstant0(Nil, name, None, None) => new EnumConstant()(SourceNameOrigin(convert(name), origin(constant)))
    case constant => fail(constant, "Arguments, annotations, or class body on enum alternatives not supported")
  }

  def convert(implicit decl: AnnotationTypeElementDeclarationContext): Option[JavaAnnotationMethod[G]] = decl match {
    case AnnotationTypeElementDeclaration0(mods, AnnotationTypeElementRest0(returnType, AnnotationMethodOrConstantRest0(AnnotationMethodRest0(name, _, _, default)), _)) =>
      val modifiers: Set[JavaModifier[G]] = mods.map(convert(_)).toSet
      if (!modifiers.subsetOf(Set(JavaPublic()(DiagnosticOrigin), JavaAbstract()(DiagnosticOrigin)))) {
        fail(decl, "Only modifiers allowed on @interface members are public, abstract")
      }
      Some(new JavaAnnotationMethod(convert(returnType), convert(name), default.map(convert(_))))
    case AnnotationTypeElementDeclaration1(_) => None
  }

  def convert(implicit default: DefaultValueContext): Expr[G] = default match {
    case DefaultValue0(_, ElementValue0(expr)) => convert(expr)
    case DefaultValue0(_, elementValue) => ??(elementValue)
  }

  def convert(implicit modifier: ModifierContext): JavaModifier[G] = modifier match {
    case Modifier0(modifier) => convert(modifier)
    case Modifier1(name) => name match {
      case "native" => JavaNative()
      case "synchronized" => JavaSynchronized()(blame(modifier))
      case "transient" => JavaTransient()
      case "volatile" => JavaVolatile()
    }
    case Modifier2(mods) => withModifiers(mods, m => {
      if(m.consume(m.pure)) JavaPure[G]()
      else if(m.consume(m.inline)) JavaInline[G]()
      else fail(m.nodes.head, "This modifier cannot be attached to a declaration in Java")
    })
  }

  def convert(implicit modifier: ClassOrInterfaceModifierContext): JavaModifier[G] = modifier match {
    case ClassOrInterfaceModifier0(annotation) => convert(annotation)
    case ClassOrInterfaceModifier1(name) => name match {
      case "public" => JavaPublic()
      case "protected" => JavaProtected()
      case "private" => JavaPrivate()
      case "static" => JavaStatic()
      case "abstract" => JavaAbstract()
      case "final" => JavaFinal()
      case "strictfp" => JavaStrictFP()
    }
  }

  def convert(implicit annotation: AnnotationContext): JavaAnnotation[G] = annotation match {
    case Annotation0(_, name, annotationArgs) => JavaAnnotation(convert(name), annotationArgs.map(convert(_)).getOrElse(Seq()))
  }

  def convert(implicit annotationName: AnnotationNameContext): JavaNamedType[G] = annotationName match {
    case AnnotationName0(qualifiedName) => JavaNamedType(convert(qualifiedName).names.map(part => (part, None)))
  }

  def convert(implicit annotationArgs: AnnotationArgsContext): Seq[(String, Expr[G])] = annotationArgs match {
    case AnnotationArgs0(_, None, _ ) => Seq()
    case AnnotationArgs0(_, Some(AnnotationArgsElems0(pairs)), _ ) => convert(pairs)
    case AnnotationArgs0(_, Some(AnnotationArgsElems1(ElementValue0(expr))), _) => Seq(("value", convert(expr)))
    case _ => ??(annotationArgs)
  }

  def convert(implicit pairs: ElementValuePairsContext): Seq[(String, Expr[G])] = pairs match {
    case ElementValuePairs0(pair) => Seq(convert(pair))
    case ElementValuePairs1(more, _, pair) => convert(more) :+ convert(pair)
    case _ => ???
  }

  def convert(implicit pair: ElementValuePairContext): (String, Expr[G]) = pair match {
    case ElementValuePair0(name, _, ElementValue0(expr)) => (convert(name), convert(expr))
    case x => ??(x)
  }

  def convert(implicit modifier: VariableModifierContext): JavaModifier[G] = modifier match {
    case VariableModifier0(_) => JavaFinal()
    case VariableModifier1(annotation) => convert(annotation)
  }

  def convert(implicit args: TypeParametersContext): Seq[Variable[G]] = args match {
    case TypeParameters0(_, args, _) => convert(args)
  }

  def convert(implicit args: TypeParameterListContext): Seq[Variable[G]] = args match {
    case TypeParameterList0(arg) => Seq(convert(arg))
    case TypeParameterList1(arg, _, args) => convert(arg) +: convert(args)
  }

  def convert(implicit arg: TypeParameterContext): Variable[G] = arg match {
    case TypeParameter0(id, bound) => bound match {
      case None =>
        new Variable(TType(Java.JAVA_LANG_OBJECT))(SourceNameOrigin(convert(id), origin(arg)))
      case Some(TypeParameterBound0(_, TypeBound0(ext))) =>
        new Variable(TType(convert(ext)))(SourceNameOrigin(convert(id), origin(arg)))
      case Some(TypeParameterBound0(_, TypeBound1(_, _, moreBounds))) =>
        fail(moreBounds, "Multiple upper type bounds are not supported")
    }
  }

  def convert(implicit decl: ClassBodyDeclarationContext): Seq[ClassDeclaration[G]] = decl match {
    case ClassBodyDeclaration0(_) => Nil
    case ClassBodyDeclaration1(isStatic, body) => Seq(new JavaSharedInitialization(isStatic.nonEmpty, convert(body)))
    case ClassBodyDeclaration2(contract, mods, decl) =>
      withContract(contract, c => {
        convert(decl, mods.map(convert(_)), c)
      })
    case ClassBodyDeclaration3(inner) => convert(inner)
  }

  def convert(implicit decl: InterfaceBodyDeclarationContext): Seq[ClassDeclaration[G]] = decl match {
    case InterfaceBodyDeclaration0(contract, mods, decl) =>
      withContract(contract, c => {
        convert(decl, mods.map(convert(_)), c)
      })
    case InterfaceBodyDeclaration1(inner) => convert(inner)
    case InterfaceBodyDeclaration2(_) => Nil
  }

  def convert(implicit decl: MemberDeclarationContext, mods: Seq[JavaModifier[G]], c: ContractCollector[G]): Seq[ClassDeclaration[G]] = decl match {
    case MemberDeclaration0(MethodDeclaration0(returnType, name, params, dims, signals, body)) =>
      Seq(new JavaMethod(mods, convert(returnType), dims.map(convert(_)).getOrElse(0),
        convert(name), convert(params), Nil, signals.map(convert(_)).getOrElse(Nil),
        convert(body), c.consumeApplicableContract(blame(decl)))(blame(decl)))
    case MemberDeclaration1(GenericMethodDeclaration0(typeParams, MethodDeclaration0(
      returnType, name, params, dims, signals, body))) =>
      Seq(new JavaMethod(mods, convert(returnType), dims.map(convert(_)).getOrElse(0),
        convert(name), convert(params), convert(typeParams), signals.map(convert(_)).getOrElse(Nil),
        convert(body), c.consumeApplicableContract(blame(decl)))(blame(decl)))
    case MemberDeclaration2(FieldDeclaration0(t, decls, _)) =>
      // Ignore the contract collector, so that complains about being non-empty
      Seq(new JavaFields(mods, convert(t), convert(decls)))
    case MemberDeclaration3(ConstructorDeclaration0(name, params, signals, ConstructorBody0(body))) =>
      Seq(new JavaConstructor(mods, convert(name), convert(params), Nil,
        signals.map(convert(_)).getOrElse(Nil), convert(body), c.consumeApplicableContract(blame(decl)))(blame(decl)))
    case MemberDeclaration4(GenericConstructorDeclaration0(typeParams,
      ConstructorDeclaration0(name, params, signals, ConstructorBody0(body)))) =>
      Seq(new JavaConstructor(mods, convert(name), convert(params), convert(typeParams),
        signals.map(convert(_)).getOrElse(Nil), convert(body), c.consumeApplicableContract(blame(decl)))(blame(decl)))
    case MemberDeclaration5(interface) => fail(interface, "Inner interfaces are not supported.")
    case MemberDeclaration6(annotation) => fail(annotation, "Inner annotations are not supported.")
    case MemberDeclaration7(cls) => fail(cls, "Inner classes are not supported.")
    case MemberDeclaration8(enum) => fail(enum, "Inner enums are not supported.")
  }

  def convert(implicit decl: InterfaceMemberDeclarationContext, mods: Seq[JavaModifier[G]], c: ContractCollector[G]): Seq[ClassDeclaration[G]] = decl match {
    case InterfaceMemberDeclaration0(ConstDeclaration0(t, decls, _)) =>
      // JLS SE 7 - 9.3
      Seq(new JavaFields(Seq(JavaPublic[G](), JavaStatic[G](), JavaFinal[G]()) ++ mods, convert(t), convert(decls)))
    case InterfaceMemberDeclaration1(InterfaceMethodDeclaration0(t, name, params, dims, signals, _)) =>
      // JLS SE 7 - 9.4
      Seq(new JavaMethod(Seq(JavaPublic[G](), JavaAbstract[G]()) ++ mods, convert(t), dims.map(convert(_)).getOrElse(0),
        convert(name), convert(params), Nil, signals.map(convert(_)).getOrElse(Nil), None, c.consumeApplicableContract(blame(decl)))(blame(decl)))
    case InterfaceMemberDeclaration2(GenericInterfaceMethodDeclaration0(typeParams, InterfaceMethodDeclaration0(
      t, name, params, dims, signals, _))) =>
      Seq(new JavaMethod(Seq(JavaPublic[G](), JavaAbstract[G]()) ++ mods, convert(t), dims.map(convert(_)).getOrElse(0),
        convert(name), convert(params), convert(typeParams), signals.map(convert(_)).getOrElse(Nil),
        None, c.consumeApplicableContract(blame(decl)))(blame(decl)))
    case InterfaceMemberDeclaration3(interface) => fail(interface, "Inner interfaces are not supported.")
    case InterfaceMemberDeclaration4(annotation) => fail(annotation, "Inner annotations are not supported.")
    case InterfaceMemberDeclaration5(cls) => fail(cls, "Inner classes are not supported.")
    case InterfaceMemberDeclaration6(enum) => fail(enum, "Inner enums are not supported.")
  }

  def convert(implicit decls: VariableDeclaratorsContext): Seq[JavaVariableDeclaration[G]] = decls match {
    case VariableDeclarators0(decl) => Seq(convert(decl))
    case VariableDeclarators1(decl, _, decls) => convert(decl) +: convert(decls)
  }

  def convert(implicit decl: VariableDeclaratorContext): JavaVariableDeclaration[G] = decl match {
    case VariableDeclarator0(VariableDeclaratorId0(name, dims), init) =>
      JavaVariableDeclaration(convert(name), dims.map(convert(_)).getOrElse(0), init.map(convert(_)))
  }

  def convert(implicit decls: ConstantDeclaratorListContext): Seq[JavaVariableDeclaration[G]] = decls match {
    case ConstantDeclaratorList0(decl) => Seq(convert(decl))
    case ConstantDeclaratorList1(decl, _, decls) => convert(decl) +: convert(decls)
  }

  def convert(implicit decl: ConstantDeclaratorContext): JavaVariableDeclaration[G] = decl match {
    case ConstantDeclarator0(name, dims, _, init) =>
      JavaVariableDeclaration(convert(name), dims.map(convert(_)).getOrElse(0), Some(convert(init)))
  }

  def convert(implicit params: FormalParametersContext): Seq[Variable[G]] = params match {
    case FormalParameters0(_, params, _) => params.map(convert(_)).getOrElse(Nil)
  }

  def convert(implicit params: FormalParameterListContext): Seq[Variable[G]] = params match {
    case FormalParameterList0(varargs) => ??(varargs)
    case FormalParameterList1(params) => convert(params)
    case FormalParameterList2(_, _, varargs) => ??(varargs)
  }

  def convert(implicit params: InitFormalParameterListContext): Seq[Variable[G]] = params match {
    case InitFormalParameterList0(param) => Seq(convert(param))
    case InitFormalParameterList1(param, _, params) => convert(param) +: convert(params)
  }

  def convert(implicit param: FormalParameterContext): Variable[G] = param match {
    case FormalParameter0(_, tNode, nameDims) =>
      val (name, dims) = convert(nameDims)
      val t = FuncTools.repeat(TArray[G](_), dims, convert(tNode))
      new Variable(t)(SourceNameOrigin(name, origin(param)))
  }

  def convert(implicit dims: DimsContext): Int = dims match {
    case Dims0(dims) => dims.size
  }

  def convert(implicit names: QualifiedNameListContext): Seq[JavaName[G]] = names match {
    case QualifiedNameList0(name) => Seq(convert(name))
    case QualifiedNameList1(name, _, names) => convert(name) +: convert(names)
  }

  def convert(implicit name: QualifiedNameContext): JavaName[G] = name match {
    case QualifiedName0(id) => JavaName(Seq(convert(id)))
    case QualifiedName1(id, _, names) => JavaName(convert(id) +: convert(names).names)
  }

  def convert(implicit ts: IntExtContext): Seq[Type[G]] = ts match {
    case IntExt0(_, ts) => convert(ts)
  }

  def convert(implicit t: ExtContext): Type[G] = t match {
    case Ext0(_, t) => convert(t)
  }

  def convert(implicit ts: ImpContext): Seq[Type[G]] = ts match {
    case Imp0(_, ts) => convert(ts)
  }

  def convert(implicit ts: TypeListContext): Seq[Type[G]] = ts match {
    case TypeList0(t) => Seq(convert(t))
    case TypeList1(t, _, ts) => convert(t) +: convert(ts)
  }

  def convert(implicit signals: ThrowyContext): Seq[JavaNamedType[G]] = signals match {
    case Throwy0(_, ts) =>
      convert(ts).map(name => JavaNamedType(name.names.map(part => (part, None))))
  }

  def convert(implicit stat: MethodBodyOrEmptyContext): Option[Statement[G]] = stat match {
    case MethodBodyOrEmpty0(_) => None
    case MethodBodyOrEmpty1(MethodBody0(body)) => Some(convert(body))
  }

  def convert(implicit stat: BlockContext): Statement[G] = stat match {
    case Block0(_, stats, _) => Scope(Nil, Block(stats.map(convert(_))))
  }

  def convert(implicit stat: BlockStatementContext): Statement[G] = stat match {
    case BlockStatement0(decl) => convert(decl)
    case BlockStatement1(statement) => convert(statement)
    case BlockStatement2(decl) => ??(decl)
    case BlockStatement3(inner) => convert(inner)
  }

  def convert(implicit decl: LocalVariableDeclarationStatementContext): Statement[G] = decl match {
    case LocalVariableDeclarationStatement0(decl, _) => convert(decl)
  }

  def convert(implicit decl: LocalVariableDeclarationContext): Statement[G] = decl match {
    case LocalVariableDeclaration0(mods, t, decls) =>
      JavaLocalDeclarationStatement(new JavaLocalDeclaration(mods.map(convert(_)), convert(t), convert(decls)))
  }

  def convert(implicit stat: ElseBlockContext): Statement[G] = stat match {
    case ElseBlock0(_, stat) => convert(stat)
  }

  def convert(prefix: LoopAmalgamationContext, f: ContractCollector[G] => Statement[G], labels: Seq[LabelDecl[G]], collector: ContractCollector[G]): Statement[G] = prefix match {
    case LoopAmalgamation0(contract, tail) =>
      convert(contract, collector)
      convert(tail, f, labels, collector)
    case LoopAmalgamation1(label, tail) =>
      convert(tail, f, labels :+ convert(label), collector)
    case LoopAmalgamation2(_) =>
      labels.foldRight[Statement[G]](f(collector)) {
        case (label, stat) => Label(label, stat)(label.o)
      }
  }

  def convert(prefix: LoopAmalgamationContext, f: ContractCollector[G] => Statement[G]): Statement[G] =
    convert(prefix, f, Nil, new ContractCollector())


  def convert(implicit stat: StatementContext): Statement[G] = stat match {
    case Statement0(block) => convert(block)
    case Statement1(_, assn, _, _) => Assert(convert(assn))(blame(stat))
    case Statement2(_, cond, body, otherwise) =>
      Branch(Seq((convert(cond), convert(body))) ++ (otherwise match {
        case None => Nil
        case Some(otherwise) => Seq((BooleanValue(true), convert(otherwise)))
      }))
    case Statement3(prefix, _, _, control, _, contract2, body) =>
      convert(prefix, c => {
        contract2.foreach(contract => convert(contract, c))
        control match {
          case ForControl0(foreach) => ??(foreach)
          case ForControl1(init, _, cond, _, update) =>
            Scope(Nil, Loop(
              init.map(convert(_)).getOrElse(Block(Nil)),
              cond.map(convert(_)).getOrElse(tt),
              update.map(convert(_)).getOrElse(Block(Nil)),
              c.consumeLoopContract(stat),
              convert(body)
            ))
        }
      })
    case Statement4(prefix, _, cond, contract2, body) =>
      convert(prefix, c => {
        contract2.foreach(contract => convert(contract, c))
        Scope(Nil, Loop(Block(Nil), convert(cond), Block(Nil), c.consumeLoopContract(stat), convert(body)))
      })
    case Statement5(_, _, _, _, _) => ??(stat)
    case Statement6(_, attempt, grab, eventually) =>
      TryCatchFinally(convert(attempt), eventually.map(convert(_)).getOrElse(Block(Nil)), grab.map(convert(_)))
    case Statement7(_, attempt, eventually) =>
      TryCatchFinally(convert(attempt), convert(eventually), Nil)
    case Statement8(_, _, _, _, _) => ??(stat)
    case Statement9(_, expr, _, casedStatements, trailingCases, _) =>
      Switch(convert(expr), Block(casedStatements.flatMap(convert(_)) ++ trailingCases.map(convert(_))))
    case Statement10(_, obj, inner) => Synchronized(convert(obj), convert(inner))(blame(stat))
    case Statement11(_, expr, _) => Return(expr.map(convert(_)).getOrElse(Void()))
    case Statement12(_, exc, _) => Throw(convert(exc))(blame(stat))
    case Statement13(_, label, _) => Break(label.map(convert(_)).map(new UnresolvedRef[G, LabelDecl[G]](_)))
    case Statement14(_, label, _) => Continue(label.map(convert(_)).map(new UnresolvedRef[G, LabelDecl[G]](_)))
    case Statement15(_) => Block(Nil)
    case Statement16(expr, _) => Eval(convert(expr))
    case Statement17(label, _, statement) =>
      Label(
        new LabelDecl()(SourceNameOrigin(convert(label), origin(stat))),
        convert(statement),
      )
    case Statement18(inner) => convert(inner)
  }

  def convert(implicit label: LoopLabelContext): LabelDecl[G] = label match {
    case LoopLabel0(name, _) => new LabelDecl()(SourceNameOrigin(convert(name), origin(label)))
  }

  def convert(implicit switchBlock: SwitchBlockStatementGroupContext): Seq[Statement[G]] = switchBlock match {
    case SwitchBlockStatementGroup0(labels, statements) =>
      labels.map(convert(_)) ++ statements.map(convert(_))
  }

  def convert(implicit switchLabel: SwitchLabelContext): Statement[G] = switchLabel match {
    case SwitchLabel0(_, expr, _) => Case(convert(expr))
    case SwitchLabel1(_, enum, _) => ??(enum)
    case SwitchLabel2(_, _) => DefaultCase()
  }

  def convert(implicit stat: ForInitContext): Statement[G] = stat match {
    case ForInit0(locals) => convert(locals)
    case ForInit1(exprs) => Block(convert(exprs).map(Eval(_)))
  }

  def convert(implicit stat: ForUpdateContext): Statement[G] = stat match {
    case ForUpdate0(exprs) => Block(convert(exprs).map(Eval(_)))
  }

  def convert(implicit stat: FinallyBlockContext): Statement[G] = stat match {
    case FinallyBlock0(_, block) => convert(block)
  }

  def convert(implicit grab: CatchClauseContext): CatchClause[G] = grab match {
    case CatchClause0(_, _, _mods, ts, id, _, body) =>
      CatchClause(new Variable(convert(ts))(SourceNameOrigin(convert(id), origin(grab))), convert(body))
  }

  def convert(implicit ts: CatchTypeContext): TUnion[G] = ts match {
    case CatchType0(name) => TUnion(Seq(convert(name)))
    case CatchType1(name, _, names) => TUnion(convert(name) +: convert(names).types)
  }

  def convert(implicit ts: NonWildcardTypeArgumentsContext): Seq[Type[G]] = ts match {
    case NonWildcardTypeArguments0(_, ts, _) => convert(ts)
  }

  def convert(implicit t: TypeOrVoidContext): Type[G] = t match {
    case TypeOrVoid0(_) => TVoid()
    case TypeOrVoid1(t) => convert(t)
  }

  def convert(implicit t: TypeContext): Type[G] = t match {
    case Type0(inner) => convert(inner)
    case Type1(element, dims) => FuncTools.repeat(TArray[G](_), dims.map(convert(_)).getOrElse(0), convert(element))
    case Type2(element, dims) => FuncTools.repeat(TArray[G](_), dims.map(convert(_)).getOrElse(0), convert(element))
  }

  def convert(implicit t: ClassOrInterfaceTypeContext): JavaNamedType[G] = t match {
    case ClassOrInterfaceType0(name, args) =>
      JavaNamedType(Seq((convert(name), args.map(convert(_)))))
    case ClassOrInterfaceType1(names, _, name, args) =>
      JavaNamedType(convert(names).names :+ (convert(name), args.map(convert(_))))
  }

  def convert(implicit t: CreatedNameContext): Type[G] = t match {
    case CreatedName0(t) => convert(t)
    case CreatedName1(t) => convert(t)
  }

  def convert(implicit t: ClassTypeDiamondListContext): JavaNamedType[G] = t match {
    case ClassTypeDiamondList0(name, typeArgs) =>
      JavaNamedType(Seq((convert(name), typeArgs.map(convert(_)))))
    case ClassTypeDiamondList1(name, typeArgs, _, more) =>
      JavaNamedType((convert(name), typeArgs.map(convert(_))) +: convert(more).names)
  }

  def convert(implicit ts: TypeArgumentsOrDiamondContext): Seq[Type[G]] = ts match {
    case TypeArgumentsOrDiamond0(_, _) => Nil
    case TypeArgumentsOrDiamond1(ts) => convert(ts)
  }

  def convert(implicit t: PrimitiveTypeContext): Type[G] = t match {
    case PrimitiveType0(name) => name match {
      case "boolean" => TBool()
      case "char" => ??(t)
      case "byte" => TInt()
      case "short" => TInt()
      case "int" => TInt()
      case "long" => TInt()
      case "float" => Java.float
      case "double" => Java.double
    }
  }

  def convert(implicit ts: TypeArgumentsContext): Seq[Type[G]] = ts match {
    case TypeArguments0(_, ts, _) => convert(ts)
  }

  def convert(implicit ts: TypeArgumentListContext): Seq[Type[G]] = ts match {
    case TypeArgumentList0(arg) => Seq(convert(arg))
    case TypeArgumentList1(arg, _, args) => convert(arg) +: convert(args)
  }

  def convert(implicit t: TypeArgumentContext): Type[G] = t match {
    case TypeArgument0(t) => convert(t)
    case TypeArgument1("?", None) => JavaWildcard()
    case other: TypeArgument1Context => ??(other)
  }

  def convert(implicit expr: VariableDeclaratorInitContext): Expr[G] = expr match {
    case VariableDeclaratorInit0(_, init) => convert(init)
  }

  def convert(implicit expr: VariableInitializerContext): Expr[G] = expr match {
    case VariableInitializer0(arrayInit) => convert(arrayInit)
    case VariableInitializer1(expr) => convert(expr)
  }

  def convert(implicit expr: ArrayInitializerContext): Expr[G] = expr match {
    case ArrayInitializer0(_, _) => JavaLiteralArray(Nil)
    case ArrayInitializer1(_, exprs, _, _) => JavaLiteralArray(convert(exprs))
  }

  def convert(implicit expr: ParExpressionContext): Expr[G] = expr match {
    case ParExpression0(_, expr, _) => convert(expr)
  }

  def convert(implicit exprs: ExpressionListContext): Seq[Expr[G]] = exprs match {
    case ExpressionList0(expr) => Seq(convert(expr))
    case ExpressionList1(expr, _, exprs) => convert(expr) +: convert(exprs)
  }

  def convert(implicit exprs: VariableInitializerListContext): Seq[Expr[G]] = exprs match {
    case VariableInitializerList0(expr) => Seq(convert(expr))
    case VariableInitializerList1(expr, _, exprs) => convert(expr) +: convert(exprs)
  }

  def convert(implicit exprs: SpecifiedDimsContext): Seq[Expr[G]] = exprs match {
    case SpecifiedDims0(dim) => Seq(convert(dim))
    case SpecifiedDims1(dim, dims) => convert(dim) +: convert(dims)
  }

  def convert(implicit exprs: ArgumentsContext): Seq[Expr[G]] = exprs match {
    case Arguments0(_, exprs, _) => exprs.map(convert(_)).getOrElse(Nil)
  }

  def convert(implicit expr: ConstantExpressionContext): Expr[G] = expr match {
    case ConstantExpression0(expr) => convert(expr)
  }

  def convert(implicit expr: StatementExpressionContext): Expr[G] = expr match {
    case StatementExpression0(expr) => convert(expr)
  }

  def convert(implicit expr: SpecifiedDimContext): Expr[G] = expr match {
    case SpecifiedDim0(_, expr, _) => convert(expr)
  }

  def convert(implicit expr: ExpressionContext): Expr[G] = expr match {
    case Expression0(whiff, inner, den) =>
      convertEmbedWith(whiff, convertEmbedThen(den, convert(inner)))
  }

  def convert(implicit expr: ExprContext): Expr[G] = expr match {
    case JavaPrimary(inner) => convert(inner)
    case parse.JavaDeref(obj, _, field) => col.JavaDeref(convert(obj), convert(field))(blame(expr))
    case JavaPinnedThis(innerOrOuterClass, _, _) => ??(expr)
    case JavaPinnedOuterClassNew(pinnedOuterClassObj, _, _, _, _) => ??(expr)
    case JavaSuper(_, _, _, _) => ??(expr)
    case JavaGenericInvocation(obj, _, ExplicitGenericInvocation0(typeArgs, invocation)) =>
      convert(invocation, Some(convert(obj)), convert(typeArgs))
    case JavaSubscript(ar, _, idx, _) => AmbiguousSubscript(convert(ar), convert(idx))(blame(expr))
    case JavaNonNullInvocation(obj, _, name, args) =>
      Implies(
        Neq(convert(obj), Null()),
        col.JavaInvocation(Some(convert(obj)), Nil, convert(name), convert(args), Nil, Nil)(blame(expr)),
      )
    case parse.JavaInvocation(obj, _, name, familyType, args, given, yields) =>
      failIfDefined(familyType, "Predicate families not supported (for now)")
      col.JavaInvocation(
        Some(convert(obj)), Nil, convert(name), convert(args),
        convertEmbedGiven(given), convertEmbedYields(yields))(
        blame(expr))
    case JavaValPostfix(expr, PostfixOp0(valPostfix)) => convert(expr, valPostfix, convert(expr))
    case JavaNew(_, creator, given, yields) =>
      convert(creator, convertEmbedGiven(given), convertEmbedYields(yields))
    case JavaCast(_, t, _, inner) => Cast(convert(inner), TypeValue(convert(t)))
    case JavaPostfixIncDec(inner, postOp) =>
      val target = convert(inner)
      postOp match {
        case "++" => PostAssignExpression(target, Plus(target, const(1)))(blame(expr))
        case "--" => PostAssignExpression(target, Minus(target, const(1)))(blame(expr))
      }
    case JavaPrefixOp(preOp, inner) =>
      val target = convert(inner)
      preOp match {
        case "+" => target // TODO PB: not sure if this is true for IEEE floats
        case "-" => UMinus(target)
        case "++" => PreAssignExpression(target, Plus(target, const(1)))(blame(expr))
        case "--" => PreAssignExpression(target, Minus(target, const(1)))(blame(expr))
      }
    case JavaPrefixOp2(preOp, inner) => preOp match {
      case "~" => BitNot(convert(inner))
      case "!" => Not(convert(inner))
    }
    case JavaValPrefix(PrefixOp0(op), inner) =>
      convert(expr, op, convert(inner))
    case JavaValPrepend(left, PrependOp0(op), right) =>
      convert(expr, op, convert(left), convert(right))
    case JavaMul(leftNode, mul, rightNode) =>
      val (left, right) = (convert(leftNode), convert(rightNode))
      mul match {
        case MulOp0(op) => op match {
          case "*" => AmbiguousMult(left, right)
          case "/" => FloorDiv(left, right)(blame(expr))
          case "%" => Mod(left, right)(blame(expr))
        }
        case MulOp1(specOp) => convert(expr, specOp, left, right)
      }
    case JavaAdd(left, op, right) => op match {
      case "+" => AmbiguousPlus(convert(left), convert(right))(blame(expr))
      case "-" => AmbiguousMinus(convert(left), convert(right))(blame(expr))
    }
    case JavaShift(left, shift, right) => shift match {
      case ShiftOp0(_, _) => BitShl(convert(left), convert(right))
      case ShiftOp1(_, _, _) => BitUShr(convert(left), convert(right))
      case ShiftOp2(_, _) => BitShr(convert(left), convert(right))
    }
    case JavaRel(left, comp, right) => comp match {
      case RelOp0("<=") => AmbiguousLessEq(convert(left), convert(right))
      case RelOp0(">=") => AmbiguousGreaterEq(convert(left), convert(right))
      case RelOp0(">") => AmbiguousGreater(convert(left), convert(right))
      case RelOp0("<") => AmbiguousLess(convert(left), convert(right))
      case RelOp1(valOp) => convert(expr, valOp, convert(left), convert(right))
    }
    case JavaInstanceOf(obj, _, t) => InstanceOf(convert(obj), TypeValue(convert(t)))
    case JavaEquals(left, eq, right) => eq match {
      case "==" => Eq(convert(left), convert(right))
      case "!=" => Neq(convert(left), convert(right))
    }
    case JavaBitAnd(left, _, right) => AmbiguousComputationalAnd(convert(left), convert(right))
    case JavaBitXor(left, _, right) => AmbiguousComputationalXor(convert(left), convert(right))
    case JavaBitOr(left, _, right) => AmbiguousComputationalOr(convert(left), convert(right))
    case JavaAnd(left, and, right) => and match {
      case AndOp0(_) => And(convert(left), convert(right))
      case AndOp1(specOp) => convert(expr, specOp, convert(left), convert(right))
    }
    case JavaOr(left, _, right) => AmbiguousOr(convert(left), convert(right))
    case JavaValImp(left, imp, right) => imp match {
      case ImpOp0(specOp) => convert(expr, specOp, convert(left), convert(right))
    }
    case JavaSelect(cond, _, whenTrue, _, whenFalse) =>
      Select(convert(cond), convert(whenTrue), convert(whenFalse))
    case JavaAssign(left, AssignOp0(op), right) =>
      val target = convert(left)
      val value = convert(right)
      PreAssignExpression(target, op match {
        case "=" => value
        case "+=" => AmbiguousPlus(target, value)(blame(right))
        case "-=" => AmbiguousMinus(target, value)(blame(right))
        case "*=" => AmbiguousMult(target,  value)
        case "/=" => FloorDiv(target,  value)(blame(expr))
        case "&=" => AmbiguousComputationalAnd(target, value)
        case "|=" => BitOr(target, value)
        case "^=" => BitXor(target, value)
        case ">>=" => BitShr(target, value)
        case ">>>=" => BitUShr(target, value)
        case "<<=" => BitShl(target, value)
        case "%=" => Mod(target, value)(blame(expr))
      })(blame(expr))
  }

  def convert(implicit invocation: ExplicitGenericInvocationSuffixContext,
              obj: Option[Expr[G]], typeArgs: Seq[Type[G]]): Expr[G] = invocation match {
    case ExplicitGenericInvocationSuffix0(_, _) => ??(invocation)
    case ExplicitGenericInvocationSuffix1(name, familyType, arguments) =>
      // FIXME PB: should support this again somehow, maybe reuse open/close with type syntax instead of fold/unfold?
      failIfDefined(familyType, "Predicate families not supported (for now)")
      col.JavaInvocation(obj, typeArgs, convert(name), convert(arguments), Nil, Nil)(blame(invocation))
  }

  def convert(implicit expr: CreatorContext, givenArgs: Seq[(Ref[G, Variable[G]], Expr[G])], yields: Seq[(Expr[G], Ref[G, Variable[G]])]): Expr[G] = expr match {
    case Creator0(typeArgs, name, creator) =>
      convert(creator, convert(typeArgs), convert(name), givenArgs, yields)
    case Creator1(name, creator) => creator match {
      case CreatorRest0(array) => convert(array, convert(name))
      case CreatorRest1(cls) => convert(cls, Nil, convert(name), givenArgs, yields)
    }
  }

  def convert(implicit creator: ClassCreatorRestContext, ts: Seq[Type[G]], name: Type[G], givenArgs: Seq[(Ref[G, Variable[G]], Expr[G])], yields: Seq[(Expr[G], Ref[G, Variable[G]])]): Expr[G] = creator match {
    case ClassCreatorRest0(args, impl) =>
      failIfDefined(impl, "Anonymous classes are not supported")
      JavaNewClass(convert(args), ts, name, givenArgs, yields)(blame(creator))
  }

  def convert(implicit creator: ArrayCreatorRestContext, name: Type[G]): Expr[G] = creator match {
    case ArrayCreatorRest0(dims, init) => JavaNewLiteralArray(name, convert(dims), convert(init))
    case ArrayCreatorRest1(specDims, extraDims) => JavaNewDefaultArray(name, convert(specDims), extraDims.map(convert(_)).getOrElse(0))
  }

  def convert(implicit expr: AnnotatedPrimaryContext): Expr[G] = expr match {
    case AnnotatedPrimary0(pre, inner, post) =>
      convertEmbedWith(pre, convertEmbedThen(post, convert(inner)))
  }

  def convert(implicit expr: PrimaryContext): Expr[G] = expr match {
    case Primary0(_, expr, _) => convert(expr)
    case Primary1(_) => AmbiguousThis()
    case Primary2(_) => ??(expr)
    case Primary3(literal) => convert(literal)
    case Primary4(name) => local(expr, convert(name))
    case Primary5(name, familyType, args, given, yields) =>
      failIfDefined(familyType, "Predicate families are unsupported (for now)")
      col.JavaInvocation(None, Nil, convert(name), convert(args),
        convertEmbedGiven(given), convertEmbedYields(yields))(
        blame(expr))
    case Primary7(_, _, _) => ??(expr)
    case _: Primary8Context => ??(expr)
    case Primary9(inner) => convert(inner)
  }

  def convert(implicit expr: LiteralContext): Expr[G] = expr match {
    case Literal0(i) => const(BigInt(i))
    case Literal1(n) if n.length > 1 =>
      val (num, t) = n.last match {
        case 'f' | 'F' => (n.init, Java.float[G])
        case 'd' | 'D' => (n.init, Java.double[G])
        case _ => (n, Java.double[G])
      }
      FloatValue(BigDecimal(num), t)
    case Literal2(_) => ??(expr)
    case Literal3(data) => JavaStringValue(data.substring(1, data.length - 1), Java.JAVA_LANG_STRING_TYPE)
    case Literal4(value) => value match {
      case "true" => tt
      case "false" => ff
    }
    case Literal5(_) => Null()
  }

  def convert(implicit id: VariableDeclaratorIdContext): (String, Int) = id match {
    case VariableDeclaratorId0(name, Some(dims)) => (convert(name), convert(dims))
    case VariableDeclaratorId0(name, None) => (convert(name), 0)
  }

  def convert(implicit id: JavaIdentifierContext): String = id match {
    case JavaIdentifier0(text) => text
    case JavaIdentifier1(inner) => convert(inner)
  }

  def convert(implicit decl: LangGlobalDeclContext): Seq[GlobalDeclaration[G]] = decl match {
    case LangGlobalDecl0(typeDecl) => convert(typeDecl)
  }

  def convert(implicit decl: LangClassDeclContext): Seq[ClassDeclaration[G]] = decl match {
    case LangClassDecl0(classDecl) => convert(classDecl)
  }

  def convert(implicit stat: LangStatementContext): Statement[G] = stat match {
    case LangStatement0(block) => convert(block)
  }

  def convert(implicit t: LangTypeContext): Type[G] = t match {
    case LangType0(t) => convert(t)
  }

  def convert(implicit e: LangExprContext): Expr[G] = e match {
    case LangExpr0(e) => convert(e)
  }

  def convert(implicit id: LangIdContext): String = id match {
    case LangId0(id) => convert(id)
  }

  def convert(implicit n: LangConstIntContext): BigInt = n match {
    case LangConstInt0(string) => BigInt(string)
  }

  def local(ctx: ParserRuleContext, name: String): Expr[G] =
    JavaLocal(name)(blame(ctx))(origin(ctx))

  def withCollector[T](collector: ContractCollector[G], f: ContractCollector[G] => T): T = {
    val result = f(collector)
    collector.nodes.headOption match {
      case Some(node) => fail(node, "This specification clause may not occur here")
      case None => result
    }
  }

  def withContract[T](node: Option[ValEmbedContractContext], f: ContractCollector[G] => T): T = {
    val collector = new ContractCollector[G]()
    node.foreach(convert(_, collector))
    withCollector(collector, f)
  }

  def withContract[T](node1: Option[ValEmbedContractContext], node2: Option[ValEmbedContractContext], f: ContractCollector[G] => T): T = {
    val collector = new ContractCollector[G]()
    node1.foreach(convert(_, collector))
    node2.foreach(convert(_, collector))
    withCollector(collector, f)
  }

  def withContract[T](node: Seq[ValContractClauseContext], f: ContractCollector[G] => T): T = {
    val collector = new ContractCollector[G]()
    node.foreach(convert(_, collector))
    withCollector(collector, f)
  }

  def withCollector[T](collector: ModifierCollector, f: ModifierCollector => T): T = {
    val result = f(collector)
    collector.nodes.headOption match {
      case Some(node) => fail(node, "This modifier cannot be attached to this declaration")
      case None => result
    }
  }

  def withModifiers[T](node: Seq[ValModifierContext], f: ModifierCollector => T): T = {
    val collector = new ModifierCollector()
    node.foreach(convert(_, collector))
    withCollector(collector, f)
  }

  def withModifiers[T](node: ValEmbedModifierContext, f: ModifierCollector => T): T = {
    val collector = new ModifierCollector()
    convert(node, collector)
    withCollector(collector, f)
  }

  def convert(contract: ValEmbedContractContext, collector: ContractCollector[G]): Unit = contract match {
    case ValEmbedContract0(blocks) => blocks.foreach(convert(_, collector))
  }

  def convert(contract: ValEmbedContractBlockContext, collector: ContractCollector[G]): Unit = contract match {
    case ValEmbedContractBlock0(_, clauses, _) => clauses.foreach(convert(_, collector))
    case ValEmbedContractBlock1(clauses) => clauses.foreach(convert(_, collector))
  }

  def convert(implicit contract: ValContractClauseContext, collector: ContractCollector[G]): Unit = contract match {
    case ValContractClause0(_, ids, _) => collector.modifies ++= convert(ids).map((contract, _))
    case ValContractClause1(_, ids, _) => collector.accessible ++= convert(ids).map((contract, _))
    case ValContractClause2(_, exp, _) => collector.requires += ((contract, convert(exp)))
    case ValContractClause3(_, exp, _) => collector.ensures += ((contract, convert(exp)))
    case ValContractClause4(_, t, id, _) =>
      val variable = new Variable(convert(t))(SourceNameOrigin(convert(id), origin(contract)))
      collector.given += ((contract, variable))
    case ValContractClause5(_, t, id, _) =>
      val variable = new Variable(convert(t))(SourceNameOrigin(convert(id), origin(contract)))
      collector.yields += ((contract, variable))
    case ValContractClause6(_, exp, _) => collector.context_everywhere += ((contract, convert(exp)))
    case ValContractClause7(_, exp, _) =>
      collector.requires += ((contract, convert(exp)))
      collector.ensures += ((contract, convert(exp)))
    case ValContractClause8(_, exp, _) => collector.loop_invariant += ((contract, convert(exp)))
    case ValContractClause9(_, exp, _) => collector.kernel_invariant += ((contract, convert(exp)))
    case ValContractClause10(_, _, t, id, _, exp, _) =>
      val variable = new Variable(convert(t))(SourceNameOrigin(convert(id), origin(contract)))
      collector.signals += ((contract, SignalsClause(variable, convert(exp))(originProvider(contract))))
    case ValContractClause11(_, invariant, _) => collector.lock_invariant += ((contract, convert(invariant)))
    case ValContractClause12(_, None, _) => collector.decreases += ((contract, DecreasesClauseNoRecursion()))
    case ValContractClause12(_, Some(clause), _) => collector.decreases += ((contract, convert(clause)))
  }

  def convert(implicit clause: ValDecreasesMeasureContext): DecreasesClause[G] = clause match {
    case ValDecreasesMeasure0(_) => DecreasesClauseAssume()
    case ValDecreasesMeasure1(exps) => DecreasesClauseTuple(convert(exps))
  }

  def convert(mod: ValEmbedModifierContext, collector: ModifierCollector): Unit = mod match {
    case ValEmbedModifier0(_, mod, _) => convert(mod, collector)
    case ValEmbedModifier1(mod) => convert(mod, collector)
  }

  def convert(mod: ValModifierContext, collector: ModifierCollector): Unit = mod match {
    case ValModifier0(name) => name match {
      case "pure" => collector.pure += mod
      case "inline" => collector.inline += mod
      case "thread_local" => collector.threadLocal += mod
    }
    case ValStatic(_) => collector.static += mod
  }

  def convertEmbedWith(implicit whiff: Option[ValEmbedWithContext], inner: Expr[G]): Expr[G] = whiff match {
    case None => inner
    case Some(ValEmbedWith0(_, whiff, _)) => convertWith(whiff, inner)
    case Some(ValEmbedWith1(whiff)) => convertWith(Some(whiff), inner)
  }

  def convertWith(implicit whiff: Option[ValWithContext], inner: Expr[G]): Expr[G] = whiff match {
    case None => inner
    case Some(whiff@ValWith0(_, stat)) => With(convert(stat), inner)(origin(whiff))
  }

  def convertEmbedThen(implicit den: Option[ValEmbedThenContext], inner: Expr[G]): Expr[G] = den match {
    case None => inner
    case Some(ValEmbedThen0(_, den, _)) => convertThen(den, inner)
    case Some(ValEmbedThen1(den)) => convertThen(Some(den), inner)
  }

  def convertThen(implicit den: Option[ValThenContext], inner: Expr[G]): Expr[G] = den match {
    case None => inner
    case Some(den@ValThen0(_, stat)) => Then(inner, convert(stat))(origin(den))
  }

  def convert(implicit whiff: ValEmbedWithContext): Statement[G] = whiff match {
    case ValEmbedWith0(_, Some(whiff), _) => convert(whiff)
    case ValEmbedWith0(_, None, _) => Block(Nil)
    case ValEmbedWith1(whiff) => convert(whiff)
  }

  def convert(implicit whiff: ValWithContext): Statement[G] = whiff match {
    case ValWith0(_, stat) => convert(stat)
  }

  def convert(implicit whiff: ValEmbedThenContext): Statement[G] = whiff match {
    case ValEmbedThen0(_, Some(whiff), _) => convert(whiff)
    case ValEmbedThen0(_, None, _) => Block(Nil)
    case ValEmbedThen1(whiff) => convert(whiff)
  }

  def convert(implicit whiff: ValThenContext): Statement[G] = whiff match {
    case ValThen0(_, stat) => convert(stat)
  }

  def convertEmbedGiven(implicit given: Option[ValEmbedGivenContext]): Seq[(Ref[G, Variable[G]], Expr[G])] = given match {
    case None => Nil
    case Some(ValEmbedGiven0(_, inner, _)) => convertGiven(inner)
    case Some(ValEmbedGiven1(inner)) => convertGiven(Some(inner))
  }

  def convertGiven(implicit given: Option[ValGivenContext]): Seq[(Ref[G, Variable[G]], Expr[G])] = given match {
    case None => Nil
    case Some(ValGiven0(_, _, mappings, _)) => convert(mappings)
  }

  def convert(implicit mappings: ValGivenMappingsContext): Seq[(Ref[G, Variable[G]], Expr[G])] = mappings match {
    case ValGivenMappings0(arg, _, v) => Seq((new UnresolvedRef[G, Variable[G]](convert(arg)), convert(v)))
    case ValGivenMappings1(arg, _, v, _, more) => (new UnresolvedRef[G, Variable[G]](convert(arg)), convert(v)) +: convert(more)
  }

  def convertEmbedYields(implicit given: Option[ValEmbedYieldsContext]): Seq[(Expr[G], Ref[G, Variable[G]])] = given match {
    case None => Nil
    case Some(ValEmbedYields0(_, inner, _)) => convertYields(inner)
    case Some(ValEmbedYields1(inner)) => convertYields(Some(inner))
  }

  def convertYields(implicit given: Option[ValYieldsContext]): Seq[(Expr[G], Ref[G, Variable[G]])] = given match {
    case None => Nil
    case Some(ValYields0(_, _, mappings, _)) => convert(mappings)
  }

  def convert(implicit mappings: ValYieldsMappingsContext): Seq[(Expr[G], Ref[G, Variable[G]])] = mappings match {
    case ValYieldsMappings0(target, _, res) => Seq((local(target, convert(target)), new UnresolvedRef[G, Variable[G]](convert(res))))
    case ValYieldsMappings1(target, _, res, _, more) => (local(target, convert(target)), new UnresolvedRef[G, Variable[G]](convert(res))) +: convert(more)
  }

  def convert(implicit exprs: ValExpressionListContext): Seq[Expr[G]] = exprs match {
    case ValExpressionList0(expr) => Seq(convert(expr))
    case ValExpressionList1(head, _, tail) => convert(head) +: convert(tail)
  }

  def convert(implicit ids: ValIdListContext): Seq[String] = ids match {
    case ValIdList0(id) => Seq(convert(id))
    case ValIdList1(id, _, ids) => convert(id) +: convert(ids)
  }

  def convert(implicit ts: ValTypeListContext): Seq[Type[G]] = ts match {
    case ValTypeList0(t) => Seq(convert(t))
    case ValTypeList1(t, _, ts) => convert(t) +: convert(ts)
  }

  def convert(implicit root: ParserRuleContext, impOp: ValImpOpContext, left: Expr[G], right: Expr[G]): Expr[G] = impOp match {
    case ValImpOp0(_) => Wand(left, right)(origin(impOp))
    case ValImpOp1(_) => Implies(left, right)(origin(impOp))
  }

  def convert(implicit root: ParserRuleContext, andOp: ValAndOpContext, left: Expr[G], right: Expr[G]): Expr[G] = andOp match {
    case ValAndOp0(_) => col.Star(left, right)(origin(andOp))
  }

  def convert(implicit root: ParserRuleContext, inOp: ValInOpContext, left: Expr[G], right: Expr[G]): Expr[G] = inOp match {
    case ValInOp0(_) => AmbiguousMember(left, right)
  }

  def convert(implicit root: ParserRuleContext, mulOp: ValMulOpContext, left: Expr[G], right: Expr[G]): Expr[G] = mulOp match {
    case ValMulOp0(_) => col.Div(left, right)(blame(mulOp))
  }

  def convert(implicit root: ParserRuleContext, prependOp: ValPrependOpContext, left: Expr[G], right: Expr[G]): Expr[G] = prependOp match {
    case ValPrependOp0(_) => Cons(left, right)
  }

  def convert(implicit root: ParserRuleContext, postfixOp: ValPostfixContext, xs: Expr[G]): Expr[G] = postfixOp match {
    case ValPostfix0(_, _, to, _) => Take(xs, convert(to))
    case ValPostfix1(_, from, _, None, _) => Drop(xs, convert(from))
    case ValPostfix1(_, from, _, Some(to), _) => Slice(xs, convert(from), convert(to))
    case ValPostfix2(_, idx, _, v, _) => SeqUpdate(xs, convert(idx), convert(v))
    case ValPostfix3(_, name, _, args, _) => CoalesceInstancePredicateApply(xs, new UnresolvedRef[G, InstancePredicate[G]](convert(name)), args.map(convert(_)).getOrElse(Nil), WritePerm())
  }

  def convert(implicit root: ParserRuleContext, prefixOp: ValPrefixContext, xs: Expr[G]): Expr[G] = prefixOp match {
    case ValScale(_, scale, _) => Scale(convert(scale), xs)(blame(prefixOp))
  }

  def convert(implicit block: ValEmbedStatementBlockContext): Statement[G] = block match {
    case ValEmbedStatementBlock0(_, stats, _) => Block(stats.map(convert(_)))
    case ValEmbedStatementBlock1(stats) => Block(stats.map(convert(_)))
    case ValEmbedStatementBlock2(_, _, _, stat) => Extract(convert(stat))
    case ValEmbedStatementBlock3(_, _, clauses, _, _, body, _, _, _) =>
      withContract(clauses, contract => {
        FramedProof(
          AstBuildHelpers.foldStar(contract.consume(contract.requires)),
          Block(body.map(convert(_))),
          AstBuildHelpers.foldStar(contract.consume(contract.ensures)),
        )(blame(block))
      })
  }

  def convert(implicit stat: ValStatementContext): Statement[G] = stat match {
    case ValPackage(_, expr, innerStat) => WandPackage(convert(expr), convert(innerStat))(blame(stat))
    case ValApplyWand(_, wand, _) => WandApply(convert(wand))(blame(stat))
    case ValFold(_, predicate, _) =>
      Fold(convert(predicate))(blame(stat))
    case ValUnfold(_, predicate, _) =>
      Unfold(convert(predicate))(blame(stat))
    case ValOpen(_, _, _) => ??(stat)
    case ValClose(_, _, _) => ??(stat)
    case ValAssert(_, assn, _) => Assert(convert(assn))(blame(stat))
    case ValAssume(_, assn, _) => Assume(convert(assn))
    case ValInhale(_, resource, _) => Inhale(convert(resource))
    case ValExhale(_, resource, _) => Exhale(convert(resource))(blame(stat))
    case ValLabel(_, label, _) =>
      Label(new LabelDecl()(SourceNameOrigin(convert(label), origin(stat))), Block(Nil))
    case ValRefute(_, assn, _) => Refute(convert(assn))(blame(stat))
    case ValWitness(_, _, _) => ??(stat)
    case ValGhost(_, stat) => convert(stat)
    case ValSend(_, name, _, delta, _, resource, _) =>
      Send(new SendDecl()(SourceNameOrigin(convert(name), origin(stat))), convert(delta), convert(resource))(blame(stat))
    case ValRecv(_, name, _) =>
      Recv(new UnresolvedRef[G, SendDecl[G]](convert(name)))
    case ValTransfer(_, _, _) => ??(stat)
    case ValCslSubject(_, _, _) => ??(stat) // FIXME PB: csl_subject seems to be used
    case ValSpecIgnoreStart(_, _) => SpecIgnoreEnd()
    case ValSpecIgnoreEnd(_, _) => SpecIgnoreStart()
    case ValActionModel(_, _, model, _, perm, _, after, _, action, _, impl) =>
      ModelDo(convert(model), convert(perm), convert(after), convert(action), impl match {
        case ValActionImpl0(_) => Block(Nil)
        case ValActionImpl1(inner) => convert(inner)
      })
    case ValAtomic(_, _, invariant, _, body) =>
      ParAtomic(Seq(new UnresolvedRef[G, ParInvariantDecl[G]](convert(invariant))), convert(body))(blame(stat))
    case ValCommit(_, obj, _) =>
      Commit(convert(obj))(blame(stat))
    case ValExtract(_, body) =>
      Extract(convert(body))
    case ValFrame(_, clauses, body) =>
      withContract(clauses, contract => {
        FramedProof(
          AstBuildHelpers.foldStar(contract.consume(contract.requires)),
          convert(body),
          AstBuildHelpers.foldStar(contract.consume(contract.ensures)),
        )(blame(stat))
      })
  }

  def convert(implicit block: ValBlockContext): Seq[Statement[G]] = block match {
    case ValBlock0(_, stats, _) => stats.map(convert(_))
  }

  def convert(implicit arg: ValArgContext): Variable[G] = arg match {
    case ValArg0(t, id) => new Variable(convert(t))(SourceNameOrigin(convert(id), origin(arg)))
  }

  def convert(implicit args: ValArgListContext): Seq[Variable[G]] = args match {
    case ValArgList0(arg) => Seq(convert(arg))
    case ValArgList1(arg, _, args) => convert(arg) +: convert(args)
  }

  def convert(implicit decl: ValEmbedGlobalDeclarationBlockContext): Seq[GlobalDeclaration[G]] = decl match {
    case ValEmbedGlobalDeclarationBlock0(_, globals, _) => globals.flatMap(convert(_))
    case ValEmbedGlobalDeclarationBlock1(globals) => globals.flatMap(convert(_))
  }

  def convert(implicit decl: ValGlobalDeclarationContext): Seq[GlobalDeclaration[G]] = decl match {
    case ValAxiom(_, name, _, axiom, _) =>
      Seq(new SimplificationRule(convert(axiom))(SourceNameOrigin(convert(name), origin(decl))))
    case ValPredicate(modifiers, _, name, _, args, _, definition) =>
      withModifiers(modifiers, mods =>
        Seq(new Predicate(args.map(convert(_)).getOrElse(Nil), convert(definition),
          mods.consume(mods.threadLocal), mods.consume(mods.inline))
        (SourceNameOrigin(convert(name), origin(decl)))))
    case ValFunction(contract, modifiers, _, t, name, typeArgs, _, args, _, definition) =>
      Seq(withContract(contract, c =>
        withModifiers(modifiers, m => {
          val namedOrigin = SourceNameOrigin(convert(name), origin(decl))
          new Function(
            convert(t),
            args.map(convert(_)).getOrElse(Nil),
            typeArgs.map(convert(_)).getOrElse(Nil),
            convert(definition),
            c.consumeApplicableContract(blame(decl)),
            m.consume(m.inline))(blame(decl))(namedOrigin)
        })
      ))
    case ValModel(_, name, _, decls, _) =>
      Seq(new Model(decls.flatMap(convert(_)))(SourceNameOrigin(convert(name), origin(decl))))
    case ValGhostDecl(_, inner) =>
      convert(inner)
    case ValAdtDecl(_, name, typeArgs, _, decls, _) =>
      Seq(new AxiomaticDataType(decls.map(convert(_)), typeArgs.map(convert(_)).getOrElse(Nil))(
        SourceNameOrigin(convert(name), origin(decl))))
  }

  def convert(implicit decl: ValEmbedClassDeclarationBlockContext): Seq[ClassDeclaration[G]] = decl match {
    case ValEmbedClassDeclarationBlock0(_, decls, _) => decls.flatMap(convert(_, x => x))
    case ValEmbedClassDeclarationBlock1(decls) => decls.flatMap(convert(_, x => x))
  }

  def convert[T](implicit decl: ValClassDeclarationContext, transform: ClassDeclaration[G] => T): Seq[T] = decl match {
    case ValInstancePredicate(modifiers, _, name, _, args, _, definition) =>
      Seq(withModifiers(modifiers, mods => {
        transform(new InstancePredicate(args.map(convert(_)).getOrElse(Nil), convert(definition),
          mods.consume(mods.threadLocal), mods.consume(mods.inline))(
          SourceNameOrigin(convert(name), origin(decl))))
      }))
    case ValInstanceFunction(contract, modifiers, _, t, name, typeArgs, _, args, _, definition) =>
      Seq(withContract(contract, c => {
        withModifiers(modifiers, m => {
          transform(new InstanceFunction(
            convert(t),
            args.map(convert(_)).getOrElse(Nil),
            typeArgs.map(convert(_)).getOrElse(Nil),
            convert(definition),
            c.consumeApplicableContract(blame(decl)), m.consume(m.inline))(
            blame(decl))(
            SourceNameOrigin(convert(name), origin(decl))))
        })
      }))
    case ValInstanceGhostDecl(_, decl) => convert(decl).map(transform)
    case ValInstanceOperatorFunction(contract, modifiers, "pure", t, name, "(", args, ")", definition) =>
      Seq(withContract(contract, c => {
        withModifiers(modifiers, m => {
          transform(new InstanceOperatorFunction(
            convert(t),
            convert(name),
            args.map(convert(_)).getOrElse(Nil),
            convert(definition),
            c.consumeApplicableContract(blame(decl)),
            m.consume(m.inline),
            m.consume(m.threadLocal)
          )(blame(decl)))
        })
      }))
    case ValInstanceOperatorMethod(contract, modifiers, t, name, "(", args, ")", definition) =>
      Seq(withContract(contract, c => {
        withModifiers(modifiers, m => {
          transform(new InstanceOperatorMethod(
            convert(t),
            convert(name),
            args.map(convert(_)).getOrElse(Nil),
            convert(definition),
            c.consumeApplicableContract(blame(decl)),
            m.consume(m.inline),
            m.consume(m.pure)
          )(blame(decl)))
        })
      }))
  }

  def convert(implicit operator: ValOperatorNameContext): Operator[G] = operator match {
    case ValOperatorName0("+") => OperatorLeftPlus()
    case ValOperatorName1(id, "+") if convert(id) == "right" => OperatorRightPlus()
  }

  def convert(implicit decl: ValModelDeclarationContext): Seq[ModelDeclaration[G]] = decl match {
    case ValModelField(t, name, _) =>
      convert(name).map(name => {
        new ModelField(convert(t))(SourceNameOrigin(name, origin(decl)))
      })
    case ValModelProcess(contract, _, name, _, args, _, _, definition, _) =>
      Seq(withContract(contract, c => {
        new ModelProcess(args.map(convert(_)).getOrElse(Nil), convert(definition),
          AstBuildHelpers.foldAnd(c.consume(c.requires)), AstBuildHelpers.foldAnd(c.consume(c.ensures)),
          c.consume(c.modifies).map(new UnresolvedRef[G, ModelField[G]](_)), c.consume(c.accessible).map(new UnresolvedRef[G, ModelField[G]](_)))(
          blame(decl))(SourceNameOrigin(convert(name), origin(decl)))
      }))
    case ValModelAction(contract, _, name, _, args, _, _) =>
      Seq(withContract(contract, c => {
        new ModelAction(args.map(convert(_)).getOrElse(Nil),
          AstBuildHelpers.foldAnd(c.consume(c.requires)), AstBuildHelpers.foldAnd(c.consume(c.ensures)),
          c.consume(c.modifies).map(new UnresolvedRef[G, ModelField[G]](_)), c.consume(c.accessible).map(new UnresolvedRef[G, ModelField[G]](_)))(
          SourceNameOrigin(convert(name), origin(decl)))
      }))
  }

  def convert(implicit ts: ValTypeVarsContext): Seq[Variable[G]] = ts match {
    case ValTypeVars0(_, names, _) =>
      convert(names).map(name => new Variable(TType(TAny()))(SourceNameOrigin(name, origin(ts))))
  }

  def convert(implicit decl: ValAdtDeclarationContext): ADTDeclaration[G] = decl match {
    case ValAdtAxiom(_, ax, _) => new ADTAxiom(convert(ax))
    case ValAdtFunction(_, returnType, name, _, args, _, _) =>
      new ADTFunction(args.map(convert(_)).getOrElse(Nil), convert(returnType))(
        SourceNameOrigin(convert(name), origin(decl)))
  }

  def convert(implicit definition: ValPureDefContext): Option[Expr[G]] = definition match {
    case ValPureAbstractBody(_) => None
    case ValPureBody(_, expr, _) => Some(convert(expr))
  }

  def convert(implicit definition: ValImpureDefContext): Option[Statement[G]] = definition match {
    case ValImpureAbstractBody(_) => None
    case ValImpureBody(statement) => Some(convert(statement))
  }

  def convert(implicit t: ValTypeContext): Type[G] = t match {
    case ValPrimaryType(name) => name match {
      case "resource" => TResource()
      case "process" => TProcess()
      case "frac" => TFraction()
      case "zfrac" => TZFraction()
      case "rational" => TRational()
      case "bool" => TBool()
      case "ref" => TRef()
      case "any" => TAny()
      case "nothing" => TNothing()
      case "string" => TString()
    }
    case ValSeqType(_, _, element, _) => TSeq(convert(element))
    case ValSetType(_, _, element, _) => TSet(convert(element))
    case ValBagType(_, _, element, _) => TBag(convert(element))
    case ValOptionType(_, _, element, _) => TOption(convert(element))
    case ValMapType(_, _, key, _, value, _) => TMap(convert(key), convert(value))
    case ValTupleType(_, _, t1, _, t2, _) => TTuple(Seq(convert(t1), convert(t2)))
    case ValPointerType(_, _, element, _) => TPointer(convert(element))
    case ValTypeType(_, _, element, _) => TType(convert(element))
    case ValEitherType(_, _, left, _, right, _) => TEither(convert(left), convert(right))
  }

  def convert(implicit e: ValPrimarySeqContext): Expr[G] = e match {
    case ValCardinality(_, xs, _) => Size(convert(xs))
    case ValArrayValues(_, _, a, _, from, _, to, _) => Values(convert(a), convert(from), convert(to))(blame(e))
  }

  def convert(implicit e: ValPrimaryOptionContext): Expr[G] = e match {
    case ValSome(_, _, v, _) => OptSome(convert(v))
  }

  def convert(implicit e: ValPrimaryEitherContext): Expr[G] = e match {
    case ValLeft(_, _, inner, _) => EitherLeft(convert(inner))
    case ValRight(_, _, inner, _) => EitherRight(convert(inner))
  }

  // valsetcompselectors
  def convert(implicit exprs: ValMapPairsContext): Seq[(Expr[G], Expr[G])] = exprs match {
    case ValMapPairs0(k, _, v) => Seq((convert(k), convert(v)))
    case ValMapPairs1(k, _, v, _, tail) => (convert(k), convert(v)) +: convert(tail)
  }

  def convert(implicit e: ValPrimaryCollectionConstructorContext): Expr[G] = e match {
    case ValTypedLiteralSeq(_, _, t, _, _, exprs, _) => LiteralSeq(convert(t), exprs.map(convert(_)).getOrElse(Nil))
    case ValTypedLiteralSet(_, _, t, _, _, exprs, _) => LiteralSet(convert(t), exprs.map(convert(_)).getOrElse(Nil))
    case ValSetComprehension(_, _, t, _, _, value, _, selectors, _, something, _) => ??(e)
    case ValTypedLiteralBag(_, _, t, _, _, exprs, _) => LiteralBag(convert(t), exprs.map(convert(_)).getOrElse(Nil))
    case ValTypedLiteralMap(_, _, key, _, value, _, _, pairs, _) => LiteralMap(convert(key), convert(value), pairs.map(convert(_)).getOrElse(Nil))
    case ValTypedTuple(_, _, t1, _, t2, _, _, v1, _, v2, _) =>
      LiteralTuple(Seq(convert(t1), convert(t2)), Seq(convert(v1), convert(v2)))
    case ValLiteralSeq(_, exprs, _) => UntypedLiteralSeq(convert(exprs))
    case ValLiteralSet(_, exprs, _) => UntypedLiteralSet(convert(exprs))
    case ValLiteralBag(_, exprs, _) => UntypedLiteralBag(convert(exprs))
    case ValEmptySeq(_, t, _) => LiteralSeq(convert(t), Nil)
    case ValEmptySet(_, t, _) => LiteralSet(convert(t), Nil)
    case ValEmptyBag(_, t, _) => LiteralBag(convert(t), Nil)
    case ValRange(_, from, _, to, _) => Range(convert(from), convert(to))
  }

  def convert(implicit e: ValPrimaryPermissionContext): Expr[G] = e match {
    case ValCurPerm(_, _, loc, _) => CurPerm(AmbiguousLocation(convert(loc))(blame(e)))
    case ValPerm(_, _, loc, _, perm, _) => Perm(AmbiguousLocation(convert(loc))(blame(e)), convert(perm))
    case ValValue(_, _, loc, _) => Value(AmbiguousLocation(convert(loc))(blame(e)))
    case ValPointsTo(_, _, loc, _, perm, _, v, _) => PointsTo(AmbiguousLocation(convert(loc))(blame(e)), convert(perm), convert(v))
    case ValHPerm(_, _, loc, _, perm, _) => ModelPerm(convert(loc), convert(perm))
    case ValAPerm(_, _, loc, _, perm, _) => ActionPerm(convert(loc), convert(perm))
    case ValArrayPerm(_, _, arr, _, i, _, step, _, count, _, perm, _) => ??(e)
    case ValMatrix(_, _, m, _, dim1, _, dim2, _) => ValidMatrix(convert(m), convert(dim1), convert(dim2))
    case ValArray(_, _, arr, _, dim, _) => ValidArray(convert(arr), convert(dim))
    case ValPointer(_, _, ptr, _, n, _, perm, _) => PermPointer(convert(ptr), convert(n), convert(perm))
    case ValPointerIndex(_, _, ptr, _, idx, _, perm, _) => PermPointerIndex(convert(ptr), convert(idx), convert(perm))
    case ValPointerBlockLength(_, _, ptr, _) => PointerBlockLength(convert(ptr))(blame(e))
    case ValPointerBlockOffset(_, _, ptr, _) => PointerBlockOffset(convert(ptr))(blame(e))
    case ValPointerLength(_, _, ptr, _) => PointerLength(convert(ptr))(blame(e))
  }

  def convert(implicit v: ValBindingContext): (Variable[G], Seq[Expr[G]]) = v match {
    case ValRangeBinding(t, id, _, from, _, to) =>
      val variable = new Variable[G](convert(t))(SourceNameOrigin(convert(id), origin(id)))
      val cond = SeqMember[G](Local(variable.ref), Range(convert(from), convert(to)))
      (variable, Seq(cond))
    case ValNormalBinding(arg) =>
      (convert(arg), Nil)
  }

  def convert(implicit vs: ValBindingsContext): (Seq[Variable[G]], Seq[Expr[G]]) = vs match {
    case ValBindings0(binding) =>
      val (v, cs) = convert(binding)
      (Seq(v), cs)
    case ValBindings1(binding, _, bindings) =>
      val (v, cs) = convert(binding)
      val (vs, ds) = convert(bindings)
      (v +: vs, cs ++ ds)
  }

  def convert(implicit e: ValPrimaryBinderContext): Expr[G] = e match {
    case ValQuantifier(_, symbol, bindings, _, bodyOrCond, maybeBody, _) =>
      val (variables, bindingConds) = convert(bindings)
      val (bodyConds, body) = maybeBody match {
        case Some(ValBinderCont0(_, body)) => (Seq(convert(bodyOrCond)), convert(body))
        case None => (Nil, convert(bodyOrCond))
      }
      val conds = bindingConds ++ bodyConds
      symbol match {
        case ValForallSymb(_) => Forall(variables, Nil, implies(conds, body))
        case ValStarallSymb(_) => Starall(variables, Nil, implies(conds, body))(blame(e))
        case ValExistsSymb(_) => Exists(variables, Nil, foldAnd(conds :+ body))
      }
    case ValLet(_, _, t, id, _, v, _, body, _) =>
      Let(new Variable(convert(t))(SourceNameOrigin(convert(id), origin(id))), convert(v), convert(body))
  }

  def convert(implicit e: ValPrimaryVectorContext): Expr[G] = e match {
    case ValSum(_, _, t, id, _, cond, _, body, _) =>
      val binding = new Variable(convert(t))(SourceNameOrigin(convert(id), origin(id)))
      Sum(Seq(binding), convert(cond), convert(body))
    case ValVectorSum(_, _, rng, _, vec, _) => VectorSum(convert(rng), convert(vec))
    case ValVectorCmp(_, _, left, _, right, _) => VectorCompare(convert(left), convert(right))
    case ValVectorRep(_, _, inner, _) => VectorRepeat(convert(inner))
    case ValMatrixSum(_, _, rng, _, mat, _) => MatrixSum(convert(rng), convert(mat))
    case ValMatrixCmp(_, _, left, _, right, _) => MatrixCompare(convert(left), convert(right))
    case ValMatrixRep(_, _, inner, _) => MatrixRepeat(convert(inner))
  }

  def convert(implicit e: ValPrimaryReducibleContext): Expr[G] = ??(e)

  def convert(implicit e: ValPrimaryThreadContext): Expr[G] = e match {
    case ValIdle(_, _, thread, _) => IdleToken(convert(thread))
    case ValRunning(_, _, thread, _) => JoinToken(convert(thread))
  }

  def convert(implicit e: ValPrimaryContextContext): Expr[G] = e match {
    case ValPrimaryContext0("\\result") => AmbiguousResult()
    case ValPrimaryContext1("\\current_thread") => CurrentThreadId()
    case ValPrimaryContext2("\\ltid") => LocalThreadId()
    case ValPrimaryContext3("\\gtid") => GlobalThreadId()
  }

  def convert(implicit e: ValPrimaryContext): Expr[G] = e match {
    case ValPrimary0(inner) => convert(inner)
    case ValPrimary1(inner) => convert(inner)
    case ValPrimary2(inner) => convert(inner)
    case ValPrimary3(inner) => convert(inner)
    case ValPrimary4(inner) => convert(inner)
    case ValPrimary5(inner) => convert(inner)
    case ValPrimary6(inner) => convert(inner)
    case ValPrimary7(inner) => convert(inner)
    case ValPrimary8(inner) => convert(inner)
    case ValPrimary9(inner) => convert(inner)
    case ValAny(_) => Any()(blame(e))
    case ValFunctionOf(_, inner, _, names, _) => FunctionOf(new UnresolvedRef[G, Variable[G]](convert(inner)), convert(names).map(new UnresolvedRef[G, Variable[G]](_)))
    case ValInlinePattern(open, pattern, _) =>
      val groupText = open.filter(_.isDigit)
      InlinePattern(convert(pattern), open.count(_ == '<'), if (groupText.isEmpty) 0 else groupText.toInt)
    case ValUnfolding(_, predExpr, _, body) => Unfolding(convert(predExpr), convert(body))(blame(e))
    case ValOld(_, _, expr, _) => Old(convert(expr), at = None)(blame(e))
    case ValOldLabeled(_, _, label, _, _, expr, _) => Old(convert(expr), at = Some(new UnresolvedRef[G, LabelDecl[G]](convert(label))))(blame(e))
    case ValTypeof(_, _, expr, _) => TypeOf(convert(expr))
    case ValTypeValue(_, _, t, _) => TypeValue(convert(t))
    case ValHeld(_, _, obj, _) => Held(convert(obj))
    case ValCommitted(_, _, obj, _) => Committed(convert(obj))(blame(e))
    case ValIdEscape(text) => local(e, text.substring(1, text.length - 1))
    case ValSharedMemSize(_, _, ptr, _) => SharedMemSize(convert(ptr))
    case ValNdIndex(_, _, firstIndex, _, firstDim, parsePairs, _) =>
      val pairs = parsePairs.map(convert(_))
      val indices = convert(firstIndex) +: pairs.map(_._1)
      val dims = convert(firstDim) +: pairs.map(_._2)
      NdIndex(indices, dims)
    case ValNdLength(_, _, dims, _) => NdLength(convert(dims))
  }

  def convert(implicit e: ValExprPairContext): (Expr[G], Expr[G]) = e match {
    case ValExprPair0(_, e1, _, e2) => (convert(e1), convert(e2))
  }

  def convert(implicit e: ValExprContext): Expr[G] = e match {
    case ValExpr0(inner) => convert(inner)
    case ValExpr1(inner) => convert(inner)
  }

  def convert(implicit id: ValIdentifierContext): String = id match {
    case ValIdentifier0(inner) => convertText(inner)
    case ValIdentifier1(ValKeywordNonExpr0(text)) => text
    case ValIdentifier2(text) => text.substring(1, text.length - 1)
  }

  def convertText(implicit res: ValKeywordExprContext): String = res match {
    case ValNonePerm(_) => "none"
    case ValWrite(_) => "write"
    case ValRead(_) => "read"
    case ValNoneOption(_) => "None"
    case ValEmpty(_) => "empty"
    case ValTrue(_) => "true"
    case ValFalse(_) => "false"
  }

  def convert(implicit res: ValKeywordExprContext): Expr[G] = res match {
    case ValNonePerm(_) => NoPerm()
    case ValWrite(_) => WritePerm()
    case ValRead(_) => ReadPerm()
    case ValNoneOption(_) => OptNone()
    case ValEmpty(_) => EmptyProcess()
    case ValTrue(_) => tt
    case ValFalse(_) => ff
  }

  def convert(implicit inv: ValGenericAdtInvocationContext): Expr[G] = inv match {
    case ValGenericAdtInvocation0(adt, _, typeArgs, _, _, func, _, args, _) =>
      ADTFunctionInvocation(Some((new UnresolvedRef[G, AxiomaticDataType[G]](convert(adt)), convert(typeArgs))),
        new UnresolvedRef[G, ADTFunction[G]](convert(func)), args.map(convert(_)).getOrElse(Nil))
  }
}<|MERGE_RESOLUTION|>--- conflicted
+++ resolved
@@ -1,6 +1,6 @@
 package vct.parsers.transform
 
-import hre.util.{FuncTools, ScopedStack}
+import hre.util.FuncTools
 import org.antlr.v4.runtime.{ParserRuleContext, Token}
 import vct.col.ast._
 import vct.antlr4.generated.JavaParser._
@@ -19,15 +19,9 @@
 @nowarn("msg=match may not be exhaustive&msg=Some\\(")
 case class JavaToCol[G](override val originProvider: OriginProvider, override val blameProvider: BlameProvider, override val errors: Seq[(Token, Token, ExpectedError)])
   extends ToCol[G](originProvider, blameProvider, errors) {
-
-  val currentPackage: ScopedStack[Option[JavaName[G]]] = ScopedStack()
-
   def convert(implicit unit: CompilationUnitContext): Seq[GlobalDeclaration[G]] = unit match {
     case CompilationUnit0(pkg, imports, decls, _) =>
-      val pkgName = pkg.map(convert(_))
-      currentPackage.having(pkgName) {
-        Seq(new JavaNamespace(pkgName, imports.map(convert(_)), decls.flatMap(convert(_))))
-      }
+      Seq(new JavaNamespace(pkg.map(convert(_)), imports.map(convert(_)), decls.flatMap(convert(_))))
   }
 
   def convert(implicit pkg: PackageDeclarationContext): JavaName[G] = pkg match {
@@ -46,35 +40,14 @@
           ext.map(convert(_)).getOrElse(Java.JAVA_LANG_OBJECT),
           imp.map(convert(_)).getOrElse(Nil), decls.flatMap(convert(_))))
       })
-    case TypeDeclaration1(mods, EnumDeclaration0(_, name, None, _, Some(constants), _, None | Some(EnumBodyDeclarations0(_, Seq())), _)) =>
-      mods.map(convert(_)).foreach {
-        case JavaPublic() =>
-        case _ => fail(decl, "only public modifier allowed")
-      }
-      Seq(new Enum(convert(constants))(SourceNameOrigin(convert(name), origin(decl))))
-    case TypeDeclaration1(mods, enum @ EnumDeclaration0(a, b, c, d, e, f, g, h)) =>
-      fail(enum, "Enums with implements or class declarations, or without constants, are not supported")
+    case TypeDeclaration1(mods, enum) => fail(enum, "Enums are not supported.")
     case TypeDeclaration2(mods, InterfaceDeclaration0(_, name, args, ext, InterfaceBody0(_, decls, _))) =>
       Seq(new JavaInterface(convert(name), mods.map(convert(_)), args.map(convert(_)).getOrElse(Nil),
         ext.map(convert(_)).getOrElse(Nil), decls.flatMap(convert(_))))
     case TypeDeclaration3(mods, AnnotationTypeDeclaration0(_, _, name, AnnotationTypeBody0(_, decls, _))) =>
-<<<<<<< HEAD
-      Seq(new JavaAnnotationInterface(convert(name), mods.map(convert(_)), Java.JAVA_LANG_ANNOTATION_ANNOTATION, decls.map(convert(_)).flatten))
-=======
       Seq(new JavaAnnotationInterface(convert(name), mods.map(convert(_)), Java.JAVA_LANG_ANNOTATION_ANNOTATION, decls.flatMap(convert(_))))
->>>>>>> 27739324
     case TypeDeclaration4(inner) => convert(inner)
     case TypeDeclaration5(_) => Nil
-  }
-
-  def convert(implicit constants: EnumConstantsContext): Seq[EnumConstant[G]] = constants match {
-    case EnumConstants0(constant) => Seq(convert(constant))
-    case EnumConstants1(constants, _, constant) => convert(constants) :+ convert(constant)
-  }
-
-  def convert(implicit constant: EnumConstantContext): EnumConstant[G] = constant match {
-    case EnumConstant0(Nil, name, None, None) => new EnumConstant()(SourceNameOrigin(convert(name), origin(constant)))
-    case constant => fail(constant, "Arguments, annotations, or class body on enum alternatives not supported")
   }
 
   def convert(implicit decl: AnnotationTypeElementDeclarationContext): Option[JavaAnnotationMethod[G]] = decl match {
@@ -211,9 +184,9 @@
       Seq(new JavaConstructor(mods, convert(name), convert(params), convert(typeParams),
         signals.map(convert(_)).getOrElse(Nil), convert(body), c.consumeApplicableContract(blame(decl)))(blame(decl)))
     case MemberDeclaration5(interface) => fail(interface, "Inner interfaces are not supported.")
-    case MemberDeclaration6(annotation) => fail(annotation, "Inner annotations are not supported.")
+    case MemberDeclaration6(annotation) => fail(annotation, "Annotations are not supported.")
     case MemberDeclaration7(cls) => fail(cls, "Inner classes are not supported.")
-    case MemberDeclaration8(enum) => fail(enum, "Inner enums are not supported.")
+    case MemberDeclaration8(enum) => fail(enum, "Enums are not supported.")
   }
 
   def convert(implicit decl: InterfaceMemberDeclarationContext, mods: Seq[JavaModifier[G]], c: ContractCollector[G]): Seq[ClassDeclaration[G]] = decl match {
@@ -230,9 +203,9 @@
         convert(name), convert(params), convert(typeParams), signals.map(convert(_)).getOrElse(Nil),
         None, c.consumeApplicableContract(blame(decl)))(blame(decl)))
     case InterfaceMemberDeclaration3(interface) => fail(interface, "Inner interfaces are not supported.")
-    case InterfaceMemberDeclaration4(annotation) => fail(annotation, "Inner annotations are not supported.")
+    case InterfaceMemberDeclaration4(annotation) => fail(annotation, "Annotations are not supported.")
     case InterfaceMemberDeclaration5(cls) => fail(cls, "Inner classes are not supported.")
-    case InterfaceMemberDeclaration6(enum) => fail(enum, "Inner enums are not supported.")
+    case InterfaceMemberDeclaration6(enum) => fail(enum, "Enums are not supported.")
   }
 
   def convert(implicit decls: VariableDeclaratorsContext): Seq[JavaVariableDeclaration[G]] = decls match {
@@ -510,7 +483,6 @@
 
   def convert(implicit t: TypeArgumentContext): Type[G] = t match {
     case TypeArgument0(t) => convert(t)
-    case TypeArgument1("?", None) => JavaWildcard()
     case other: TypeArgument1Context => ??(other)
   }
 
@@ -722,6 +694,7 @@
       col.JavaInvocation(None, Nil, convert(name), convert(args),
         convertEmbedGiven(given), convertEmbedYields(yields))(
         blame(expr))
+    case Primary6(_, _, _) => ??(expr)
     case Primary7(_, _, _) => ??(expr)
     case _: Primary8Context => ??(expr)
     case Primary9(inner) => convert(inner)
@@ -737,7 +710,7 @@
       }
       FloatValue(BigDecimal(num), t)
     case Literal2(_) => ??(expr)
-    case Literal3(data) => JavaStringValue(data.substring(1, data.length - 1), Java.JAVA_LANG_STRING_TYPE)
+    case Literal3(_) => ??(expr)
     case Literal4(value) => value match {
       case "true" => tt
       case "false" => ff
@@ -1143,39 +1116,6 @@
         })
       }))
     case ValInstanceGhostDecl(_, decl) => convert(decl).map(transform)
-    case ValInstanceOperatorFunction(contract, modifiers, "pure", t, name, "(", args, ")", definition) =>
-      Seq(withContract(contract, c => {
-        withModifiers(modifiers, m => {
-          transform(new InstanceOperatorFunction(
-            convert(t),
-            convert(name),
-            args.map(convert(_)).getOrElse(Nil),
-            convert(definition),
-            c.consumeApplicableContract(blame(decl)),
-            m.consume(m.inline),
-            m.consume(m.threadLocal)
-          )(blame(decl)))
-        })
-      }))
-    case ValInstanceOperatorMethod(contract, modifiers, t, name, "(", args, ")", definition) =>
-      Seq(withContract(contract, c => {
-        withModifiers(modifiers, m => {
-          transform(new InstanceOperatorMethod(
-            convert(t),
-            convert(name),
-            args.map(convert(_)).getOrElse(Nil),
-            convert(definition),
-            c.consumeApplicableContract(blame(decl)),
-            m.consume(m.inline),
-            m.consume(m.pure)
-          )(blame(decl)))
-        })
-      }))
-  }
-
-  def convert(implicit operator: ValOperatorNameContext): Operator[G] = operator match {
-    case ValOperatorName0("+") => OperatorLeftPlus()
-    case ValOperatorName1(id, "+") if convert(id) == "right" => OperatorRightPlus()
   }
 
   def convert(implicit decl: ValModelDeclarationContext): Seq[ModelDeclaration[G]] = decl match {
