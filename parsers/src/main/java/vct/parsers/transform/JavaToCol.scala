--- conflicted
+++ resolved
@@ -975,13 +975,8 @@
   }
 
   def convert(implicit stat: ValStatementContext): Statement[G] = stat match {
-<<<<<<< HEAD
-    case ValCreateWand(_, block) => WandCreate(convert(block))
-    case ValApplyWand(_, wand, _) => WandApply(convert(wand))
-=======
     case ValPackage(_, expr, innerStat) => WandPackage(convert(expr), convert(innerStat))(blame(stat))
     case ValApplyWand(_, wand, _) => WandApply(convert(wand))(blame(stat))
->>>>>>> 2d176a65
     case ValFold(_, predicate, _) =>
       Fold(convert(predicate))(blame(stat))
     case ValUnfold(_, predicate, _) =>
