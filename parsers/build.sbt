lazy val antlrTask = taskKey[Seq[File]]("Generate visitors and listeners from ANTLR grammars")

libraryDependencies += "antlr" % "antlr" % "4.8-extractors-1" from
  "https://github.com/niomaster/antlr4/releases/download/4.8-extractors-1/antlr4.jar"
libraryDependencies += "io.github.nicolasstucki" %% "multisets" % "0.4"

antlrTask := {
    val cp = (dependencyClasspath in Compile).value.files
    val src = (sourceDirectory in Compile).value / "antlr4"
    val lib = (unmanagedBase in Compile).value / "antlr4"
    val target = (sourceManaged in Compile).value / "antlr4" / "vct" / "antlr4" / "generated"
    val log = streams.value.log

    val compileSets: Seq[(java.io.File, Boolean, Set[java.io.File])] = Seq(
        /* Use these compilation sets to test that language tokens are not accidentally only defined in the
           specification grammar:
        (lib / "SpecLexer.g4", false, Set()),
        (lib / "LangCLexer.g4", false,
          Set(lib / "TestNoSpecLexer.g4")),
        (lib / "LangJavaLexer.g4", false,
          Set(lib / "TestNoSpecLexer.g4")),
        (src / "PVL.g4", true,
          Set(lib / "TestNoSpecParser.g4", lib / "TestNoSpecLexer.g4")),
        (src / "CParser.g4", true,
          Set(lib / "TestNoSpecParser.g4", lib / "TestNoSpecLexer.g4",
              lib / "LangCParser.g4", lib / "LangCLexer.g4")),
        (src / "JavaParser.g4", true,
          Set(lib / "TestNoSpecParser.g4", lib / "TestNoSpecLexer.g4",
              lib / "LangJavaParser.g4", lib / "LangJavaLexer.g4")),
         */

        /* Use this compilation set to test that language tokens are not necessary for the specification grammar:
        (src / "TestNoLang.g4", true,
          Set(lib / "SpecParser.g4", lib / "SpecLexer.g4")),
         */

<<<<<<< HEAD
            (lib / "LangCLexer.g4", false,
              Set(lib / "SpecLexer.g4", lib / "LangOMPLexer.g4")),
            (lib / "LangJavaLexer.g4", false,
              Set(lib / "SpecLexer.g4")),
            (src / "PVL.g4", true,
              Set(lib / "SpecParser.g4", lib / "SpecLexer.g4")),
            (src / "CParser.g4", true,
              Set(lib / "SpecParser.g4", lib / "SpecLexer.g4",
                  lib / "LangCParser.g4", lib / "LangCLexer.g4",
                  lib / "LangOMPParser.g4", lib / "LangOMPLexer.g4")),
            (src / "JavaParser.g4", true,
              Set(lib / "SpecParser.g4", lib / "SpecLexer.g4",
                  lib / "LangJavaParser.g4", lib / "LangJavaLexer.g4")),
            (src / "omp.g4", true, Set()),
            (src / "Binder.g4", true, Set()),
        )
=======
        (lib / "LangCLexer.g4", false,
          Set(lib / "SpecLexer.g4", lib / "LangOMPLexer.g4")),
        (lib / "LangJavaLexer.g4", false,
          Set(lib / "SpecLexer.g4")),
        (src / "PVL.g4", true,
          Set(lib / "SpecParser.g4", lib / "SpecLexer.g4")),
        (src / "CParser.g4", true,
          Set(lib / "SpecParser.g4", lib / "SpecLexer.g4",
              lib / "LangCParser.g4", lib / "LangCLexer.g4",
              lib / "LangOMPParser.g4", lib / "LangOMPLexer.g4")),
        (src / "JavaParser.g4", true,
          Set(lib / "SpecParser.g4", lib / "SpecLexer.g4",
              lib / "LangJavaParser.g4", lib / "LangJavaLexer.g4")),
        (src / "omp.g4", true, Set()),
    )
>>>>>>> ceea9f83

    val allInputFiles: Set[java.io.File] =
        compileSets.foldLeft(Set[java.io.File]()) {
            case (set, (target, _, deps)) => set + target ++ deps
        }

    val cachedCompile = FileFunction.cached(streams.value.cacheDirectory / "antlr4", FilesInfo.hash, FilesInfo.hash) {
        changedSet: Set[File] => {
            for((genTarget, isParser, deps) <- compileSets) {
                val extraArgs = if (isParser) {
                    Seq("-listener", "-visitor", "-scala-extractor-objects")
                } else {
                    Seq()
                }

                if (changedSet.contains(genTarget) || !changedSet.intersect(deps).isEmpty) {
                    val exitCode = scala.sys.process.Process("java", Seq(
                        "-cp", Path.makeString(cp),
                        "org.antlr.v4.Tool",
                        "-o", target.toString,
                        "-lib", lib.toString,
                        "-package", "vct.antlr4.generated",
                        genTarget.toString
                    ) ++ extraArgs) ! log

                    if(exitCode != 0) {
                        sys.error(s"Antlr4 failed with exit code $exitCode")
                    }
                }
            }

            // Grab all the generated files as our output
            (target ** "*.java").get.toSet ++ (target ** "*.scala").get.toSet
        }
    }

    cachedCompile(allInputFiles).toSeq
}

sourceGenerators in Compile += (antlrTask in Compile).taskValue
managedSourceDirectories in Compile += (sourceManaged in Compile).value / "antlr4"<|MERGE_RESOLUTION|>--- conflicted
+++ resolved
@@ -34,24 +34,6 @@
           Set(lib / "SpecParser.g4", lib / "SpecLexer.g4")),
          */
 
-<<<<<<< HEAD
-            (lib / "LangCLexer.g4", false,
-              Set(lib / "SpecLexer.g4", lib / "LangOMPLexer.g4")),
-            (lib / "LangJavaLexer.g4", false,
-              Set(lib / "SpecLexer.g4")),
-            (src / "PVL.g4", true,
-              Set(lib / "SpecParser.g4", lib / "SpecLexer.g4")),
-            (src / "CParser.g4", true,
-              Set(lib / "SpecParser.g4", lib / "SpecLexer.g4",
-                  lib / "LangCParser.g4", lib / "LangCLexer.g4",
-                  lib / "LangOMPParser.g4", lib / "LangOMPLexer.g4")),
-            (src / "JavaParser.g4", true,
-              Set(lib / "SpecParser.g4", lib / "SpecLexer.g4",
-                  lib / "LangJavaParser.g4", lib / "LangJavaLexer.g4")),
-            (src / "omp.g4", true, Set()),
-            (src / "Binder.g4", true, Set()),
-        )
-=======
         (lib / "LangCLexer.g4", false,
           Set(lib / "SpecLexer.g4", lib / "LangOMPLexer.g4")),
         (lib / "LangJavaLexer.g4", false,
@@ -67,7 +49,6 @@
               lib / "LangJavaParser.g4", lib / "LangJavaLexer.g4")),
         (src / "omp.g4", true, Set()),
     )
->>>>>>> ceea9f83
 
     val allInputFiles: Set[java.io.File] =
         compileSets.foldLeft(Set[java.io.File]()) {
