--- conflicted
+++ resolved
@@ -92,12 +92,8 @@
 
 sourceGenerators in Compile += (antlrTask in Compile).taskValue
 managedSourceDirectories in Compile += (sourceManaged in Compile).value / "antlr4"
-<<<<<<< HEAD
 
 // Disable documentation generation
 sources in (Compile, doc) := Seq()
 publishArtifact in (Compile, packageDoc) := false
-publishArtifact in packageDoc := false
-=======
-sources in (Compile, doc) := Seq()
->>>>>>> c3b67542
+publishArtifact in packageDoc := false