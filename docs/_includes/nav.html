--- conflicted
+++ resolved
@@ -4,15 +4,9 @@
 								<li>
 									<a href="">Getting Started</a>
 									<ul>
-<<<<<<< HEAD
-										<li><a href="{{"/TryOnline.html#install"| prepend: site.baseurl}}" target="_blank">Download</a></li>
+										<li><a href="{{"/Installation.html#install"| prepend: site.baseurl}}" target="_blank">Installation guide</a></li>
 										<li><a href="{{"/Tutorials.html"| prepend: site.baseurl}}" target="_blank">Tutorials</a></li>
-										<!--href="https://github.com/utwente-fmt/vercors/wiki/Axiomatic-Data-Types"
-=======
-										<li><a href="{{"/Installation.html#install"| prepend: site.baseurl}}" target="_blank">Installation guide</a></li>
-										<li><a href="https://github.com/utwente-fmt/vercors/wiki/Axiomatic-Data-Types" target="_blank">Tutorials</a></li>
 										<!--
->>>>>>> 4d225d36
 										<li><a href="https://github.com/utwente-fmt/vercors/tree/master/examples" target="_blank">Examples</a></li>
 										-->
 										<li>
