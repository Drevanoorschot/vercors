--- conflicted
+++ resolved
@@ -1,307 +1,289 @@
----
-layout: default
-title: VerCors Tool FMT | Utwente 
----
-
-<style type="text/css">
-  table#t01 {
-    width: 100%;
-    margin: 0;
-    padding: 0;
-    border-collapse: collapse;
-    border-spacing: 0;
-    table-layout: fi
-  }
-
-  table#t01 tr {
-    padding: 15px;
-  }
-
-  table#t01 th, table#t01 td {
-    padding: 25px;
-    text-align: center;
-    width: 33%;
-  }
-
-  table#t01 th {
-    text-transform: uppercase;
-    font-size: 14px;
-    letter-spacing: 1px;
-  }
-
-  @media screen and (max-width: 840px) {
-
-    table#t01 {
-      border: 0;
-    }
-
-    table#t01 thead {
-      display: none;
-    }
-
-    table#t01 tr {
-      /* margin-bottom: 10px; */
-      display: block;
-      /* border-bottom: 22px solid #222233; */
-    }
-
-    table#t01 td {
-      display: block;
-      text-align: center;
-      width: 100%;
-      border-bottom: 2px dotted #ccc;
-      align-content: top;
-    }
-
-    /* table#t01 td:last-child {
-      border-bottom: 0;
-    } */
-
-    /* table#t01 td:before {
-      content: attr(data-label);
-      float: left;
-      text-transform: uppercase;
-      font-weight: bold;
-    } */
-  }
-<<<<<<< HEAD
-
-	@media screen and (min-width: 840px) {
-    #fakeheader {
-        display: none !important;
-        padding: 20px;
-        border: 20px;
-    }
-  }
-
-/* Slideshow box for news */
-
-/* Slideshow container */
-.slideshow-container {
-  position: relative;
-  background: #f1f1f1f1;
-}
-
-/* Slides */
-.mySlides {
-  display: none;
-  padding: 20%;
-  text-align: center;
-}
-
-/* Next & previous buttons */
-.prev, .next {
-  cursor: pointer;
-  position: absolute;
-  top: 50%;
-  width: auto;
-  margin-top: -30px;
-  padding: 16px;
-  color: #888;
-  font-weight: bold;
-  font-size: 20px;
-  border-radius: 0 3px 3px 0;
-  user-select: none;
-}
-
-/* Position the "prev button" to the left */
-.prev {
-  position: absolute;
-  left: 0;
-  border-radius: 3px 0 0 3px;
-}
-
-/* Position the "next button" to the right */
-.next {
-  position: absolute;
-  right: 0;
-  border-radius: 3px 0 0 3px;
-}
-
-/* On hover, add a black background color with a little bit see-through */
-.prev:hover, .next:hover {
-  background-color: rgba(0,0,0,0.8);
-  color: white;
-}
-
-/* The dot/bullet/indicator container */
-.dot-container {
-    text-align: center;
-    padding: 20px;
-    background: #ddd;
-}
-
-/* The dots/bullets/indicators */
-.dot {
-  cursor: pointer;
-  height: 15px;
-  width: 15px;
-  margin: 0 2px;
-  background-color: #bbb;
-  border-radius: 50%;
-  display: inline-block;
-  transition: background-color 0.6s ease;
-}
-
-/* Add a background color to the active dot/circle */
-.active, .dot:hover {
-  background-color: #717171;
-}
-
-/* Add an italic font style to all quotes */
-q {font-style: italic;}
-
-/* Add a blue color to the author */
-.author {color: cornflowerblue;}
-
-=======
->>>>>>> 6b15378d
-</style>
-
-<body class="homepage">
-  <!-- Banner -->
-  <div id="banner">
-    <div class="container">
-      <section>
-        <header class="major">
-          <h2>Verification of Parallel and Concurrent Software</h2>
-          <span class="byline">
-						&hellip; a static formal verifcation tool that provides you program 
-						correctness under different concurrency models, written in high-level 
-						programming languages, e.g. in Java, OpenCL and OpenMP; and reason 
-						not only about <strong>race freedom</strong> and <strong>memory 
-						safety</strong>, but also about <strong>functional 
-						correctness</strong>! <br />Released for free under the License 
-						<a href="https://fmt.ewi.utwente.nl">Formal Methods and Tools, 
-						University of Twente </a> 
-          </span>
-        </header>
-        <a href="https://github.com/utwente-fmt/vercors" class="button alt" target="_blank">View on Github</a>
-      </section>
-    </div>
-  </div>
-  </div> <!-- FIXME: why this two last /div here? -->
-  </div>
-  <!-- Featured -->
-  <div class="wrapper style2">
-    <section class="container">
-
-			<table id="t01">
-				<tr>
-
-          <td >
-            <p style="text-align:justify">
-              <a href="#" class="image feature"><img src= "{{ "/images/VerCors2.png" | prepend: site.baseurl }}" alt="The VerCors Tool Architecture"></a>
-              <br>
-              <strong style="color:#3ac984"> The VerCors Tool Architecture</strong><br> VerCors transforms the verification problem of programs written in a high-level programming language into a verification problem in the intermediate language of Viper... <a href="{{ "/VerCorsArchitecture.html" | prepend: site.baseurl }}" target="_blank"class="btn btn-default"><button href= "{{ "/VerCorsArchitecture.html" | prepend: site.baseurl }}">ReadMore>></button>
-            </p>
-          </td>
-
-          <td >
-            <p style="text-align:justify">
-              <p>
-              <a href="#" class="image feature"><img src="{{ "/images/PA.png" | prepend: site.baseurl }}" alt="Program verification with Abstraction"></a>
-              </p>
-              <br>
-              <strong style="color:#3ac984"> Formal Program Verification with Abstractions</strong><br> VerCors combines data abstraction with process algebra and allows you to reason about abstract model by defining corresponding actions & processes with contracts... <a href="{{ "/VercorsWithAbstraction.html" | prepend: site.baseurl }}" target= "_blank" class="btn btn-default"><button href= "{{ "/VercorsWithAbstraction.html" | prepend: site.baseurl }}">ReadMore>></button>
-            </p>
-          </td>
-<<<<<<< HEAD
-=======
-          <td >
-            <p style="text-align:justify">
-              <a href="#" class="image feature"><!--<img src="images/Vercors_Original.jpg" alt="">--><img src="images/eclipse.png" alt=""></a>
-              <br>
-              <strong style="color:#3ac984">VerCors with Eclipse</strong><br>If you have <em>eclipse</em> installed, you could also configure VerCors. Install the Scala IDE plugin for Eclipse. Download and installation instructions...<a href="doc.html#eclipse" class="btn btn-default"><button href= "{{ "/doc.html#eclipse" | prepend: site.baseurl }}">ReadMore>></button>
-            </p>
-          </td>
->>>>>>> 6b15378d
-				</tr>
-      </table>
-
-    </section>
-  </div>
-     
-  <div class="wrapper style2" style="background-color: #f1f1f1f1;">
-      <section class="container">
-        
-      <header class="major" id="overview">
-          <h2>News</h2>
-          <span class="byline"></span>
-      </header>
-
-      <p style="text-align:justify;">
-        <div style="height:400px;width:100%;overflow:auto;background-color:#f1f1f1f1;color:back;scrollbar-base-color:gold;font-family:sans-serif;padding:10px;">
-          <div class="blog-posts">
-            {% for post in site.posts %}
-              <div class="blog-post spacing" style="padding-left: 10%; padding-right: 10%;">
-                <h3><a href="{{ post.url }}">{{ post.title }}</a></h3>
-                <p class="summary">
-                  {{ post.category }}
-                  <span class="date">
-                    {{ post.date | date: '%B %d, %Y' }}
-                  </span>
-                </p>
-                {{ post.excerpt }}
-              </div>
-            {% endfor %}
-          </div></div>
-        </p>
-
-  </section>
-  </div>
-
-  <!-- Main -->
-  <div id="main" class="wrapper style1">
-    <section class="container">
-      <table id="t01" text-align="left">
-        <tr>
-          <!-- The ul here is just to be able to see nice buttons (dont know how to do it otherwise) -->
-          <td style="text-align: left;"><ul class="style"> 
-	   <a href="TryOnline.html#install" target="_blank" class="link link--dark">
-            <span class="fa fa-wrench"></span>
-             </a>
-		<h2>Tool Installation</h2>
-            <p>
-            <span style="text-align:justify">The VerCors toolset can be installed on macOSX, Linux and Windows (via Cygwin). Follow the complete installation guidelines <a href= "TryOnline.html#install" class="url">here</a>.</span>
-            </p>
-          </ul></td>
-          <td style="text-align: left;"><ul class="style"> 
-	<a href="https://research.utwente.nl/en/searchAll/index/?search=VerCors&pageSize=25&showAdvanced=false&allConcepts=true&inferConcepts=true&searchBy=PartOfNameOrTitle&ordering=publicationYearThenTitle&descending=true" target="_blank" class="link link--dark">
-            <span class="fa fa-cloud"></span>
-	</a>
-            <h2>Latest Publications</h2>
-            <p>A complete list of publications is listed <a href= "https://research.utwente.nl/en/searchAll/index/?search=VerCors&pageSize=25&showAdvanced=false&allConcepts=true&inferConcepts=true&searchBy=PartOfNameOrTitle&ordering=publicationYearThenTitle&descending=true" class="url" target="_blank">here</a>.</p>
-          </ul></td>
-        </tr>
-        <tr>
-          <td style="text-align: left;"><ul class="style"> 
-	<a href="https://github.com/utwente-fmt/vercors/issues" target="_blank" class="link link--dark">
-            <span class="fa fa-cogs"></span>
-	</a>
-            <h2>Report a Bug</h2>
-            <p>For bug reports and feature requests,<br>visit <a href='https://github.com/utwente-fmt/vercors/issues' target='_blank' class='url'>https://github.com/utwente-fmt/vercors/issues</a>.    
-              For questions and support, email to <a href='mailto:VERCORS@LISTS.utwente.nl' target='_blank' class=''>vercors@lists.utwente.nl</a></p>
-          </ul></td>
-          <td style="text-align: left;"><ul class="style"> 
-            <a href="https://surfdrive.surf.nl/files/index.php/s/ImxHX0lJyBRgd60" target="_blank" class="link link--dark">
-		<span class="fa fa-leaf"></span>
-	</a>
-            <h2>Latest Release</h2>
-            <p>VerCors version 1.0 has been released. 
-		       <a href="https://surfdrive.surf.nl/files/index.php/s/ImxHX0lJyBRgd60" target="_blank" class="link link--dark">
-		  <button>
-		 <img src="{{ '/images/release.png' | prepend: site.baseurl }}" width="5%" height="5%" alt="Release"></button></p>
-		    </a>
-          </ul></td>
-        </tr>>
-      </table>
-    </section>
-  </div>
-<<<<<<< HEAD
-
-</body>
-=======
-</body>
-
->>>>>>> 6b15378d
+---
+layout: default
+title: VerCors Tool FMT | Utwente 
+---
+
+<style type="text/css">
+  table#t01 {
+    width: 100%;
+    margin: 0;
+    padding: 0;
+    border-collapse: collapse;
+    border-spacing: 0;
+    table-layout: fi
+  }
+
+  table#t01 tr {
+    padding: 15px;
+  }
+
+  table#t01 th, table#t01 td {
+    padding: 25px;
+    text-align: center;
+    width: 33%;
+  }
+
+  table#t01 th {
+    text-transform: uppercase;
+    font-size: 14px;
+    letter-spacing: 1px;
+  }
+
+  @media screen and (max-width: 840px) {
+
+    table#t01 {
+      border: 0;
+    }
+
+    table#t01 thead {
+      display: none;
+    }
+
+    table#t01 tr {
+      /* margin-bottom: 10px; */
+      display: block;
+      /* border-bottom: 22px solid #222233; */
+    }
+
+    table#t01 td {
+      display: block;
+      text-align: center;
+      width: 100%;
+      border-bottom: 2px dotted #ccc;
+      align-content: top;
+    }
+
+    /* table#t01 td:last-child {
+      border-bottom: 0;
+    } */
+
+    /* table#t01 td:before {
+      content: attr(data-label);
+      float: left;
+      text-transform: uppercase;
+      font-weight: bold;
+    } */
+  }
+
+	@media screen and (min-width: 840px) {
+    #fakeheader {
+        display: none !important;
+        padding: 20px;
+        border: 20px;
+    }
+  }
+
+/* Slideshow box for news */
+
+/* Slideshow container */
+.slideshow-container {
+  position: relative;
+  background: #f1f1f1f1;
+}
+
+/* Slides */
+.mySlides {
+  display: none;
+  padding: 20%;
+  text-align: center;
+}
+
+/* Next & previous buttons */
+.prev, .next {
+  cursor: pointer;
+  position: absolute;
+  top: 50%;
+  width: auto;
+  margin-top: -30px;
+  padding: 16px;
+  color: #888;
+  font-weight: bold;
+  font-size: 20px;
+  border-radius: 0 3px 3px 0;
+  user-select: none;
+}
+
+/* Position the "prev button" to the left */
+.prev {
+  position: absolute;
+  left: 0;
+  border-radius: 3px 0 0 3px;
+}
+
+/* Position the "next button" to the right */
+.next {
+  position: absolute;
+  right: 0;
+  border-radius: 3px 0 0 3px;
+}
+
+/* On hover, add a black background color with a little bit see-through */
+.prev:hover, .next:hover {
+  background-color: rgba(0,0,0,0.8);
+  color: white;
+}
+
+/* The dot/bullet/indicator container */
+.dot-container {
+    text-align: center;
+    padding: 20px;
+    background: #ddd;
+}
+
+/* The dots/bullets/indicators */
+.dot {
+  cursor: pointer;
+  height: 15px;
+  width: 15px;
+  margin: 0 2px;
+  background-color: #bbb;
+  border-radius: 50%;
+  display: inline-block;
+  transition: background-color 0.6s ease;
+}
+
+/* Add a background color to the active dot/circle */
+.active, .dot:hover {
+  background-color: #717171;
+}
+
+/* Add an italic font style to all quotes */
+q {font-style: italic;}
+
+/* Add a blue color to the author */
+.author {color: cornflowerblue;}
+
+
+</style>
+
+<body class="homepage">
+  <!-- Banner -->
+  <div id="banner">
+    <div class="container">
+      <section>
+        <header class="major">
+          <h2>Verification of Parallel and Concurrent Software</h2>
+          <span class="byline">
+						&hellip; a static formal verifcation tool that provides you program 
+						correctness under different concurrency models, written in high-level 
+						programming languages, e.g. in Java, OpenCL and OpenMP; and reason 
+						not only about <strong>race freedom</strong> and <strong>memory 
+						safety</strong>, but also about <strong>functional 
+						correctness</strong>! <br />Released for free under the License 
+						<a href="https://fmt.ewi.utwente.nl">Formal Methods and Tools, 
+						University of Twente </a> 
+          </span>
+        </header>
+        <a href="https://github.com/utwente-fmt/vercors" class="button alt" target="_blank">View on Github</a>
+      </section>
+    </div>
+  </div>
+  </div> <!-- FIXME: why this two last /div here? -->
+  </div>
+  <!-- Featured -->
+  <div class="wrapper style2">
+    <section class="container">
+
+			<table id="t01">
+				<tr>
+
+          <td >
+            <p style="text-align:justify">
+              <a href="#" class="image feature"><img src= "{{ "/images/VerCors2.png" | prepend: site.baseurl }}" alt="The VerCors Tool Architecture"></a>
+              <br>
+              <strong style="color:#3ac984"> The VerCors Tool Architecture</strong><br> VerCors transforms the verification problem of programs written in a high-level programming language into a verification problem in the intermediate language of Viper... <a href="{{ "/VerCorsArchitecture.html" | prepend: site.baseurl }}" target="_blank"class="btn btn-default"><button href= "{{ "/VerCorsArchitecture.html" | prepend: site.baseurl }}">ReadMore>></button>
+            </p>
+          </td>
+
+          <td >
+            <p style="text-align:justify">
+              <p>
+              <a href="#" class="image feature"><img src="{{ "/images/PA.png" | prepend: site.baseurl }}" alt="Program verification with Abstraction"></a>
+              </p>
+              <br>
+              <strong style="color:#3ac984"> Formal Program Verification with Abstractions</strong><br> VerCors combines data abstraction with process algebra and allows you to reason about abstract model by defining corresponding actions & processes with contracts... <a href="{{ "/VercorsWithAbstraction.html" | prepend: site.baseurl }}" target= "_blank" class="btn btn-default"><button href= "{{ "/VercorsWithAbstraction.html" | prepend: site.baseurl }}">ReadMore>></button>
+            </p>
+          </td>
+				</tr>
+      </table>
+    </section>
+  </div>
+     
+  <div class="wrapper style2" style="background-color: #f1f1f1f1;">
+      <section class="container">
+        
+      <header class="major" id="overview">
+          <h2>News</h2>
+          <span class="byline"></span>
+      </header>
+
+      <p style="text-align:justify;">
+        <div style="height:400px;width:100%;overflow:auto;background-color:#f1f1f1f1;color:back;scrollbar-base-color:gold;font-family:sans-serif;padding:10px;">
+          <div class="blog-posts">
+            {% for post in site.posts %}
+              <div class="blog-post spacing" style="padding-left: 10%; padding-right: 10%;">
+                <h3><a href="{{ post.url }}">{{ post.title }}</a></h3>
+                <p class="summary">
+                  {{ post.category }}
+                  <span class="date">
+                    {{ post.date | date: '%B %d, %Y' }}
+                  </span>
+                </p>
+                {{ post.excerpt }}
+              </div>
+            {% endfor %}
+          </div></div>
+        </p>
+
+  </section>
+  </div>
+
+  <!-- Main -->
+  <div id="main" class="wrapper style1">
+    <section class="container">
+      <table id="t01" text-align="left">
+        <tr>
+          <!-- The ul here is just to be able to see nice buttons (dont know how to do it otherwise) -->
+          <td style="text-align: left;"><ul class="style"> 
+	   <a href="TryOnline.html#install" target="_blank" class="link link--dark">
+            <span class="fa fa-wrench"></span>
+             </a>
+		<h2>Tool Installation</h2>
+            <p>
+            <span style="text-align:justify">The VerCors toolset can be installed on macOSX, Linux and Windows (via Cygwin). Follow the complete installation guidelines <a href= "TryOnline.html#install" class="url">here</a>.</span>
+            </p>
+          </ul></td>
+          <td style="text-align: left;"><ul class="style"> 
+	<a href="https://research.utwente.nl/en/searchAll/index/?search=VerCors&pageSize=25&showAdvanced=false&allConcepts=true&inferConcepts=true&searchBy=PartOfNameOrTitle&ordering=publicationYearThenTitle&descending=true" target="_blank" class="link link--dark">
+            <span class="fa fa-cloud"></span>
+	</a>
+            <h2>Latest Publications</h2>
+            <p>A complete list of publications is listed <a href= "https://research.utwente.nl/en/searchAll/index/?search=VerCors&pageSize=25&showAdvanced=false&allConcepts=true&inferConcepts=true&searchBy=PartOfNameOrTitle&ordering=publicationYearThenTitle&descending=true" class="url" target="_blank">here</a>.</p>
+          </ul></td>
+        </tr>
+        <tr>
+          <td style="text-align: left;"><ul class="style"> 
+	<a href="https://github.com/utwente-fmt/vercors/issues" target="_blank" class="link link--dark">
+            <span class="fa fa-cogs"></span>
+	</a>
+            <h2>Report a Bug</h2>
+            <p>For bug reports and feature requests,<br>visit <a href='https://github.com/utwente-fmt/vercors/issues' target='_blank' class='url'>https://github.com/utwente-fmt/vercors/issues</a>.    
+              For questions and support, email to <a href='mailto:VERCORS@LISTS.utwente.nl' target='_blank' class=''>vercors@lists.utwente.nl</a></p>
+          </ul></td>
+          <td style="text-align: left;"><ul class="style"> 
+            <a href="https://surfdrive.surf.nl/files/index.php/s/ImxHX0lJyBRgd60" target="_blank" class="link link--dark">
+		<span class="fa fa-leaf"></span>
+	</a>
+            <h2>Latest Release</h2>
+            <p>VerCors version 1.0 has been released. 
+		       <a href="https://surfdrive.surf.nl/files/index.php/s/ImxHX0lJyBRgd60" target="_blank" class="link link--dark">
+		  <button>
+		 <img src="{{ '/images/release.png' | prepend: site.baseurl }}" width="5%" height="5%" alt="Release"></button></p>
+		    </a>
+          </ul></td>
+        </tr>>
+      </table>
+    </section>
+  </div>
+
+</body>