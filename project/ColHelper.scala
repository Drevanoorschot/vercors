import java.io.File
import java.nio.file.{Files, Path}
import scala.meta._
import scala.meta.internal.prettyprinters.TreeSyntax
import scala.meta.prettyprinters.Show

case class ColHelper() {
  import ColDefs._
  val info = new ColDescription()

  def generate(input: Seq[File], output: File, writer: (File, String) => Unit): Seq[File] = {
    // Collect the structure of COL into ColDescription
    input.foreach(info.collectInfo)
    info.checkSanity()
    println(s"Generating helpers for ${info.defs.size} node types")

    // Construct the output path using the col ast package, as well as the name for the package declaration
    val packageOutput: Path = PACKAGE.foldLeft(output.toPath)(_.resolve(_))
    packageOutput.toFile.mkdirs()
    val packageName = PACKAGE.tail.foldLeft[Term.Ref](Term.Name(PACKAGE.head))((t, n) => Term.Select(t, Term.Name(n)))

    var i = 0

    // Generate the helper files
<<<<<<< HEAD
    Seq[(String, () => List[Stat])](
      ("AbstractRewriter", ColHelperAbstractRewriter(info).make),
      ("RewriteHelpers", ColHelperRewriteHelpers(info).make),
//      ("RewriteBuilders", ColHelperRewriteBuilders(info).make),
//      ("JavaRewriter", ColHelperJavaRewriter(info).make),
      ("Subnodes", ColHelperSubnodes(info).make),
      ("Comparator", ColHelperComparator(info).make),
      ("AllScopes", ColHelperAllScopes(info).make),
      ("SuccessorsProvider", ColHelperSuccessorsProvider(info).make),
    ).map {
      case (fileName, maker) =>
        val out = packageOutput.resolve(fileName + ".scala")
        Files.deleteIfExists(out)
        Files.writeString(out, Pkg(packageName, ColDefs.IMPORTS ++ maker()).toString())
        out.toFile
=======
    Seq[List[(String, List[Stat])]](
      ColHelperAbstractRewriter(info).make(),
      ColHelperRewriteHelpers(info).make(),
      ColHelperRewriteBuilders(info).make(),
      ColHelperJavaRewriter(info).make(),
      ColHelperSubnodes(info).make(),
      ColHelperComparator(info).make(),
      ColHelperAllScopes(info).make(),
      ColHelperSuccessorsProvider(info).make(),
    ).flatten.map {
      case (fileName, stats) =>
        val out = packageOutput.resolve(fileName + ".scala").toFile
        val pkg = Pkg(packageName, ColDefs.IMPORTS /*++ List(warner)*/ ++ stats)
        i += 1
//        val warner = q"class ${Type.Name("Warner" + i.toString)}{ 1 == 'c' }"
        writer(out, pkg.toString())
        out
>>>>>>> 050b74da
    }
  }
}<|MERGE_RESOLUTION|>--- conflicted
+++ resolved
@@ -22,28 +22,11 @@
     var i = 0
 
     // Generate the helper files
-<<<<<<< HEAD
-    Seq[(String, () => List[Stat])](
-      ("AbstractRewriter", ColHelperAbstractRewriter(info).make),
-      ("RewriteHelpers", ColHelperRewriteHelpers(info).make),
-//      ("RewriteBuilders", ColHelperRewriteBuilders(info).make),
-//      ("JavaRewriter", ColHelperJavaRewriter(info).make),
-      ("Subnodes", ColHelperSubnodes(info).make),
-      ("Comparator", ColHelperComparator(info).make),
-      ("AllScopes", ColHelperAllScopes(info).make),
-      ("SuccessorsProvider", ColHelperSuccessorsProvider(info).make),
-    ).map {
-      case (fileName, maker) =>
-        val out = packageOutput.resolve(fileName + ".scala")
-        Files.deleteIfExists(out)
-        Files.writeString(out, Pkg(packageName, ColDefs.IMPORTS ++ maker()).toString())
-        out.toFile
-=======
     Seq[List[(String, List[Stat])]](
       ColHelperAbstractRewriter(info).make(),
       ColHelperRewriteHelpers(info).make(),
-      ColHelperRewriteBuilders(info).make(),
-      ColHelperJavaRewriter(info).make(),
+//      ColHelperRewriteBuilders(info).make(),
+//      ColHelperJavaRewriter(info).make(),
       ColHelperSubnodes(info).make(),
       ColHelperComparator(info).make(),
       ColHelperAllScopes(info).make(),
@@ -56,7 +39,6 @@
 //        val warner = q"class ${Type.Name("Warner" + i.toString)}{ 1 == 'c' }"
         writer(out, pkg.toString())
         out
->>>>>>> 050b74da
     }
   }
 }