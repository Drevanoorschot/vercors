// -*- tab-width:2 ; indent-tabs-mode:nil -*-
package vct.col.ast;

public enum StandardOperator {
  /** Unary plus. */
  UPlus(1),
  /** Unary minus. */
  UMinus(1),
  /** Exponentiation */
  Exp(2),
  /** Addition. */
  Plus(2),
  /** Binary minus or subtraction. */
  Minus(2),
  /** Multiplication. */
  Mult(2),
  /** Division. */
  Div(2),
  /** Modulo or remainder. */
  Mod(2),
  /** Bitwise and. */
  BitAnd(2),
  /** Bitwise or. */
  BitOr(2),
  /** Bitwise eXclusive OR. */
  BitXor(2),
  /** Bitwise negation or complement. */
  BitNot(2),
  /** Logical and. May or may not mean 'and also' */
  And(2),
  /** Logical or. May or may not mean 'or else' */
  Or(2),
  /** Logical negation. */
  Not(1),
  /** Logical implication. */
  Implies(2),
  /** Logical if and only if. */  
  IFF(2),
  /** Equality test. */
  EQ(2),
  /** Inequality test. */
  NEQ(2),
  /** Greater Than test. */
  GT(2),
  /** Greater Than or Equal test. */
  GTE(2),
  /** Lesss Than test. */
  LT(2),
  /** Lesss Than or Equal test. */
  LTE(2),
  /** If then else operator or conditional. */
  ITE(3),
  /** Instance of test. */
  Instance(2),
  /** Type Cast Expression. */
  Cast(2),
  /** Sub type relation. */
  SubType(2),
  /** Super type relation. */
  SuperType(2),
  /** Intersection type */
  InterSect(-1),
  /** Simple assignment operator. */
  Assign(2),
  /** Multiply with */
  MulAssign(2),
  /** Divide by */
  DivAssign(2),
  /** Assign modulo */
  RemAssign(2),
  /** Add to */
  AddAssign(2),
  /** Subtract */
  SubAssign(2),
  /** shift left */
  ShlAssign(2),
  /** shift right */
  ShrAssign(2),
  /** signed shift right */
  SShrAssign(2),
  /** bitwise and */
  AndAssign(2),
  /** bitwise xor */
  XorAssign(2),
  /** bitwise or */
  OrAssign(2), 
  /** Increment and return new value. */
  PreIncr(1),
  /** Decrement and return new value. */
  PreDecr(1),
  /** Increment and return old value. */
  PostIncr(1),
  /** Decrement and return old value. */
  PostDecr(1),
  /** Shift left. */
  LeftShift(2),
  /** (signed) shift right. */
  RightShift(2),
  /** Unsigned shift right. */
  UnsignedRightShift(2),
  /** Separating conjunction. */
  Star(2),
  /** Separating implication. */
  Wand(2),
  /** Fractional permission predicate. */
  Perm(2),
  /** Fractional permission predicate with value access. */ 
  PointsTo(3),
  /** Immutable permission predicate.  */
  Value(1),
  /**
   * Declare a location to be volatile. That is, accessible by multiple threads.
   */
  Volatile(1),
  /** Array permission predicate.
   *  ArrayPerm(name,first,step,count,p);
   *  The arguments are
   *  <UL>
   *   <li> the name of the array
   *   <li> the first index to which access is denoted
   *   <li> the step by which the indices are increased
   *   <li> the count of elements to which access is granted
   *   <li> the fraction p access for every index
   *  </UL>
   *  the first argument is the name of the array.
   */
  ArrayPerm(5),
  /** Select a member from a struct.
   * Member selection form classes is represented by Dereference */
  StructSelect(2),
  /**
   * dereference a pointer to a struct and select a member.
   */
  StructDeref(2),
  /*
  Guarded member selection. (Selection with built-in null test.)
  GuardedSelect(2),*/
  /**
   * Declare that a volatile field has been incremented by adding another value.
   */
  AddsTo(2),
  /** Array subscript. */
  Subscript(2),
  /** Fork statement. */
  Fork(1),
  /** Join statement. */
  Join(1),
  /** Lock statement. */
  Lock(1),
  /** Unfold statement. */
  Unlock(1),
  /** Direct proof statement. */
  DirectProof(1),
  /** Open a predicate family. */
  Open(1),
  /** Close a predicate family. */
  Close(1),
  /** Fold statement. */
  Fold(1),
  /** Unfold statement. */
  Unfold(1),
  /**
   * Refute statement. Refute a fact at a point in the program.
   */
  Refute(1),
  /** Assert Statement. */
  Assert(1),
  /** Assume statement. */
  Assume(1),
  /** Access statement for use in magic wand proofs */
  Access(1),
  /** Use statement for magic wand proofs */
  Use(1),
  /** QED statement for magic wand proofs */
  QED(1),
  /** Apply statement for magic wands */
  Apply(1),
  /** Declare a witness variable, for use in witness proofs. */
  Witness(1),
  /** Havoc statement. */
  Havoc(1),
  /** Hoare Predicate statement. This is the main ingredient of a Hoare Logic proof. */
  HoarePredicate(1),
  /** Evaluate argument in pre-execution(old) state. */
  Old(1),
  /** Continue with next value in loop */
  Continue(1),
  /** Create a new uninitialized object */
  New(1),
  /** Create a new uninitialized object, Silver style. */
  NewSilver(-1),
  /** Create a new uninitialized array */
  NewArray(2),
  /** Length of an array */
  Length(1),
  /** Get the size of a container, such as a sequence. */
  Size(1),
  /** Empty list */
  Nil(1),
  /** pre-pre element to list */
  Cons(2),
  /** Drop elements from a list */
  Drop(2),
  /** Take elements from a list */
  Take(2),
  /** append two lists */
  Append(2),
  /** check if an element is a member of a container. */
  Member(2),
  AddrOf(1),
  /** head of a list. */
  Head(1),
  /** tail of a list. */
  Tail(1),
  /** Build list/sequence constant. */
  Build(-1),
  /** Bind an output argument of a method to this pattern.
   *  E.g. <code>?x</code> and <code>?(x,y)M</code>. 
   */
  BindOutput(1),
  /**
   * Building a tuple, also used to represent parenthesized expressions.
   */
  Tuple(-1),
  /**
   * send permission statement for parallel loops : /DRB
   */
  Send(3),
  /**
<<<<<<< HEAD
   * Current permission on a location.
   */
  CurrentPerm(1),
  /**
   * Scale the permissions on a resource.
   */
  Scale(2),
  /**
   * Build a range [low,high).
   */
  RangeSeq(2),
  /**
   * Unfold in expression temporarily.
   */
  Unfolding(2)
  ;


=======
   * receive permission statement for parallel loops : /DRB
   */
  Recv(3);
  
>>>>>>> 07da41ea
  private final int arity;
  
  StandardOperator(int arity){
    this.arity=arity;
  }
  
  public int arity(){ return arity; }

/*
Java Operators 	Precedence
14 postfix 	expr++ expr--
13 unary 	++expr --expr +expr -expr ~ !
12 multiplicative 	* / %
11 additive 	+ -
10 shift 	<< >> >>>
 9 relational 	< > <= >= instanceof
 8 equality 	== !=
 7 bitwise AND 	&
 6 bitwise exclusive OR 	^
 5 bitwise inclusive OR 	|
 4 logical AND 	&&
 3 logical OR 	||
 2 ternary 	? :
 1 assignment 	= += -= *= /= %= &= ^= |= <<= >>= >>>=
*/

}
<|MERGE_RESOLUTION|>--- conflicted
+++ resolved
@@ -227,7 +227,10 @@
    */
   Send(3),
   /**
-<<<<<<< HEAD
+   * receive permission statement for parallel loops : /DRB
+   */
+  Recv(3),  
+  /**
    * Current permission on a location.
    */
   CurrentPerm(1),
@@ -245,13 +248,6 @@
   Unfolding(2)
   ;
 
-
-=======
-   * receive permission statement for parallel loops : /DRB
-   */
-  Recv(3);
-  
->>>>>>> 07da41ea
   private final int arity;
   
   StandardOperator(int arity){
