--- conflicted
+++ resolved
@@ -34,7 +34,7 @@
   public IterationContractEncoder(ProgramUnit arg) {
     super(arg);
   }
-
+//
   public void visit(OperatorExpression e)
   { //DRB
 
@@ -48,14 +48,10 @@
 	  case Send:
 		  // create method contract
 		  //and call the method
-<<<<<<< HEAD
+
 		  //vct.util.Configuration.getDiagSyntax().print(System.out,e.getArg(0));
 		  //System.out.printf("\n");		  
-=======
-		  vct.util.Configuration.getDiagSyntax().print(System.out,e.getArg(0));
-		  System.out.printf("\n");		  
->>>>>>> a95730dd
-		  		  
+  		  
 		  String send_name="send_body_"+N;
 		  
 	      ArrayList<DeclarationStatement> send_decl=new ArrayList();// declaration of parameters for send_check
@@ -71,12 +67,8 @@
 	      }
 		  
 	      cb = new ContractBuilder();		  		 
-<<<<<<< HEAD
 		  cb.requires(copy_rw.rewrite(e.getArg(0))); //update new contract
-=======
-		  cb.ensures(copy_rw.rewrite(e.getArg(0))); //update new contract
->>>>>>> a95730dd
-		  
+  
 		  Method send_body=create.method_decl(
 		          create.primitive_type(PrimitiveType.Sort.Void),
 		          cb.getContract(), //method contract 
@@ -90,11 +82,8 @@
 	      OriginWrapper.wrap(null,send_body, branch);      
 	      //Error management  --> line numbers, origins , ...
 	      
-<<<<<<< HEAD
 	      //System.out.printf("\n generated %s at %s%n \n",send_body.name,send_body.getOrigin());
-=======
-	      System.out.printf("\n generated %s at %s%n \n",send_body.name,send_body.getOrigin());
->>>>>>> a95730dd
+
 	      currentClass.add_dynamic(send_body);
 	      
 	      result=create.invokation(null,null,send_name,send_args.toArray(new ASTNode[0]));
@@ -134,11 +123,9 @@
 	      OriginWrapper.wrap(null,recv_body, branch);      
 	      //Error management  --> line numbers, origins , ...
 	      
-<<<<<<< HEAD
+
 	      //System.out.printf("generated %s at %s%n",recv_body.name,recv_body.getOrigin());
-=======
-	      System.out.printf("generated %s at %s%n",recv_body.name,recv_body.getOrigin());
->>>>>>> a95730dd
+
 	      currentClass.add_dynamic(recv_body);
 	      
 	      result=create.invokation(null,null,recv_name,recv_args.toArray(new ASTNode[0]));
@@ -162,7 +149,7 @@
       Hashtable<String,Type> iters=new Hashtable<String,Type>();
       s.getUpdateBlock().accept(new NameScanner(iters));
       for(String var:iters.keySet()){
-    	  System.err.printf("iter %s : %s%n", var,iters.get(var));
+    	  System.err.printf("iter %s : %s%n", var,iters.get(var));    	 
       }
       int N=counter.incrementAndGet();
       String main_name="loop_main_"+N;
@@ -173,11 +160,9 @@
       
       /////////////////////////////////////////////// Encoding of loop to method call
       ContractBuilder cb=new ContractBuilder();
-<<<<<<< HEAD
+
       ContractBuilder cb_main_loop=new ContractBuilder();
-=======
->>>>>>> a95730dd
-      
+
       ////create loop guard///////////////////////////////////////////////
       // lower bound of loop
       ASTNode low=s.getInitBlock(); //get loop low bound
@@ -196,19 +181,11 @@
       ASTNode guard=create.expression(StandardOperator.And,
           create.expression(StandardOperator.LTE,low,create.unresolved_name(var_name)),
           create.expression(op,create.unresolved_name(var_name),high)
-<<<<<<< HEAD
       );           
       ////create loop guard///////////////////////////////////////////////
       
       //create (star)conjunction of invariant and append it to cb
-      for(ASTNode clause:ASTUtils.conjuncts(c.invariant)){
-=======
-      );
-      ////create loop guard///////////////////////////////////////////////
-      
-      //create (star)conjunction of invariant and append it to cb
-      for(ASTNode clause:ASTUtils.conjuncts(c.invariant,StandardOperator.Star)){
->>>>>>> a95730dd
+      for(ASTNode clause:ASTUtils.conjuncts(c.invariant, StandardOperator.Star)){
         if (NameScanner.occurCheck(clause,var_name)){
           if (clause.getType().isBoolean()){
             cb.appendInvariant(create.forall(
@@ -233,20 +210,13 @@
           }
         } else {
           cb.appendInvariant(copy_rw.rewrite(clause)); //update new contract
-<<<<<<< HEAD
           cb_main_loop.appendInvariant(copy_rw.rewrite(clause)); //update new contract
         }
       }
       //create (star)conjunction of pre_condition and append it to cb
       //Required fix : check for side-effects and free variables
-      for(ASTNode clause:ASTUtils.conjuncts(c.pre_condition)){
+      for(ASTNode clause:ASTUtils.conjuncts(c.pre_condition, StandardOperator.Star)){
     	  // same support of implication for precodition also required     	  
-=======
-        }
-      }
-      //create (star)conjunction of pre_condition and append it to cb
-      for(ASTNode clause:ASTUtils.conjuncts(c.pre_condition,StandardOperator.Star)){
->>>>>>> a95730dd
         if (NameScanner.occurCheck(clause,var_name)){
             if (clause.isa(StandardOperator.Implies)){
           	  //Fail("this form of implies is not supported");        	  
@@ -322,13 +292,13 @@
           }
         } else {
           cb.requires(copy_rw.rewrite(clause)); //update new contract
-<<<<<<< HEAD
+
           cb_main_loop.requires(copy_rw.rewrite(clause)); //update new contract
         }
       }
       //Create (star)conjunction of post_condition and append it to cb
       //Required fix : check for side-effects and free variables
-      for(ASTNode clause:ASTUtils.conjuncts(c.post_condition)){  
+      for(ASTNode clause:ASTUtils.conjuncts(c.post_condition, StandardOperator.Star)){  
         if (NameScanner.occurCheck(clause,var_name)){//check whether clause is in the list of free variables or not.
           if (clause.isa(StandardOperator.Implies)){
         	  //Fail("this form of implies is not supported");        	  
@@ -381,14 +351,7 @@
         	  		}
                 }
           } else if (clause.getType().isBoolean()){ //binder method can be used for refactoring of starall and forall 
-=======
-        }
-      }
-      //create (star)conjunction of post_condition and append it to cb
-      for(ASTNode clause:ASTUtils.conjuncts(c.post_condition,StandardOperator.Star)){
-        if (NameScanner.occurCheck(clause,var_name)){
-          if (clause.getType().isBoolean()){
->>>>>>> a95730dd
+
             cb.ensures(create.forall(
               copy_rw.rewrite(guard),
               copy_rw.rewrite(clause),
@@ -411,10 +374,9 @@
           }
         } else {
           cb.ensures(copy_rw.rewrite(clause)); //update new contract
-<<<<<<< HEAD
+
           cb_main_loop.ensures(copy_rw.rewrite(clause)); //update new contract
-=======
->>>>>>> a95730dd
+
         }
       }
       // generate arguments and declaration of body (body_decl) and whole loop (main_decl and main_args) 
@@ -428,11 +390,9 @@
       
       Method main_method=create.method_decl(
           create.primitive_type(PrimitiveType.Sort.Void), //return type
-<<<<<<< HEAD
+
           cb_main_loop.getContract(),  //method contract 
-=======
-          cb.getContract(),  //method contract 
->>>>>>> a95730dd
+
           main_name,  //method name
           main_decl.toArray(new DeclarationStatement[0]),
           null);// no body
