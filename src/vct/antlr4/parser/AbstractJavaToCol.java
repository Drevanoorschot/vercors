--- conflicted
+++ resolved
@@ -316,16 +316,6 @@
       return res;
     }
     if (match(ctx,"for","(",null,")",null)){
-<<<<<<< HEAD
-      //ASTNode init=convert(ctx,2);
-      //ASTNode test=convert(ctx,4);
-      //ASTNode update=convert(ctx,6);
-      ASTNode body=convert(ctx,4);
-      //LoopStatement res=create.for_loop(init, test, update, body);
-      LoopStatement res=create.while_loop(create.constant(true),body);
-      scan_comments_after(res.get_after(), ctx.getChild(3));
-      return res;
-=======
       ParserRuleContext control=(ParserRuleContext)ctx.getChild(2);
       if (match(control,null,";",null,";",null)){
         ASTNode init=convert(control,0);
@@ -337,7 +327,6 @@
         scan_comments_after(res.get_after(), ctx.getChild(3));
         return res;
       }
->>>>>>> 9c9b623f
     }
     if (match(ctx,"assert",null,";")){
       return create.special(ASTSpecial.Kind.Assert,convert(ctx,1));
