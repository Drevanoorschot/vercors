package vct.options

import scopt.OParser
import scopt.Read._
import vct.main.BuildInfo
import vct.parsers.Language
import vct.resources.Resources

import java.nio.file.{Path, Paths}

case object Options {
  private val builder = OParser.builder[Options]

  def parser(hide: Boolean): OParser[Unit, Options] = {
    import builder._

    implicit class Hideable[A, C](opt: OParser[A, C]) {
      def maybeHidden(): OParser[A, C] = if(hide) opt.hidden() else opt
    }

    implicit val readBackend: scopt.Read[Backend] =
      scopt.Read.reads {
        case "silicon" => Backend.Silicon
        case "carbon" => Backend.Carbon
      }

    implicit val readLanguage: scopt.Read[Language] =
      scopt.Read.reads {
        case "java" => Language.Java
        case "c" => Language.C
        case "i" => Language.InterpretedC
        case "pvl" => Language.PVL
        case "silver" => Language.Silver
      }

    implicit val readPathOrStd: scopt.Read[PathOrStd] =
      scopt.Read.reads {
        case "-" => PathOrStd.StdInOrOut
        case other => PathOrStd.Path(Paths.get(other))
      }

    implicit val readPath: scopt.Read[Path] = scopt.Read.reads(Paths.get(_))

    implicit val readVerbosity: scopt.Read[Verbosity] =
      scopt.Read.reads {
        case "off" => Verbosity.Off
        case "error" => Verbosity.Error
        case "warning" => Verbosity.Warning
        case "info" => Verbosity.Info
        case "debug" => Verbosity.Debug
        case "trace" => Verbosity.Trace
        case "all" => Verbosity.All
      }

    OParser.sequence(
      programName(BuildInfo.name),
      head(BuildInfo.name, BuildInfo.version),

      opt[Unit]("help").abbr("h")
        .action((_, c) => c.copy(help = true))
        .text("Prints this usage text"),
      opt[Unit]("help-hidden")
        .action((_, c) => c.copy(showHidden = true))
        .text("Show hidden options (intended for VerCors experts, proceed with caution!)"),
      version("version").text("Prints version and build information"),
      opt[Unit]("help-passes")
        .action((_, c) => c.copy(mode = Mode.HelpVerifyPasses))
        .text("Lists the pass keys available for options that take a pass key."),
      opt[Unit]("quiet").abbr("q")
        .action((_, c) => c.copy(logLevels = c.logLevels ++ Seq(("vct", Verbosity.Error), ("viper.api", Verbosity.Error))))
        .text("Instruct VerCors to only log errors."),
      opt[Unit]("verbose").abbr("v")
        .action((_, c) => c.copy(logLevels = c.logLevels ++ Seq(("vct", Verbosity.Debug), ("viper.api", Verbosity.Debug))))
        .text("Instruct VerCors to output debug information"),
      opt[Unit]("progress").abbr("p")
        .action((_, c) => c.copy(progress = true))
        .text("Print progress information, even if stdout is not a tty."),

      opt[(String, Verbosity)]("dev-log-verbosity").unbounded().maybeHidden().keyValueName("<loggerKey>", "<verbosity>")
        .action((tup, c) => c.copy(logLevels = c.logLevels :+ tup))
        .text("Set the log level for a custom logger key"),

      note(""),
      note("Verification Mode"),
      opt[Unit]("verify")
        .action((_, c) => c.copy(mode = Mode.Verify))
        .text("Enable verification mode: instruct VerCors to verify the given files (default)"),

      opt[Language]("lang").valueName("{java|c|i|pvl|silver}")
        .action((lang, c) => c.copy(language = Some(lang)))
        .text("Do not detect the language from the file extension, but force a specific language parser for all files"),
      opt[Backend]("backend").valueName("{silicon|carbon}")
        .action((backend, c) => c.copy(backend = backend))
        .text("Set the backend to verify with (default: silicon)"),
      opt[Option[PathOrStd]]("backend-file").valueName("<path>")
        .action((backendFile, c) => c.copy(backendFile = backendFile))
        .text("In addition to verification, output the resulting AST for the backend to a file"),
      opt[Unit]("backend-debug")
        .action((_, c) => c.copy(logLevels = c.logLevels :+ ("viper", Verbosity.Debug)))
        .text("Instruct the backend to print as much debugging information as possible"),

      opt[(String, PathOrStd)]("output-after-pass").unbounded().keyValueName("<pass>", "<path>")
        .action((output, c) => c.copy(outputAfterPass = c.outputAfterPass ++ Map(output)))
        .text("Print the AST after a pass key"),
      opt[(String, PathOrStd)]("output-before-pass").unbounded().keyValueName("<pass>", "<path>")
        .action((output, c) => c.copy(outputBeforePass = c.outputBeforePass ++ Map(output)))
        .text("Print the AST before a pass key"),

      opt[String]("backend-option").unbounded().keyName("<option>,...")
        .action((opt, c) => c.copy(backendFlags = c.backendFlags :+ opt))
        .text("Provide custom flags to Viper"),
      opt[Unit]("skip-backend")
        .action((_, c) => c.copy(skipBackend = true))
        .text("Stop VerCors successfully before the backend is used to verify the program"),
      opt[Unit]("skip-translation")
        .action((_, c) => c.copy(skipTranslation = true))
        .text("Stop VerCors successfully immediately after the file is parsed and resolved, and do no further processing"),
      opt[String]("skip-translation-after").valueName("<pass>")
        .action((pass, c) => c.copy(skipTranslationAfter = Some(pass)))
        .text("Stop VerCors successfully after executing the transformation pass with the supplied key"),
      opt[String]("skip-pass").unbounded().valueName("<pass>")
        .action((pass, c) => c.copy(skipPass = c.skipPass + pass))
        .text("Skip the passes that have the supplied keys"),

<<<<<<< HEAD
      opt[Int]("silicon-print-quantifier-stats").valueName("<amount>")
        .action((amount, c) => c.copy(siliconPrintQuantifierStats = Some(amount)))
        .text("Print quantifier instantiation statistics from Z3 via silicon, every <amount> instantiations, every 5 seconds. Implies --dev-silicon-num-verifiers 1"),

      opt[Unit]("dev-abrupt-exc").hidden()
=======
      opt[Unit]("dev-abrupt-exc").maybeHidden()
>>>>>>> e7e8e763
        .action((_, c) => c.copy(devAbruptExc = true))
        .text("Encode all abrupt control flow using exception, even when not necessary"),
      opt[Unit]("dev-no-sat").maybeHidden()
        .action((_, c) => c.copy(devCheckSat = false))
        .text("Do not check the satisfiability of contracts in the input"),

      opt[String]("dev-simplify-debug-in").unbounded().maybeHidden().valueName("<declaration>")
        .action((decl, c) => c.copy(devSimplifyDebugIn = c.devSimplifyDebugIn :+ decl))
        .text("Debug simplifications below a declaration preferredName (recommended to inspect --output-before-pass simplify=-)"),
      opt[Unit]("dev-simplify-debug-match").maybeHidden()
        .action((_, c) => c.copy(devSimplifyDebugMatch = true))
        .text("Debug matched expressions in simplifications"),
      opt[Unit]("dev-simplify-debug-match-long").maybeHidden()
        .action((_, c) => c.copy(devSimplifyDebugMatchShort = false))
        .text("Use long form to print matched expressions in sipmlifications"),
      opt[Unit]("dev-simplify-debug-no-match").maybeHidden()
        .action((_, c) => c.copy(devSimplifyDebugNoMatch = true))
        .text("Debug expressions that do not match in simplifications"),
      opt[String]("dev-simplify-debug-filter-input-kind").maybeHidden()
        .action((kind, c) => c.copy(devSimplifyDebugFilterInputKind = Some(kind)))
        .text("Debug only expressions of a certain kind by simple class name"),
      opt[String]("dev-simplify-debug-filter-rule").maybeHidden()
        .action((rule, c) => c.copy(devSimplifyDebugFilterRule = Some(rule)))
        .text("Debug only applications of a particular rule, by name"),

      opt[Int]("dev-silicon-num-verifiers").hidden()
        .action((amount, c) => c.copy(devSiliconNumVerifiers = Some(amount)))
        .text("Indicate the number of verifiers for silicon to use. In practice the number of silicon threads equals this number + 1"),
      opt[Path]("dev-silicon-z3-log-file").hidden()
        .action((p, c) => c.copy(devSiliconZ3LogFile = Some(p)))
        .text("Path for z3 to write smt2 log file to"),

      opt[Path]("dev-carbon-boogie-log-file").hidden()
        .action((p, c) => c.copy(devCarbonBoogieLogFile = Some(p)))
        .text("Path for boogie to write smt2 log file to"),

      opt[Path]("dev-viper-prover-log-file").hidden()
        .action((p, c) => c.copy(devViperProverLogFile = Some(p)))
        .text("Path for viper to write boogie or smt2 input file to, depending on selected backend"),

      opt[Map[String, String]]("c-define").valueName("<macro>=<defn>,...")
        .action((defines, c) => c.copy(cDefine = defines))
        .text("Pass -D options to the C preprocessor"),

      opt[Seq[PathOrStd]]("paths-simplify").valueName("<simplify.pvl>,...")
        .action((paths, c) => c.copy(simplifyPaths = paths))
        .text("Specify a chain of files to use that contain axiomatic simplification rules"),
      opt[Seq[PathOrStd]]("paths-simplify-after-relations").valueName("<simplify.pvl>,...")
        .action((paths, c) => c.copy(simplifyPathsAfterRelations = paths))
        .text("Specify a chain of files to use the contain axiomatic simplification rules, which will be applied after quantified integer relations are simplified"),

      opt[Path]("path-adt").valueName("<path>")
        .action((path, c) => c.copy(adtPath = path))
        .text("Use a custom directory that contains definitions for all internal types encoded as axiomatic datatypes (array, option, any, etc.)"),
      opt[Path]("path-cc").valueName("<path>")
        .action((path, c) => c.copy(cc = path))
        .text("Set the C compiler to use for preprocessing"),
      opt[Path]("path-c-system").valueName("<path>")
        .action((path, c) => c.copy(cIncludePath = path))
        .text("Set the include path for system headers (-isystem)"),
      opt[Path]("path-jre").valueName("<path>")
        .action((path, c) => c.copy(jrePath = path))
        .text("Set the directory where specified JRE files are stored"),
      opt[Path]("path-z3").valueName("<path>")
        .action((path, c) => c.copy(z3Path = path))
        .text("Set the location of the z3 binary"),
      opt[Path]("path-boogie").valueName("<path>")
        .action((path, c) => c.copy(boogiePath = path))
        .text("Set the location of the boogie binary"),
      opt[Path]("path-c-preprocessor").valueName("<path>")
        .action((path, c) => c.copy(cPreprocessorPath = path))
        .text("Set the location of the C preprocessor binary"),

      note(""),
      note("VeyMont Mode"),
      opt[Unit]("veymont")
        .action((_, c) => c.copy(mode = Mode.VeyMont))
        .text("Enable VeyMont mode: decompose the global program from the input files into several local programs that can be executed in parallel")
        .children(
          opt[PathOrStd]("veymont-output").required().valueName("<path>")
            .action((path, c) => c.copy(veymontOutput = path))
        ),

      note(""),
      note("Batch Testing Mode"),
      opt[Unit]("test")
        .action((_, c) => c.copy(mode = Mode.BatchTest))
        .text("Enable batch testing mode: execute all tests in a directory")
        .children(
          opt[Path]("test-dir").required().valueName("<path>")
            .action((path, c) => c.copy(testDir = path))
            .text("The directory from which to run all tests"),
          opt[Seq[Backend]]("test-filter-backend").valueName("<backend>,...")
            .action((backends, c) => c.copy(testFilterBackend = Some(backends))),
          opt[Seq[String]]("test-filter-include-suite").valueName("<suite>,...")
            .action((suites, c) => c.copy(testFilterIncludeOnlySuites = Some(suites))),
          opt[Seq[String]]("test-filter-exclude-suite").valueName("<suite>,...")
            .action((suites, c) => c.copy(testFilterExcludeSuites = Some(suites))),
          opt[Int]("test-workers")
            .action((n, c) => c.copy(testWorkers = n))
            .text("Number of threads to start to run tests (default: 1)"),
          opt[Unit]("test-coverage")
            .action((_, c) => c.copy(testCoverage = true))
            .text("Generate a coverage report"),
          opt[Unit]("test-failing-first")
            .action((_, c) => c.copy(testFailingFirst = true))
            .text("When run twice with this option, VerCors will run the tests that failed the previous time first (cancelling a run is safe)"),
          opt[Unit]("test-generate-failing-run-configs")
            .action((_, c) => c.copy(testGenerateFailingRunConfigs = true))
            .text("Generates Intellij IDEA run configurations for tests that fail (and deletes recovered tests, cancelling a run is safe)"),
          opt[Unit]("test-ci-output")
            .action((_, c) => c.copy(testCIOutput = true))
            .text("Tailor the logging output for a CI run")
        ),

      note(""),
      note(""),
      arg[PathOrStd]("<path>...").unbounded().optional()
        .action((path, c) => c.copy(inputs = c.inputs :+ path))
        .text("List of input files to process")
    )
  }

  def parse(args: Array[String]): Option[Options] =
    OParser.parse(parser(hide = true), args, Options())
}

case class Options
(
  help: Boolean = false,
  showHidden: Boolean = false,

  mode: Mode = Mode.Verify,
  inputs: Seq[PathOrStd] = Nil,
  logLevels: Seq[(String, Verbosity)] = Seq(
    ("vct", Verbosity.Info),
    ("viper", Verbosity.Off),
    ("viper.api", Verbosity.Info),
  ),
  progress: Boolean = false,

  // Verify Options
  language: Option[Language] = None,
  backend: Backend = Backend.Silicon,
  backendFile: Option[PathOrStd] = None,

  outputAfterPass: Map[String, PathOrStd] = Map.empty,
  outputBeforePass: Map[String, PathOrStd] = Map.empty,

  backendFlags: Seq[String] = Nil,
  skipBackend: Boolean = false,
  skipTranslation: Boolean = false,
  skipTranslationAfter: Option[String] = None,
  skipPass: Set[String] = Set.empty,

  cDefine: Map[String, String] = Map.empty,

  simplifyPaths: Seq[PathOrStd] = Seq("pushin", "simplify").map(name => PathOrStd.Path(Resources.getSimplificationPath(name))),
  simplifyPathsAfterRelations: Seq[PathOrStd] = Seq("simplify").map(name => PathOrStd.Path(Resources.getSimplificationPath(name))),
  adtPath: Path = Resources.getAdtPath,
  cc: Path = Resources.getCcPath,
  cIncludePath: Path = Resources.getCIncludePath,
  jrePath: Path = Resources.getJrePath,
  z3Path: Path = viper.api.Resources.getZ3Path,
  boogiePath: Path = viper.api.Resources.getBoogiePath,
  cPreprocessorPath: Path = Resources.getCcPath,

  siliconPrintQuantifierStats: Option[Int] = None,

  // Verify options - hidden
  devAbruptExc: Boolean = false,
  devCheckSat: Boolean = true,
  devSimplifyDebugIn: Seq[String] = Nil,
  devSimplifyDebugMatch: Boolean = false,
  devSimplifyDebugMatchShort: Boolean = true,
  devSimplifyDebugNoMatch: Boolean = false,
  devSimplifyDebugFilterInputKind: Option[String] = None,
  devSimplifyDebugFilterRule: Option[String] = None,

  devSiliconNumVerifiers: Option[Int] = None,
  devSiliconZ3LogFile: Option[Path] = None,

  devCarbonBoogieLogFile: Option[Path] = None,

  devViperProverLogFile: Option[Path] = None,

  // VeyMont options
  veymontOutput: PathOrStd = null, // required

  // Batch test options
  testDir: Path = null, // required
  testFilterBackend: Option[Seq[Backend]] = None,
  testFilterIncludeOnlySuites: Option[Seq[String]] = None,
  testFilterExcludeSuites: Option[Seq[String]] = None,
  testWorkers: Int = 1,
  testCoverage: Boolean = false,
  testFailingFirst: Boolean = false,
  testGenerateFailingRunConfigs: Boolean = false,
  testCIOutput: Boolean = false,
)<|MERGE_RESOLUTION|>--- conflicted
+++ resolved
@@ -122,15 +122,11 @@
         .action((pass, c) => c.copy(skipPass = c.skipPass + pass))
         .text("Skip the passes that have the supplied keys"),
 
-<<<<<<< HEAD
       opt[Int]("silicon-print-quantifier-stats").valueName("<amount>")
         .action((amount, c) => c.copy(siliconPrintQuantifierStats = Some(amount)))
         .text("Print quantifier instantiation statistics from Z3 via silicon, every <amount> instantiations, every 5 seconds. Implies --dev-silicon-num-verifiers 1"),
 
-      opt[Unit]("dev-abrupt-exc").hidden()
-=======
       opt[Unit]("dev-abrupt-exc").maybeHidden()
->>>>>>> e7e8e763
         .action((_, c) => c.copy(devAbruptExc = true))
         .text("Encode all abrupt control flow using exception, even when not necessary"),
       opt[Unit]("dev-no-sat").maybeHidden()
