--- conflicted
+++ resolved
@@ -98,6 +98,7 @@
   private lazy val z3 = Configuration.getZ3
   private lazy val carbon = Configuration.getCarbon
   private lazy val silicon = Configuration.getSilicon
+  private lazy val vercors = Configuration.getThisVerCors(null)
 
   private def selfTest(name: String): String =
     Configuration.getSelfTestPath(name).getAbsolutePath
@@ -217,35 +218,7 @@
 
     for ((name, kees) <- getCases) {
       for (tool <- filterEnabledBackends(kees.tools.asScala.toSet)) {
-<<<<<<< HEAD
-        val args = mutable.ArrayBuffer[String]()
-        args += "--progress"
-        args += "--" + tool
-        args += "--strict-internal"
-        args ++= kees.options.asScala
-        args ++= kees.files.asScala.map(_.toAbsolutePath.toString)
-
-        val conditions = mutable.ArrayBuffer[TaskCondition]()
-        if (kees.verdict != null) {
-          conditions += ExpectVerdict(kees.verdict)
-        } else {
-          conditions += ExpectVerdict(Verdict.Pass)
-        }
-        if (kees.pass_non_fail) {
-          conditions += PassNonFail(kees.fail_methods.asScala.toSeq)
-        }
-        conditions ++= kees.pass_methods.asScala.map(name => PassMethod(name))
-        conditions ++= kees.fail_methods.asScala.map(name => FailMethod(name))
-
-        // Tests are instrumented at runtime by the jacoco java vm agent
-        val jacocoArg = if (enableCoverage.get()) { jacocoJavaAgentArgs(tool, name) } else { Seq() }
-
-        val vercorsProcess = Configuration.getThisVerCors(jacocoArg.asJava).withArgs(args.toSeq: _*)
-
-        result += (s"$name-$tool" -> Task(vercorsProcess, conditions.toSeq))
-=======
         result += (s"$name-$tool" -> createTask(name, kees, tool))
->>>>>>> e7b7174f
       }
     }
 
