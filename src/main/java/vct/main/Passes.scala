package vct.main

import java.io.{File, FileNotFoundException, FileOutputStream, PrintWriter}
import java.util

import hre.lang.System.Abort
import vct.col.ast.stmt.decl.{ASTClass, ASTSpecial, ProgramUnit}
import vct.col.ast.syntax.{JavaDialect, JavaSyntax}
import vct.col.features
import vct.col.features.{Feature, RainbowVisitor}
import vct.col.rewrite._
import vct.col.util.{JavaTypeCheck, LocalVariableChecker, SimpleTypeCheck}
import vct.experiments.learn.{NonLinCountVisitor, Oracle}
import vct.logging.{ExceptionMessage, PassReport}
import vct.parsers.rewrite.{FlattenVariableDeclarations, InferADTTypes}

import scala.collection.JavaConverters._
import scala.collection.mutable
import scala.collection.mutable.ArrayBuffer

object Passes {
  val BY_KEY: Map[String, AbstractPass] = Seq(
    SimplePass("java", "print AST in java syntax", arg => {
      val out = hre.lang.System.getLogLevelOutputWriter(hre.lang.System.LogLevel.Info)
      JavaSyntax.getJava(JavaDialect.JavaVerCors).print(out, arg)
      out.close()
      arg
    }, introduces=Set(), permits=Feature.ALL),
    SimplePass("c", "print AST in C syntax", arg => {
      val out = hre.lang.System.getLogLevelOutputWriter(hre.lang.System.LogLevel.Info)
      vct.col.ast.print.CPrinter.dump(out, arg)
      out.close()
      arg
    }, introduces=Set(), permits=Feature.ALL),
    SimplePass("add-type-adt",
      "Add an ADT that describes the types and use it to implement instanceof",
      new AddTypeADT(_).rewriteAll,
      permits=Feature.DEFAULT_PERMIT + features.TopLevelDeclarations,
      removes=Set(features.Inheritance),
<<<<<<< HEAD
      introduces=(Feature.DEFAULT_INTRODUCE -- Set(
        features.Inheritance
      )) + features.TypeADT),
=======
      introduces=Feature.DEFAULT_INTRODUCE -- Set(features.Inheritance)
    ),
>>>>>>> a24e6245
    SimplePass("access",
      "convert access expressions for histories/futures",
      new AccessIntroduce(_).rewriteAll,
      removes=Set(features.Dereference),
      introduces=Feature.DEFAULT_INTRODUCE - features.Dereference,
    ),
    SimplePass("assign", "change inline assignments to statements", new AssignmentRewriter(_).rewriteAll),
    new AbstractPass("silver", "verify input with Silver") {
      override def apply_pass(arg: PassReport, args: Array[String]): PassReport = vct.silver.SilverBackend.TestSilicon(arg, if(args.isEmpty) "silicon" else args(0))
      override def removes: Set[Feature] = Set()
      override def introduces: Set[Feature] = Set()
      override def permits: Set[Feature] = Set(
        features.Dereference,
        features.Null,
        features.ComplexSubscript,
        features.TopLevelDeclarations,
        features.DeclarationsNotLifted,
        features.Goto,
<<<<<<< HEAD
        features.TypeADT,
=======
>>>>>>> a24e6245
      )
    },
    new AbstractPass("check", "run a basic type check") {
      val permits: Set[Feature] = Feature.ALL
      val removes: Set[Feature] = Set.empty
      val introduces: Set[Feature] = Set.empty

      override def apply(report: PassReport, arg: ProgramUnit, args: Array[String]): ProgramUnit = {
        new JavaTypeCheck(report, arg).check(); arg // Sneakily changing this to make abrupt tests pass for now
      }
    },
    SimplePass("local-variable-check", "", arg => { LocalVariableChecker.check(arg); arg }),
    SimplePass("array_null_values",
      "rewrite null values for arrays to None",
      new ArrayNullValues(_).rewriteAll,
      permits=Feature.DEFAULT_PERMIT ++ Set(
        features.NullAsOptionValue,
        features.ArgumentAssignment,
        features.PureImperativeMethods,
        features.TopLevelDeclarations,
      ),
      removes=Set(features.NullAsOptionValue),
      introduces=Feature.EXPR_ONLY_INTRODUCE,
    ),
    SimplePass("pointers_to_arrays",
      "rewrite pointers to arrays",
      new PointersToArrays(_).rewriteAll,
      permits=Feature.DEFAULT_PERMIT - features.DeclarationsNotLifted,
      removes=Set(features.Pointers, features.AddrOf)),
    SimplePass("desugar_valid_pointer",
      "rewrite \\array, \\matrix, \\pointer and \\pointer_index",
      new DesugarValidPointer(_).rewriteAll,
      permits=Feature.DEFAULT_PERMIT - features.Pointers,
      removes=Set(features.ValidPointer)),
    SimplePass("lift_declarations",
      "lift declarations to cell of the declared types, to treat locals as heap locations.",
      new LiftDeclarations(_).rewriteAll,
      removes=Set(features.DeclarationsNotLifted)),
    new AbstractPass("java-check", "run a Java-aware type check") {
      val permits: Set[Feature] = Feature.ALL
      val removes: Set[Feature] = Set.empty
      val introduces: Set[Feature] = Set.empty

      override def apply(report: PassReport, arg: ProgramUnit, args: Array[String]): ProgramUnit = {
        new JavaTypeCheck(report, arg).check(); arg
      }
    },
    SimplePass("check-defined", "rewrite process algebra class to check if defined process match their contracts", arg => {
      val tmp = new CheckProcessAlgebra(arg).rewriteAll
      new RandomizedIf(tmp).rewriteAll
    }),
    ErrorMapPass("check-axioms", "rewrite process algebra class to check if history axioms are correct", new CheckHistoryAlgebra(_, CheckHistoryAlgebra.Mode.AxiomVerification, _).rewriteAll),
    ErrorMapPass("check-history",
      "rewrite process algebra class to check if history axioms are correct",
      new CheckHistoryAlgebra(_, CheckHistoryAlgebra.Mode.ProgramVerification, _).rewriteAll,
      permits=Feature.DEFAULT_PERMIT - features.Dereference
    ),
    ErrorMapPass(
      "csl-encode", "Encode CSL atomic regions with methods",
      new CSLencoder(_, _).rewriteAll,
      removes=Set(features.JavaAtomic),
      introduces=Feature.DEFAULT_INTRODUCE + features.ParallelAtomic,
    ),
    SimplePass("class-conversion",
      "Convert classes into records and procedures",
      new ClassConversion(_).rewriteAll,
      permits=Feature.DEFAULT_PERMIT + features.TopLevelDeclarations,
      removes=Set(features.This, features.Constructors),
      introduces=Feature.NO_POLY_INTRODUCE -- Set(
        features.Arrays,
        features.ContextEverywhere,
        features.UnscaledPredicateApplication,
        features.NestedQuantifiers,
        features.InlineQuantifierPattern,
      )),
    new AbstractPass("codegen", "Generate code") {
      override def apply(report: PassReport, arg: ProgramUnit, args: Array[String]): ProgramUnit = {
        val dir = new File(args(0))
        if (dir.exists) if (!dir.isDirectory) {
          report.fatal("%s is not a directory", dir)
          return arg
        }
        else if (!dir.mkdirs) {
          report.fatal("could not create %s", dir)
          return arg
        }
        val syntax = JavaSyntax.getJava(JavaDialect.JavaVerCors)
        for (node <- arg.asScala) {
          if (node.isInstanceOf[ASTClass]) {
            var out: PrintWriter = null
            try out = new PrintWriter(new FileOutputStream(new File(dir, node.asInstanceOf[ASTClass].name + ".java")))
            catch {
              case e: FileNotFoundException =>
                report.add(new ExceptionMessage(e))
                return arg
            }
            out.println("import col.lang.*;")
            syntax.print(out, node)
            out.close()
          }
          else if (node.isInstanceOf[ASTSpecial]) {
            val S = node.asInstanceOf[ASTSpecial]
            S.kind match {
              case ASTSpecial.Kind.Comment =>
              // TODO keep comments.
              case _ =>
                report.fatal("cannot deal with special %s yet", S.kind)
                return arg
            }
          }
          else {
            report.fatal("cannot deal with %s yet", node.getClass())
            return arg
          }
        }
        arg
      }

      override def removes: Set[Feature] = Set()
      override def introduces: Set[Feature] = Set()
      override def permits: Set[Feature] = Feature.ALL
    },
    SimplePass("current_thread",
      "Encode references to current thread.",
      new CurrentThreadRewriter(_).rewriteAll,
      removes=Set(features.CurrentThread)),
    SimplePass(
      "java-encode", "Encode Java overloading and inheritance",
      new JavaEncoder(_).rewriteAll,
      permits=Feature.ALL,
      removes=Set(features.NotJavaEncoded),
    ),
    SimplePass("explicit_encoding", "encode required and ensured permission as ghost arguments", new ExplicitPermissionEncoding(_).rewriteAll),
    SimplePass("finalize_args",
      "Make all method arguments final, i.e. not assigned to",
      new FinalizeArguments(_).rewriteAll,
      permits=Feature.DEFAULT_PERMIT + features.ArgumentAssignment + features.PureImperativeMethods,
      removes=Set(features.ArgumentAssignment)),
    SimplePass("flatten",
      "remove nesting of expression",
      new Flatten(_).rewriteAll,
      permits=Feature.DEFAULT_PERMIT + features.TopLevelDeclarations,
      removes=Set(features.NotFlattened),
      introduces=Feature.NO_POLY_INTRODUCE -- Set(
        features.NotFlattened,
        features.ContextEverywhere,
        features.Arrays,
        // struct value flattening to arrays: features.BeforeSilverDomains,
        features.NestedQuantifiers,
        features.NonVoidMethods,
        features.InlineQuantifierPattern,
      )),
    SimplePass("ghost-lift",
      "Lift ghost code to real code",
      new GhostLifter(_).rewriteAll,
      removes=Set(features.GivenYields)),
    SimplePass("globalize",
      "split classes into static and dynamic parts",
      new GlobalizeStaticsParameter(_).rewriteAll,
      permits=Feature.DEFAULT_PERMIT + features.TopLevelDeclarations,
      removes=Set(features.StaticFields),
      introduces=Feature.DEFAULT_INTRODUCE -- Set(
        features.StaticFields,
        features.Inheritance,
        features.Constructors,
        features.NestedQuantifiers,
        features.ContextEverywhere,
        features.InlineQuantifierPattern,
        features.Arrays,
        features.This,
        features.NotFlattened,
        features.NonVoidMethods,
      )),
    SimplePass("ds_inherit", "rewrite contracts to reflect inheritance, predicate chaining", arg => new DynamicStaticInheritance(arg).rewriteOrdered),
    SimplePass("flatten_before_after",
      "move before/after instructions",
      new FlattenBeforeAfter(_).rewriteAll,
      removes=Set(features.BeforeAfter),
      permits=Feature.DEFAULT_PERMIT - features.GivenYields),
    SimplePass("flatten_variable_declarations",
      "put the base type in declarations",
      new FlattenVariableDeclarations(_).rewriteAll,
      removes=Set(features.MultiDecls)),
    SimplePass("inline",
      "Inline all methods marked as inline",
      new InlinePredicatesRewriter(_).rewriteAll,
      removes=Set(features.InlinePredicate)),
    SimplePass("kernel-split",
      "Split kernels into main, thread and barrier.",
      new KernelRewriter(_).rewriteAll,
      removes=Set(features.KernelClass)),
    SimplePass("pvl-encode",
      "Encode PVL builtins for verification.",
      new PVLEncoder(_).rewriteAll,
      permits=Feature.DEFAULT_PERMIT ++ Set(
        features.NotJavaEncoded,
        features.PVLSugar,
        features.NullAsOptionValue,
        features.ArgumentAssignment,
      ),
      removes=Set(features.PVLSugar),
      introduces=Set(features.NotJavaEncoded),
    ),
    ErrorMapPass(
      "magicwand", "Encode magic wand proofs with abstract predicates",
      new WandEncoder(_, _).rewriteAll,
      removes=Set(features.Lemma),
    ),
    SimplePass("modifies", "Derive modifies clauses for all contracts", arg => {
      new DeriveModifies().annotate(arg)
      arg
    }),
    SimplePass("openmp2pvl",
      "Compile OpenMP pragmas to PVL",
      new OpenMPToPVL(_).rewriteAll,
      removes=Set(features.OpenMP),
      introduces=Feature.DEFAULT_INTRODUCE + features.ParallelBlocks),
    ErrorMapPass("parallel_blocks",
      "Encoded the proof obligations for parallel blocks",
      new ParallelBlockEncoder(_, _).rewriteAll,
      permits=Feature.DEFAULT_PERMIT - features.ContextEverywhere - features.ParallelAtomic,
      removes=Set(features.ParallelBlocks),
      introduces=Feature.DEFAULT_INTRODUCE - features.ContextEverywhere + features.Summation + features.NotOptimized),
    ErrorMapPass("inline-atomic",
      "Inlines atomic blocks into inhales/exhales",
      new InlineAtomic(_, _).rewriteAll,
      removes=Set(features.ParallelAtomic),
    ),
    SimplePass("pvl-compile", "Compile PVL classes to Java classes", new PVLCompiler(_).rewriteAll),
    SimplePass("reorder",
      "reorder statements (e.g. all declarations at the start of a block",
      new ReorderAssignments(_).rewriteAll,
      permits=Feature.DEFAULT_PERMIT + features.TopLevelDeclarations,
      removes=Set(features.ScatteredDeclarations),
      introduces=Feature.NO_POLY_INTRODUCE -- Set(
        features.Arrays,
        features.NonVoidMethods,
        features.ContextEverywhere,
        features.UnscaledPredicateApplication,
        features.ScatteredDeclarations,
        features.DeclarationsInIf,
        features.NotFlattened,
        features.BeforeSilverDomains,
        features.NestedQuantifiers,
        features.InlineQuantifierPattern,
      )),
    SimplePass("standardize-functions",
      "translate pure methods to function syntax.",
      new PureMethodsAsFunctions(_).rewriteAll,
      permits=Feature.DEFAULT_PERMIT + features.PureImperativeMethods,
      removes=Set(features.PureImperativeMethods)),
    SimplePass("java_resolve", "Resolve the library dependencies of a java program", new JavaResolver(_).rewriteAll),
    SimplePass("propagate-invariants",
      "propagate invariants",
      new PropagateInvariants(_).rewriteAll,
      permits=Feature.DEFAULT_PERMIT + features.TopLevelDeclarations,
      removes=Set(features.ContextEverywhere),
      introduces=Feature.NO_POLY_INTRODUCE -- Set(
        features.ContextEverywhere,
        features.NestedQuantifiers,
        features.InlineQuantifierPattern,
        features.This,
        features.NotFlattened,
        features.NonVoidMethods,
      )),
    SimplePass("quant-optimize",
      "Removes nesting of quantifiers in chains of forall/starall and implies",
      new OptimizeQuantifiers(_).rewriteAll,
      removes=Set(features.NestedQuantifiers),
      permits=Feature.EXPR_ONLY_PERMIT,
      introduces=Feature.EXPR_ONLY_INTRODUCE -- Set(
        features.NestedQuantifiers,
        features.Dereference,
        features.Null,
        features.UnscaledPredicateApplication,
        features.NotFlattened,
        features.BeforeSilverDomains,
        features.ScatteredDeclarations,
        features.InlineQuantifierPattern,
      )
    ),
    Pass("rewrite", "Apply a term rewrite system", (arg, args) => {
      val trs = RewriteSystems.getRewriteSystem(args(0))
      trs.normalize(arg)
    }),
    SimplePass("rewrite_arrays",
      "rewrite arrays to sequences of cells",
      new RewriteArrayRef(_).rewriteAll,
      permits=Feature.DEFAULT_PERMIT - features.ADTFunctions + features.TopLevelDeclarations,
      removes=Set(features.Arrays),
      introduces=Feature.NO_POLY_INTRODUCE -- Set(
        features.Arrays,
        features.ContextEverywhere,
        features.UnscaledPredicateApplication,
        features.ScatteredDeclarations,
        features.DeclarationsInIf,
        features.This,
        features.NotFlattened,
        features.NonVoidMethods,
      )),
    SimplePass("generate_adt_functions",
      "rewrite standard operators on sequences to function definitions/calls",
      new GenerateADTFunctions(_).rewriteAll,
      removes=Set(features.ADTFunctions)),
    SimplePass("infer_adt_types",
      "Transform typeless collection constructors by inferring their types.",
      new InferADTTypes(_).rewriteAll,
      removes=Set(features.UnresolvedTypeInference)),
    SimplePass(
      "adt_operator_rewrite", "rewrite PVL-specific ADT operators",
      new ADTOperatorRewriter(_).rewriteAll,
      removes=Set(features.ADTOperator),
    ),
    SimplePass("rm_cons", "???", new ConstructorRewriter(_).rewriteAll),
    SimplePass(
      "sat_check", "insert satisfyability checks for all methods",
      new SatCheckRewriter(_).rewriteAll,
      permits=Feature.DEFAULT_PERMIT + features.TopLevelDeclarations,
    ),
    SimplePass("silver-class-reduction",
      "reduce classes to single Ref class",
      new SilverClassReduction(_).rewriteAll,
      permits=Feature.DEFAULT_PERMIT + features.TopLevelDeclarations,
      removes=Set(features.BeforeSilverDomains),
      introduces=Feature.DEFAULT_INTRODUCE /*+ features.TopLevelDeclarations*/ -- Set(
        features.This,
        features.Arrays,
        features.Inheritance,
        features.ContextEverywhere,
        features.Constructors,
        features.BeforeSilverDomains,
        features.StaticFields,
        features.NonVoidMethods,
        features.NotFlattened,
        features.InlineQuantifierPattern,
      )),
    SimplePass("silver-reorder",
      "move declarations from inside if-then-else blocks to top",
      new SilverReorder(_).rewriteAll,
      permits=Feature.DEFAULT_PERMIT + features.TopLevelDeclarations,
      removes=Set(features.DeclarationsInIf),
      introduces=Feature.NO_POLY_INTRODUCE -- Set(
        features.Arrays,
        features.NonVoidMethods,
        features.ContextEverywhere,
        features.UnscaledPredicateApplication,
        features.DeclarationsInIf,
        features.NotFlattened,
        features.BeforeSilverDomains,
        features.NestedQuantifiers,
        features.InlineQuantifierPattern,
      )
    ),
    SimplePass("scale-always",
      "scale every predicate invokation",
      new ScaleAlways(_).rewriteAll,
      permits=Feature.EXPR_ONLY_PERMIT,
      removes=Set(features.UnscaledPredicateApplication),
      introduces=Set(/* very simple; only may introduce Scale operator */)),
    SimplePass("silver-optimize", "Optimize expressions for Silver", arg => {
      val trs = RewriteSystems.getRewriteSystem("silver_optimize")
      trs.normalize(arg)
    }),
    SimplePass("chalice-optimize", "Optimize expressions for Chalice", arg => {
      val trs = RewriteSystems.getRewriteSystem("chalice_optimize")
      trs.normalize(arg)
    }),
    SimplePass("simplify_expr", "Simplify expressions", arg => {
      val trs = RewriteSystems.getRewriteSystem("simplify_expr")
      trs.normalize(arg)
    }),
    SimplePass(
      "simplify_quant", "Simplify quantifications",
      arg => {
        val trs = RewriteSystems.getRewriteSystem("simplify_quant_pass1")
        var res = trs.normalize(arg)
        res = RewriteSystems.getRewriteSystem("simplify_quant_pass2").normalize(res)
        res
      },
      permits=Feature.EXPR_ONLY_PERMIT,
      removes=Set(features.NotOptimized, features.AnySubscript),
      introduces=Feature.EXPR_ONLY_INTRODUCE,
    ),
    SimplePass(
      "simplify_sums", "replace summations with provable functions",
      RewriteSystems.getRewriteSystem("summation").normalize(_),
      removes=Set(features.Summation),
      introduces=Feature.DEFAULT_INTRODUCE -- Set(
        features.ContextEverywhere,
      ),
    ),
    SimplePass("simplify_quant_relations", "simplify quantified relational expressions", new SimplifyQuantifiedRelations(_).rewriteAll),
    SimplePass("standardize",
      "Standardize representation",
      new Standardize(_).rewriteAll,
      removes=Set(features.NotStandardized)),
    /*SimplePass("strip_constructors",
      "Strip constructors from classes",
      new StripConstructors(_).rewriteAll,
      removes=Set(features.Constructors),
      introduces=Set(/* does what it says on the tin */)),*/
    ErrorMapPass("create-return-parameter",
      "Replace return value by out parameter.",
      new CreateReturnParameter(_, _).rewriteAll,
      permits=Feature.DEFAULT_PERMIT - features.NotFlattened + features.TopLevelDeclarations,
      removes=Set(features.NonVoidMethods),
      introduces=Feature.NO_POLY_INTRODUCE -- Set(
        features.NotFlattened,
        features.NonVoidMethods,
        features.Arrays,
        features.ContextEverywhere,
        features.UnscaledPredicateApplication,
        features.BeforeSilverDomains,
        features.NestedQuantifiers,
        features.InlineQuantifierPattern,
      )),
    SimplePass("vector-encode",
      "Encode vector blocks using the vector library",
      new VectorEncode(_).rewriteAll,
      removes=Set(features.VectorBlock)),
    SimplePass("chalice-preprocess", "Pre processing for chalice", new ChalicePreProcess(_).rewriteAll),
    Pass("simple_triggers", "Add triggers to quantifiers if possible", (arg, args) => {
      var res = arg
      val `val` = Integer.valueOf(args(0))
      // First gather quantified variables for quantifiers without triggers.
      res = new OptimizeQuantifiers(res).rewriteAll
      // For quantifiers without triggers, and complex subscripts not containing quantified variables, add quantifier variable equal to the complex subscript.
      if ((`val` & 2) > 0) res = new RewriteComplexUnitSubscripts(res).rewriteAll
      // Try to add triggers for the now possibly simplified quantifiers.
      if ((`val` & 1) > 0) res = new AddSimpleTriggers(res).rewriteAll
      res
    }),
    Pass("count", "Count nodes.", (arg, args) => {
      val cv = new NonLinCountVisitor(arg)
      cv.count()
      if (args.length == 1) Main.counters.put(args(0), cv)
      else Abort("Learn is used without an oracle")
      arg
    }),
    Pass("learn", "Learn unit times from counted AST nodes.", (arg, args) => {
      if (args.length == 1) {
        val start_time = args(0).toLong
        val time = System.currentTimeMillis - start_time
        for (entry <- Main.counters.entrySet.asScala) {
          Oracle.tell(entry.getKey, entry.getValue, time)
        }
      }
      else Abort("Learn is used without a starting time.")
      arg
    }),
    SimplePass("specify-implicit-labels",
      "Insert explicit labels for break statements in while loops.",
      new SpecifyImplicitLabels(_).rewriteAll(),
<<<<<<< HEAD
      permits = Feature.ALL, // TODO (Bob): This feels a bit suspicious
      removes = Set(features.ImplicitLabels)
    ),
    SimplePass("break-return-to-goto",
      "Rewrite break, return into jumps",
      new BreakReturnToGoto(_).rewriteAll(),
      permits = Feature.ALL
          -- (Set(features.Try, features.Throw, features.Signals)), // TODO (Bob): Hmmm, ALL?
      introduces = Feature.DEFAULT_INTRODUCE + features.Goto,
      removes = Set(features.Break, features.Return)
=======
      permits = Feature.DEFAULT_PERMIT
        + features.ImplicitLabels
        + features.NullAsOptionValue
        + features.NotJavaEncoded
      , // TODO (Bob): This feels a bit suspicious
      removes = Set(features.ImplicitLabels)
>>>>>>> a24e6245
    ),
    // Currently disabled in favour of the exceptions pass below
//    SimplePass("break-return-to-goto",
//      "Rewrite break, return into jumps",
//      new BreakReturnToGoto(_).rewriteAll(),
//      permits = Feature.DEFAULT_PERMIT -- Set(features.Exceptions, features.Finally),
//      introduces = Feature.DEFAULT_INTRODUCE + features.Goto,
//      removes = Set(features.Break, features.Return)
//    ),
    SimplePass("break-return-to-exceptions",
<<<<<<< HEAD
      "Rewrite break, continue into exceptions", // TODO (Bob): Problem: This needs to run _before_ add-type-adt, not after. Good test case: abrupt/OnlyCatch.java
      new BreakReturnToExceptions(_).rewriteAll(),
      removes = Set(features.Break, features.Return),
      introduces = Feature.DEFAULT_INTRODUCE ++ Set(features.Try, features.Throw)
=======
      "Rewrite break, return into exceptions",
      new BreakReturnToExceptions(_).rewriteAll(),
      permits = Feature.DEFAULT_PERMIT
        - features.Switch
        + features.NotJavaEncoded
        + features.NullAsOptionValue, // TODO (Bob): Had to add this one but not sure what the feature does?
      removes = Set(features.Break, features.Return),
      introduces = Feature.DEFAULT_INTRODUCE
        + features.Exceptions
        + features.Inheritance
        + features.NotFlattened
        + features.NotJavaEncoded
>>>>>>> a24e6245
    ),
    SimplePass("unfold-switch",
      "Unfold switch to chain of if-statements that jump to sections.",
      new UnfoldSwitch(_).rewriteAll(),
<<<<<<< HEAD
      permits = Feature.ALL - features.ImplicitLabels, // TODO (Bob): Also suspicious
=======
      permits = Feature.DEFAULT_PERMIT - features.ImplicitLabels + features.NotJavaEncoded, // TODO (Bob): Also suspicious
>>>>>>> a24e6245
      removes = Set(features.Switch)
    ),
    SimplePass("continue-to-break",
      "Convert continues into breaks",
      new ContinueToBreak(_).rewriteAll(),
<<<<<<< HEAD
      permits = Feature.DEFAULT_PERMIT + features.Continue,
=======
      permits = Feature.DEFAULT_PERMIT + features.Continue - features.ImplicitLabels + features.NotJavaEncoded + features.NullAsOptionValue,
>>>>>>> a24e6245
      removes = Set(features.Continue),
      introduces = Feature.DEFAULT_INTRODUCE + features.Break
    ),
    SimplePass("unfold-synchronized",
      "Convert synchronized to try-finally",
      new UnfoldSynchronized(_).rewriteAll(),
<<<<<<< HEAD
      permits = Feature.DEFAULT_PERMIT + features.Synchronized,
      removes = Set(features.Synchronized),
      introduces = Set(features.Throw, features.PVLSugar)
=======
      permits = Feature.DEFAULT_PERMIT + features.Synchronized + features.NotJavaEncoded + features.PVLSugar + features.NullAsOptionValue,
      removes = Set(features.Synchronized),
      introduces = Set(features.Exceptions, features.Finally, features.PVLSugar)
>>>>>>> a24e6245
    ),
    SimplePass("intro-exc-var",
      "Introduces the auxiliary sys__exc variable for use by exceptional control flow",
      new IntroExcVar(_).rewriteAll(),
      introduces = Set(features.ExcVar),
<<<<<<< HEAD
      removes = Set(features.Try, features.Throw, features.Signals) // TODO (Bob): This is kind of lying...
=======
      permits = Feature.DEFAULT_PERMIT - features.Inheritance - features.NonVoidMethods,
      removes = Set(features.Exceptions, features.Finally) // TODO (Bob): This is kind of lying...
>>>>>>> a24e6245
    ),
    SimplePass("encode-try-throw-signals",
      "Encodes exceptional control flow into gotos and exceptional contracts into regular contracts",
      new EncodeTryThrowSignals(_).rewriteAll(),
      removes = Set(features.ExcVar),
<<<<<<< HEAD
      introduces = Feature.DEFAULT_INTRODUCE + features.Goto
=======
      permits = Feature.DEFAULT_PERMIT + features.ExcVar,
      introduces = (Feature.DEFAULT_INTRODUCE + features.Goto)
        -- Set(
          features.Constructors,
          features.This,
          features.NotFlattened,
          features.NonVoidMethods,
        )
>>>>>>> a24e6245
    ),
    SimplePass(
      "gen-triggers", "Specify trigger sets for quantifiers using simple heuristics",
      Triggers(_).rewriteAll,
      removes=Set(features.QuantifierWithoutTriggers),
      permits=Feature.EXPR_ONLY_PERMIT - features.InlineQuantifierPattern - features.BeforeSilverDomains,
      introduces=Feature.EXPR_ONLY_INTRODUCE -- Set(
        features.InlineQuantifierPattern,
        features.NestedQuantifiers,
        features.UnscaledPredicateApplication,
        features.NotFlattened,
        features.BeforeSilverDomains,
        features.QuantifierWithoutTriggers,
      )
    ),
    SimplePass("inline-pattern-to-trigger",
      "Explicit inline patterns to normal trigger syntax",
      new InlinePatternToTrigger(_).rewriteAll,
      removes=Set(features.InlineQuantifierPattern),
      permits=Feature.EXPR_ONLY_PERMIT,
      introduces=Feature.EXPR_ONLY_INTRODUCE -- Set(
        features.Arrays,
        features.ContextEverywhere,
        features.InlineQuantifierPattern,
        features.This,
        features.Constructors,
        features.NotFlattened,
        features.NonVoidMethods,
      ),
    ),
  ).map(_.tup).toMap
}<|MERGE_RESOLUTION|>--- conflicted
+++ resolved
@@ -37,14 +37,8 @@
       new AddTypeADT(_).rewriteAll,
       permits=Feature.DEFAULT_PERMIT + features.TopLevelDeclarations,
       removes=Set(features.Inheritance),
-<<<<<<< HEAD
-      introduces=(Feature.DEFAULT_INTRODUCE -- Set(
-        features.Inheritance
-      )) + features.TypeADT),
-=======
       introduces=Feature.DEFAULT_INTRODUCE -- Set(features.Inheritance)
     ),
->>>>>>> a24e6245
     SimplePass("access",
       "convert access expressions for histories/futures",
       new AccessIntroduce(_).rewriteAll,
@@ -63,10 +57,6 @@
         features.TopLevelDeclarations,
         features.DeclarationsNotLifted,
         features.Goto,
-<<<<<<< HEAD
-        features.TypeADT,
-=======
->>>>>>> a24e6245
       )
     },
     new AbstractPass("check", "run a basic type check") {
@@ -520,25 +510,12 @@
     SimplePass("specify-implicit-labels",
       "Insert explicit labels for break statements in while loops.",
       new SpecifyImplicitLabels(_).rewriteAll(),
-<<<<<<< HEAD
-      permits = Feature.ALL, // TODO (Bob): This feels a bit suspicious
-      removes = Set(features.ImplicitLabels)
-    ),
-    SimplePass("break-return-to-goto",
-      "Rewrite break, return into jumps",
-      new BreakReturnToGoto(_).rewriteAll(),
-      permits = Feature.ALL
-          -- (Set(features.Try, features.Throw, features.Signals)), // TODO (Bob): Hmmm, ALL?
-      introduces = Feature.DEFAULT_INTRODUCE + features.Goto,
-      removes = Set(features.Break, features.Return)
-=======
       permits = Feature.DEFAULT_PERMIT
         + features.ImplicitLabels
         + features.NullAsOptionValue
         + features.NotJavaEncoded
       , // TODO (Bob): This feels a bit suspicious
       removes = Set(features.ImplicitLabels)
->>>>>>> a24e6245
     ),
     // Currently disabled in favour of the exceptions pass below
 //    SimplePass("break-return-to-goto",
@@ -549,12 +526,6 @@
 //      removes = Set(features.Break, features.Return)
 //    ),
     SimplePass("break-return-to-exceptions",
-<<<<<<< HEAD
-      "Rewrite break, continue into exceptions", // TODO (Bob): Problem: This needs to run _before_ add-type-adt, not after. Good test case: abrupt/OnlyCatch.java
-      new BreakReturnToExceptions(_).rewriteAll(),
-      removes = Set(features.Break, features.Return),
-      introduces = Feature.DEFAULT_INTRODUCE ++ Set(features.Try, features.Throw)
-=======
       "Rewrite break, return into exceptions",
       new BreakReturnToExceptions(_).rewriteAll(),
       permits = Feature.DEFAULT_PERMIT
@@ -567,60 +538,38 @@
         + features.Inheritance
         + features.NotFlattened
         + features.NotJavaEncoded
->>>>>>> a24e6245
     ),
     SimplePass("unfold-switch",
       "Unfold switch to chain of if-statements that jump to sections.",
       new UnfoldSwitch(_).rewriteAll(),
-<<<<<<< HEAD
-      permits = Feature.ALL - features.ImplicitLabels, // TODO (Bob): Also suspicious
-=======
       permits = Feature.DEFAULT_PERMIT - features.ImplicitLabels + features.NotJavaEncoded, // TODO (Bob): Also suspicious
->>>>>>> a24e6245
       removes = Set(features.Switch)
     ),
     SimplePass("continue-to-break",
       "Convert continues into breaks",
       new ContinueToBreak(_).rewriteAll(),
-<<<<<<< HEAD
-      permits = Feature.DEFAULT_PERMIT + features.Continue,
-=======
       permits = Feature.DEFAULT_PERMIT + features.Continue - features.ImplicitLabels + features.NotJavaEncoded + features.NullAsOptionValue,
->>>>>>> a24e6245
       removes = Set(features.Continue),
       introduces = Feature.DEFAULT_INTRODUCE + features.Break
     ),
     SimplePass("unfold-synchronized",
       "Convert synchronized to try-finally",
       new UnfoldSynchronized(_).rewriteAll(),
-<<<<<<< HEAD
-      permits = Feature.DEFAULT_PERMIT + features.Synchronized,
-      removes = Set(features.Synchronized),
-      introduces = Set(features.Throw, features.PVLSugar)
-=======
       permits = Feature.DEFAULT_PERMIT + features.Synchronized + features.NotJavaEncoded + features.PVLSugar + features.NullAsOptionValue,
       removes = Set(features.Synchronized),
       introduces = Set(features.Exceptions, features.Finally, features.PVLSugar)
->>>>>>> a24e6245
     ),
     SimplePass("intro-exc-var",
       "Introduces the auxiliary sys__exc variable for use by exceptional control flow",
       new IntroExcVar(_).rewriteAll(),
       introduces = Set(features.ExcVar),
-<<<<<<< HEAD
-      removes = Set(features.Try, features.Throw, features.Signals) // TODO (Bob): This is kind of lying...
-=======
       permits = Feature.DEFAULT_PERMIT - features.Inheritance - features.NonVoidMethods,
       removes = Set(features.Exceptions, features.Finally) // TODO (Bob): This is kind of lying...
->>>>>>> a24e6245
     ),
     SimplePass("encode-try-throw-signals",
       "Encodes exceptional control flow into gotos and exceptional contracts into regular contracts",
       new EncodeTryThrowSignals(_).rewriteAll(),
       removes = Set(features.ExcVar),
-<<<<<<< HEAD
-      introduces = Feature.DEFAULT_INTRODUCE + features.Goto
-=======
       permits = Feature.DEFAULT_PERMIT + features.ExcVar,
       introduces = (Feature.DEFAULT_INTRODUCE + features.Goto)
         -- Set(
@@ -629,7 +578,6 @@
           features.NotFlattened,
           features.NonVoidMethods,
         )
->>>>>>> a24e6245
     ),
     SimplePass(
       "gen-triggers", "Specify trigger sets for quantifiers using simple heuristics",
