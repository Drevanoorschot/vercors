package vct.main.stages

import com.typesafe.scalalogging.LazyLogging
import hre.progress.Progress
import vct.col.ast.{IterationContract, Program, RunMethod, SimplificationRule, Verification, VerificationContext}
import vct.col.check.CheckError
import vct.col.feature
import vct.col.newrewrite._
import vct.col.newrewrite.exc._
import vct.col.newrewrite.lang.NoSupportSelfLoop
import vct.col.origin.FileSpanningOrigin
import vct.col.print.Printer
import vct.col.rewrite.{Generation, InitialGeneration, RewriterBuilder}
import vct.col.util.ExpectedError
import vct.main.Main.TemporarilyUnsupported
import vct.main.stages.Transformation.TransformationCheckError
import vct.main.util.Util
import vct.options.{Backend, Options, PathOrStd}
import vct.parsers.PathAdtImporter
import vct.parsers.transform.BlameProvider
import vct.resources.Resources
import vct.result.VerificationError.SystemError

object Transformation {
  case class TransformationCheckError(errors: Seq[CheckError]) extends SystemError {
    override def text: String =
      "A rewrite caused the AST to no longer typecheck:\n" + errors.map(_.toString).mkString("\n")
  }

  private def writeOutFunctions(m: Map[String, PathOrStd]): Seq[(String, Verification[_ <: Generation] => Unit)] =
    m.toSeq.map {
      case (key, out) => (key, (program: Verification[_ <: Generation]) => out.write { writer =>
        Printer(writer).print(program)
      })
    }

  def simplifierFor(path: PathOrStd, options: Options): RewriterBuilder =
    ApplyTermRewriter.BuilderFor(
      ruleNodes = Util.loadPVLLibraryFile[InitialGeneration](path).declarations.collect {
        case rule: SimplificationRule[InitialGeneration] => rule
      },
      debugIn = options.devSimplifyDebugIn,
      debugMatch = options.devSimplifyDebugMatch,
      debugNoMatch = options.devSimplifyDebugNoMatch,
      debugMatchShort = options.devSimplifyDebugMatchShort,
      debugFilterInputKind = options.devSimplifyDebugFilterInputKind,
      debugFilterRule = options.devSimplifyDebugFilterRule,
    )

  def ofOptions(options: Options): Transformation =
    options.backend match {
      case Backend.Silicon | Backend.Carbon =>
        SilverTransformation(
          adtImporter = PathAdtImporter(options.adtPath),
          onBeforePassKey = writeOutFunctions(options.outputBeforePass),
          onAfterPassKey = writeOutFunctions(options.outputAfterPass),
          simplifyBeforeRelations = options.simplifyPaths.map(simplifierFor(_, options)),
          simplifyAfterRelations = options.simplifyPathsAfterRelations.map(simplifierFor(_, options)),
          checkSat = options.devCheckSat,
        )
    }
}

class Transformation
(
  val onBeforePassKey: Seq[(String, Verification[_ <: Generation] => Unit)],
  val onAfterPassKey: Seq[(String, Verification[_ <: Generation] => Unit)],
  val passes: Seq[RewriterBuilder]
) extends Stage[VerificationContext[_ <: Generation], Verification[_ <: Generation]] with LazyLogging {
  override def friendlyName: String = "Transformation"
  override def progressWeight: Int = 10

  override def run(input: VerificationContext[_ <: Generation]): Verification[_ <: Generation] = {
    val tempUnsupported = Set[feature.Feature](
      feature.MatrixVector,
      feature.NumericReductionOperator,
      feature.Models,
    )

    feature.Feature.examples(input).foreach {
      case (feature, examples) if tempUnsupported.contains(feature) =>
        throw TemporarilyUnsupported(feature.getClass.getSimpleName.stripSuffix("$"), examples.toSeq)
      case (_, _) =>
    }

    var result: Verification[_ <: Generation] = Verification(Seq(input))(FileSpanningOrigin)

    Progress.foreach(passes, (pass: RewriterBuilder) => pass.key) { pass =>
      onBeforePassKey.foreach {
        case (key, action) => if(pass.key == key) action(result)
      }

      result = pass().dispatch(result)

      result.check match {
        case Nil => // ok
        case errors => throw TransformationCheckError(errors)
      }

      onAfterPassKey.foreach {
        case (key, action) => if(pass.key == key) action(result)
      }

      result = PrettifyBlocks().dispatch(result)
    }

    result
  }
}

case class SilverTransformation
(
  adtImporter: ImportADTImporter = PathAdtImporter(Resources.getAdtPath),
  override val onBeforePassKey: Seq[(String, Verification[_ <: Generation] => Unit)] = Nil,
  override val onAfterPassKey: Seq[(String, Verification[_ <: Generation] => Unit)] = Nil,
  simplifyBeforeRelations: Seq[RewriterBuilder] = Options().simplifyPaths.map(Transformation.simplifierFor(_, Options())),
  simplifyAfterRelations: Seq[RewriterBuilder] = Options().simplifyPathsAfterRelations.map(Transformation.simplifierFor(_, Options())),
  checkSat: Boolean = true,
) extends Transformation(onBeforePassKey, onAfterPassKey, Seq(
    // Remove the java.lang.Object -> java.lang.Object inheritance loop
    NoSupportSelfLoop,

    // Delete stuff that may be declared unsupported at a later stage
    FilterSpecIgnore,

    // Normalize AST
    Disambiguate, // Resolve overloaded operators (+, subscript, etc.)
<<<<<<< HEAD

    // Q (RR): Should the next two passes be more in the center of the pass list? Like the exception passes?
    EncodeJavaLangString, // Encode java strings as string objects and interning functions
    EncodeString, // Encode spec string as seq<int>

=======
    DisambiguateLocation, // Resolve location type
>>>>>>> 70d56429
    CollectLocalDeclarations, // all decls in Scope
    DesugarPermissionOperators, // no PointsTo, \pointer, etc.
    ReadToValue, // resolve wildcard into fractional permission
    DesugarCoalescingOperators, // no .!
    PinCollectionTypes, // no anonymous sequences, sets, etc.
    QuantifySubscriptAny, // no arr[*]
    IterationContractToParBlock,
    PropagateContextEverywhere, // inline context_everywhere into loop invariants
    EncodeArrayValues, // maybe don't target shift lemmas on generated function for \values
    GivenYieldsToArgs,

    CheckProcessAlgebra,
    EncodeCurrentThread,
    EncodeIntrinsicLock,
    EncodeForkJoin,
    InlineApplicables,
    PureMethodsToFunctions,
    RefuteToInvertedAssert,

    // Encode parallel blocks
    EncodeSendRecv,
    ParBlockEncoder,

    // Encode proof helpers
    EncodeProofHelpers,

    // Encode exceptional behaviour (no more continue/break/return/try/throw)
    SpecifyImplicitLabels,
    SwitchToGoto,
    ContinueToBreak,
    EncodeBreakReturn,
    // Resolve side effects including method invocations, for encodetrythrowsignals.
    ResolveExpressionSideEffects,
    EncodeTryThrowSignals,

    // No more classes
    ConstantifyFinalFields,
    ClassToRef,

    CheckContractSatisfiability.withArg(checkSat),

    SplitQuantifiers,
  ) ++ simplifyBeforeRelations ++ Seq(
    SimplifyQuantifiedRelations,
  ) ++ simplifyAfterRelations ++ Seq(
    ResolveExpressionSideChecks,
    RejoinQuantifiers,

    // Translate internal types to domains
    ImportADT.withArg(adtImporter),

    ExtractInlineQuantifierPatterns,
    MonomorphizeContractApplicables,

    // Silver compat (basically no new nodes)
    ResolveScale,
    ExplicitADTTypeArgs,
    ForLoopToWhileLoop,
    BranchToIfElse,
    DesugarCollectionOperators,
    EvaluationTargetDummy,

    // Final translation to rigid silver nodes
    SilverIntRatCoercion,
    // PB TODO: PinSilverNodes has now become a collection of Silver oddities, it should be more structured / split out.
    PinSilverNodes,
  ))<|MERGE_RESOLUTION|>--- conflicted
+++ resolved
@@ -125,15 +125,12 @@
 
     // Normalize AST
     Disambiguate, // Resolve overloaded operators (+, subscript, etc.)
-<<<<<<< HEAD
+    DisambiguateLocation, // Resolve location type
 
     // Q (RR): Should the next two passes be more in the center of the pass list? Like the exception passes?
     EncodeJavaLangString, // Encode java strings as string objects and interning functions
     EncodeString, // Encode spec string as seq<int>
 
-=======
-    DisambiguateLocation, // Resolve location type
->>>>>>> 70d56429
     CollectLocalDeclarations, // all decls in Scope
     DesugarPermissionOperators, // no PointsTo, \pointer, etc.
     ReadToValue, // resolve wildcard into fractional permission
