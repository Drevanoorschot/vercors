package vct.main.stages

import hre.io.Writeable
import vct.col.ast.{Program, Verification}
import vct.col.rewrite.Generation
import vct.col.util.ExpectedError
import vct.options.Options
import viper.api.{Carbon, Silicon}

case object Backend {

  def ofOptions(options: Options): Backend = options.backend match {
<<<<<<< HEAD
    case vct.options.Backend.Silicon =>
      val printRawQuantifier = options.siliconPrintQuantifierStats match {
        case Some(freq) => Seq(
          "smt.qi.profile" -> "true",
          "smt.qi.profile_freq" -> s"$freq"
        )
        case None => Seq()
      }
      val z3LogFile = options.devSiliconZ3LogFile match {
        case Some(p) => Seq(
          "trace" -> "true",
          "proof" -> "true",
          "trace-file-name" -> ("\"" + p.toString + "\"")
        )
        case None => Seq()
      }
      val numberOfParallelVerifiers =
        if (options.devSiliconZ3LogFile.isDefined || options.siliconPrintQuantifierStats.isDefined) { Some(1) }
        else { options.devSiliconNumVerifiers }
      SilverBackend(Silicon(
        z3Settings = (printRawQuantifier ++ z3LogFile).toMap,
        z3Path = options.z3Path,
        numberOfParallelVerifiers = numberOfParallelVerifiers,
        proverLogFile = options.devViperProverLogFile,
        printQuantifierStatistics = options.siliconPrintQuantifierStats.isDefined,
      ), options.backendFile)

    case vct.options.Backend.Carbon => SilverBackend(Carbon(
      z3Path = options.z3Path,
      boogiePath = options.boogiePath,
      printFile = options.devViperProverLogFile,
      proverLogFile = options.devCarbonBoogieLogFile,
=======
    case vct.options.Backend.Silicon => SilverBackend(Silicon(
      z3Settings = Map.empty,
      z3Path = options.z3Path,
      options = options.backendFlags,
    ), options.backendFile)
    case vct.options.Backend.Carbon => SilverBackend(Carbon(
      z3Path = options.z3Path,
      boogiePath = options.boogiePath,
      options = options.backendFlags,
>>>>>>> e7e8e763
    ), options.backendFile)
  }
}

trait Backend extends Stage[Verification[_ <: Generation], Seq[ExpectedError]] {
  override def friendlyName: String = "Verification"
  override def progressWeight: Int = 5
}

case class SilverBackend(backend: viper.api.SilverBackend, output: Option[Writeable] = None) extends Backend {
<<<<<<< HEAD
  override def runWithoutContext(input: Program[_ <: Generation]): Unit = {
    backend.submit(input, output)
=======
  override def run(input: Verification[_ <: Generation]): Seq[ExpectedError] = {
    input.tasks.foreach { task =>
      backend.submit(task.program, output)
    }
    input.tasks.flatMap(_.expectedErrors)
>>>>>>> e7e8e763
  }
}<|MERGE_RESOLUTION|>--- conflicted
+++ resolved
@@ -10,7 +10,6 @@
 case object Backend {
 
   def ofOptions(options: Options): Backend = options.backend match {
-<<<<<<< HEAD
     case vct.options.Backend.Silicon =>
       val printRawQuantifier = options.siliconPrintQuantifierStats match {
         case Some(freq) => Seq(
@@ -36,6 +35,7 @@
         numberOfParallelVerifiers = numberOfParallelVerifiers,
         proverLogFile = options.devViperProverLogFile,
         printQuantifierStatistics = options.siliconPrintQuantifierStats.isDefined,
+        options = options.backendFlags,
       ), options.backendFile)
 
     case vct.options.Backend.Carbon => SilverBackend(Carbon(
@@ -43,17 +43,7 @@
       boogiePath = options.boogiePath,
       printFile = options.devViperProverLogFile,
       proverLogFile = options.devCarbonBoogieLogFile,
-=======
-    case vct.options.Backend.Silicon => SilverBackend(Silicon(
-      z3Settings = Map.empty,
-      z3Path = options.z3Path,
       options = options.backendFlags,
-    ), options.backendFile)
-    case vct.options.Backend.Carbon => SilverBackend(Carbon(
-      z3Path = options.z3Path,
-      boogiePath = options.boogiePath,
-      options = options.backendFlags,
->>>>>>> e7e8e763
     ), options.backendFile)
   }
 }
@@ -64,15 +54,10 @@
 }
 
 case class SilverBackend(backend: viper.api.SilverBackend, output: Option[Writeable] = None) extends Backend {
-<<<<<<< HEAD
-  override def runWithoutContext(input: Program[_ <: Generation]): Unit = {
-    backend.submit(input, output)
-=======
   override def run(input: Verification[_ <: Generation]): Seq[ExpectedError] = {
     input.tasks.foreach { task =>
       backend.submit(task.program, output)
     }
     input.tasks.flatMap(_.expectedErrors)
->>>>>>> e7e8e763
   }
 }