// -*- tab-width:2 ; indent-tabs-mode:nil -*-
// -*- tab-width:2 ; indent-tabs-mode:nil -*-
package vct.main

import java.io._
import java.time.Instant
import java.util
import java.util.concurrent.LinkedBlockingDeque

import hre.ast.FileOrigin
import hre.config.{Configuration, _}
import hre.lang.HREExitException
import hre.lang.System._
import hre.tools.TimeKeeper
import vct.col.ast.expr.{Dereference, StandardOperator}
import vct.col.ast.stmt.decl.{ASTSpecial, Method, ProgramUnit, SpecificationFormat}
import vct.col.util.FeatureScanner
import vct.experiments.learn.SpecialCountVisitor
import vct.logging.PassReport
import vct.silver.ErrorDisplayVisitor
import hre.io.ForbiddenPrintStream
import vct.col.ast.stmt.composite.BlockStatement
import vct.col.features.{Feature, RainbowVisitor}
import vct.main.Passes.BY_KEY
import vct.test.CommandLineTesting

import scala.collection.JavaConverters._
import scala.collection.mutable
import scala.collection.mutable.ArrayBuffer

/**
  * VerCors Tool main verifier.
  *
  * @author Stefan Blom
  */
object Main {
  var counters = new util.HashMap[String, SpecialCountVisitor]

  def main(args: Array[String]) = System.exit(new Main().run(args))
}

class Main {
  private var report: PassReport = null
  private var tk: TimeKeeper = null

  private val version = new BooleanSetting(false)
  private val help_passes = new BooleanSetting(false)
  private val logLevel = new ChoiceSetting(Array("silent", "abort", "result", "warning", "info", "progress", "debug", "all"), "info")
  private val debugFilters = new CollectSetting
  private val show_before = new StringListSetting
  private val show_after = new StringListSetting
  private val debugBefore = new CollectSetting
  private val debugAfter = new CollectSetting
  private val show_file = new StringSetting(null)

  private val pass_list = new StringListSetting
  private val pass_list_option = pass_list.getAppendOption("add to the custom list of compilation passes")
  private val stop_after = new StringListSetting

  private val boogie = new BooleanSetting(false)
  private val chalice = new BooleanSetting(false)
  private val silver = new StringSetting("silver")
  private val dafny = new BooleanSetting(false)

  private val check_defined = new BooleanSetting(false)
  private val check_axioms = new BooleanSetting(false)
  private val check_history = new BooleanSetting(false)
  private val separate_checks = new BooleanSetting(false)
  private val sequential_spec = new BooleanSetting(false)
  private val explicit_encoding = new BooleanSetting(false)
  private val global_with_field = new BooleanSetting(false)
  private val infer_modifies = new BooleanSetting(false)
  private val no_context = new BooleanSetting(false)
  private val gui_context = new BooleanSetting(false)
  private val sat_check = new BooleanSetting(true)
  private val abruptTerminationViaExceptions = new BooleanSetting(false)
  private val trigger_generation = new IntegerSetting(0)
  private val learn = new BooleanSetting(false)

  private def parseOptions(args: Array[String]) = {
    val clops = new OptionParser
    clops.add(clops.getHelpOption, Char.box('h'), "help")
    clops.add(version.getEnable("Output the current version and exit"), "version")
    clops.add(logLevel.getSetOption("Set the logging level"), "verbosity")
    clops.add(logLevel.getExplicitOption("progress", "Show progress through the passes"), "progress", Char.box('v'))
    clops.add(logLevel.getExplicitOption("silent", "Never output anything"), "silent", Char.box('q'))
    clops.add(debugFilters.getAddOption("Add a class to debug, or specify a line with Class:lineno"), "debug")
    clops.add(boogie.getEnable("select Boogie backend"), "boogie")
    clops.add(chalice.getEnable("select Chalice backend"), "chalice")
    clops.add(silver.getAssign("select Silver backend (silicon/carbon)"), "silver")
    clops.add(silver.getAssign("select Silicon backend", "silicon"), "silicon")
    clops.add(silver.getAssign("select Carbon backend", "carbon"), "carbon")
    clops.add(dafny.getEnable("select Dafny backend"), "dafny")
    clops.add(check_defined.getEnable("check if defined processes satisfy their contracts."), "check-defined")
    clops.add(check_axioms.getEnable("check if defined processes satisfy their contracts."), "check-axioms")
    clops.add(check_history.getEnable("check if defined processes satisfy their contracts."), "check-history")
    clops.add(separate_checks.getEnable("validate classes separately"), "separate")
    clops.add(help_passes.getEnable("print help on available passes"), "help-passes")
    clops.add(sequential_spec.getEnable("sequential specification instead of concurrent"), "sequential")
    clops.add(pass_list_option, "passes")
    clops.add(show_before.getAppendOption("Show source code before given passes"), "show-before")
    clops.add(show_after.getAppendOption("Show source code after given passes"), "show-after")
    clops.add(show_file.getAssign("redirect show output to files instead of stdout"), "save-show")
    clops.add(debugBefore.getAddOption("Dump the COL AST before a pass is run"), "debug-before")
    clops.add(debugAfter.getAddOption("Dump the COL AST after a pass is run"), "debug-after")
    clops.add(stop_after.getAppendOption("Stop after given passes"), "stop-after")
    clops.add(explicit_encoding.getEnable("explicit encoding"), "explicit")
    clops.add_removed("the inline option was removed in favor of the inline modifer", "inline")
    clops.add(global_with_field.getEnable("Encode global access with a field rather than a parameter. (expert option)"), "global-with-field")
    clops.add(infer_modifies.getEnable("infer modifies clauses"), "infer-modifies")
    clops.add(no_context.getEnable("disable printing the context of errors"), "no-context")
    clops.add(gui_context.getEnable("enable the gui extension of the context"), "gui")
    clops.add(sat_check.getDisable("Disable checking if method pre-conditions are satisfiable"), "disable-sat")
    clops.add(abruptTerminationViaExceptions.getEnable("Force compilation of abrupt termination to exceptions"), "at-via-exceptions")
    clops.add(trigger_generation.getOptionalAssign("Try to simplify universal quantifiers and generate triggers for them."), "triggers")
    clops.add(learn.getEnable("Learn unit times for AST nodes."), "learn")
    CommandLineTesting.addOptions(clops)
    Configuration.add_options(clops)
    clops.parse(args)
  }

  private def setupLogging(): Unit = {
    import hre.lang.System.LogLevel

    var level = logLevel.get match {
      case "silent" => LogLevel.Silent
      case "abort" => LogLevel.Abort
      case "result" => LogLevel.Result
      case "warning" => LogLevel.Warning
      case "info" => LogLevel.Info
      case "progress" => LogLevel.Progress
      case "debug" => LogLevel.Debug
      case "all" => LogLevel.All
    }

    if (!debugFilters.get.isEmpty && level.getOrder < hre.lang.System.LogLevel.Debug.getOrder)
      level = hre.lang.System.LogLevel.Debug

    for (filter <- debugFilters.get.asScala.keys) {
      if (filter.contains(":") /* With line number */ ) hre.lang.System.addDebugFilterByLine(filter)
      else hre.lang.System.addDebugFilterByClassName(filter)
    }

    hre.lang.System.setOutputStream(System.out, level)
    hre.lang.System.setErrorStream(System.err, level)
    System.setErr(new ForbiddenPrintStream(System.err))
    System.setOut(new ForbiddenPrintStream(System.out))
  }

  private def checkOptions(): Unit = {
    if (version.get) {
      Output("%s %s", BuildInfo.name, BuildInfo.version)
      Output("Built by sbt %s, scala %s at %s", BuildInfo.sbtVersion, BuildInfo.scalaVersion, Instant.ofEpochMilli(BuildInfo.builtAtMillis))
      if (!(BuildInfo.currentBranch == "master"))
        Output("On branch %s, commit %s, %s",
          BuildInfo.currentBranch, BuildInfo.currentShortCommit, BuildInfo.gitHasChanges)

      throw new HREExitException(0)
    }

    if (help_passes.get) {
      Output("The following passes are available:")
      Passes.BY_KEY.foreach {
        case (key, pass) => Output(" %-12s : %s", key, pass.description)
      }
      throw new HREExitException(0)
    }

    if (!(CommandLineTesting.enabled || boogie.get || chalice.get || silver.used || dafny.get || pass_list.iterator.hasNext))
      Fail("no back-end or passes specified")

    if (silver.used) silver.get match {
      case "silicon_qp" =>
        Warning("silicon_qp has been merged into silicon, using silicon instead")
        silver.set("silicon")
      case "silicon" =>
      case "carbon" =>
      case _ =>
        Fail("unknown silver backend: %s", silver.get)
    }
  }

  private def parseInputs(inputPaths: Array[String]): Unit = {
    Progress("parsing inputs...")
    report = new PassReport(new ProgramUnit)
    report.setOutput(report.getInput)
    report.add(new ErrorDisplayVisitor)

    tk.show
    for (name <- inputPaths) {
      val f = new File(name)
      if (!no_context.get) FileOrigin.add(name, gui_context.get)
      report.getOutput.add(Parsers.parseFile(f.getPath))
    }

    Progress("Parsed %d file(s) in: %dms", Int.box(inputPaths.length), Long.box(tk.show))

    if (boogie.get || sequential_spec.get)
      report.getOutput.setSpecificationFormat(SpecificationFormat.Sequential)
  }

  private def collectPassesForBoogie(passes: util.Deque[String]): Unit = {
    passes.add("java_resolve") // inspect class path for retreiving signatures of called methods. Will add files necessary to understand the Java code.
    passes.add("standardize") // a rewriter s.t. only a subset of col will have to be supported
    passes.add("check") // type check col. Add annotations (the types) to the ast.
    passes.add("rewrite_arrays") // array generation and various array-related rewrites
    passes.add("check")
    passes.add("flatten") // expressions that contain method calls (possibly having side-effects) are put into separate statements.
    passes.add("assign") // '(x = y ==> assign(x,y);). Has not been merged with standardize because flatten needs to be done first.
    passes.add("finalize_args") // declare new variables to never have to change the arguments (which isn't allowed in silver)
    passes.add("reorder") // silver requires that local variables are declared at the top of methods (and loop-bodies?) so they're all moved to the top
    if (infer_modifies.get) {
      passes.add("standardize")
      passes.add("check")
      passes.add("modifies") // modifies is mandatory. This is how to automatically add it
    }
    passes.add("standardize")
    passes.add("check")
    passes.add("voidcalls") // all methods in Boogie are void, so use an out parameter instead of 'return..'
    passes.add("standardize")
    passes.add("check")
    passes.add("flatten")
    passes.add("reorder")
    passes.add("standardize")
    passes.add("check")
    passes.add("strip_constructors") // somewhere in the parser of Java, constructors are added implicitly. They need to be taken out again.
    passes.add("standardize")
    passes.add("check")
    passes.add("boogie") // run backend
  }

  private def collectPassesForDafny(passes: util.Deque[String]): Unit = {
    passes.add("java_resolve")
    passes.add("standardize")
    passes.add("check")
    passes.add("voidcalls")
    passes.add("standardize")
    passes.add("check")
    passes.add("dafny")
  }

  private def collectPassesForSilver(passes: util.Deque[String], features: FeatureScanner): Unit = {
    passes.add("java_resolve")
    if (silver.used && (features.usesSpecial(ASTSpecial.Kind.Lock) || features.usesSpecial(ASTSpecial.Kind.Unlock) || features.usesSpecial(ASTSpecial.Kind.Fork) || features.usesSpecial(ASTSpecial.Kind.Join) || features.usesOperator(StandardOperator.PVLidleToken) || features.usesOperator(StandardOperator.PVLjoinToken))) passes.add("pvl-encode") // translate built-in statements into methods and fake method calls.
    passes.add("standardize")
    passes.add("java-check") // marking function: stub
    passes.add("rainbow")
    //        if (features.usesOperator(StandardOperator.AddrOf)) {
    //            passes.add("lift_declarations");
    //        }
    //
    //        passes.add("check");
    //        passes.add("infer_adt_types");
    //        passes.add("adt_operator_rewrite");
    //        passes.add("standardize");
    //        passes.add("java-check");
    //        passes.add("pointers_to_arrays");
    //        passes.add("desugar_valid_pointer");
    //        passes.add("array_null_values"); // rewrite null values for array types into None
    //        if (silver.used()) {
    //            // The new encoding does not apply to Chalice yet.
    //            // Maybe it never will.
    //            passes.add("java-encode"); // disambiguate overloaded stuff, copy inherited functions and specifications
    //            passes.add("standardize");
    //            passes.add("check");
    //        if (sat_check.get()) {
    //            passes.add("sat_check"); // sanity check to avoid uncallable methods (where False is required)
    //        if (features.usesIterationContracts() || features.usesPragma("omp")) {
    //            passes.add("openmp2pvl"); // Converts *all* parallel loops! (And their compositions) Into ordered set of parallel blocks in pvl.
    //        passes.add("propagate-invariants"); // desugar \invariant (see \invariant documentation)
    //        if (features.usesOperator(StandardOperator.Wand)) {
    //            passes.add("magicwand"); // translate magicwand uses (proof oblications) into method calls
    //        passes.add("inline"); // inline predicates that are marked as inline (so 'fold/unfold' needn't be done)
    //        if (features.usesCSL()) {
    //            passes.add("csl-encode"); //
    //        if (features.hasVectorBlocks() || features.usesPragma("omp")) {
    //            passes.add("vector-encode"); // vector operations for supporting Saeed's paper
    //            if (features.usesIterationContracts() || features.usesParallelBlocks() || features.usesCSL() || features.usesPragma("omp")) {
    //                passes.add("parallel_blocks"); // pvl parallel blocks are put in separate methods that can be verified seperately. Method call replaces the contract of this parallel block.
    //                passes.add("standardize");
    //            }
    //            passes.add("simplify_quant"); // reduce nesting of quantifiers
    //            passes.add("simplify_quant_relations");
    //            if (features.usesSummation() || features.usesIterationContracts()) {
    //                passes.add("check");
    //                passes.add("simplify_sums"); // set of rewrite rules for removing summations
    //        if (features.usesKernels()) {// 8 feb 2018: is this now dead code (to be)? (SB)
    //            passes.add("kernel-split");
    //            passes.add("simplify_quant");
    //        boolean has_type_adt = false;
    //            if (features.usesOperator(StandardOperator.Instance)
    //                    || features.usesInheritance()
    //                    || features.usesOperator(StandardOperator.TypeOf)
    //            ) {
    //                passes.add("add-type-adt"); // add java's types of the programs as silicon's axiomatic datatypes
    //                has_type_adt = true;
    //        if (!silver.used() && features.usesInheritance()) { // 8 feb 2018: SB nominates this block for removal
    //            // reason: chalice's types and inheritance mechanism isn't the same as Java's, so why not translate everything the same way and ignore chalice's mechanism
    //            passes.add("ds_inherit"); // Use the old inheritance encoding for Chalice.
    //        // histories and futures
    //        // three verification runs:
    //        // 3) verify program: promises wrt process algebra need to be met
    //        // 2) verify the process algebra axioms: check whether paralel compositions are 'correct'
    //        // 1) auxiliarry definitions in the process algebra should match their contracts.
    //        if (check_defined.get()) {
    //            passes.add("check-defined"); // add checks
    //        } else if (check_axioms.get()) {
    //            passes.add("check-axioms");
    //        } else if (features.usesProcesses() || check_history.get()) {
    //            passes.add("access"); // pre-process for check-history?
    //            passes.add("check-history");
    //        if (explicit_encoding.get()) {
    //            passes.add("explicit_encoding"); // magic wand paper: for passing around predicates witnesses. In chalice predicates do not have arguments, except 'this'. So we're making data-types to pass around witnesses. Not necessary for silicon.
    //            passes.add("current_thread"); // add argument 'current thread' to all methods
    //        passes.add("rewrite_arrays"); // array generation and various array-related rewrites
    //        passes.add("generate_adt_functions");
    //        passes.add("flatten");
    //        passes.add("assign");
    //        passes.add("reorder");
    //        passes.add("simplify_quant");
    //            if (trigger_generation.get() > 0) {
    //                passes.add("simple_triggers=" + trigger_generation.get());
    //            passes.add("silver-class-reduction"); // remove the class (since all names are now unique), only one class remains
    //        } else {
    //            passes.add("globalize"); // create a separate class to contain all statics (class probably called 'Global', needs to be given as argument to the other methods)
    //            passes.add("rm_cons"); // replace constructors by init-methods
    //        if (has_type_adt) {
    //            passes.add("voidcallsthrown"); // like voidcalls, but also exceptions are put into an out-argument
    //            passes.add("voidcalls");
    //            passes.add("ghost-lift"); // change ghost code into real code so it can is used in the check
    //        passes.add("reorder"); // leaves declarations at the top of blocks (within loops and branches)
    //        passes.add("flatten_before_after"); // method calls can have 'before/after' blocks of ghost-code attached. Put it around all method calls.
    //            passes.add("silver-reorder"); // no declarations in branches (only in loops)
    //        if (!silver.used()) {
    //            passes.add("finalize_args");
    //            passes.add("reorder");
    //            passes.add("scale-always"); // syntax: in silicon [p]predicate() is mandatory, so change pred() to [1]pred()
    //            passes.add("check"); // the rewrite system needs a type check
    //            passes.add("silver-optimize"); // rewrite to things that silver likes better
    //            passes.add("quant-optimize"); // some illegal-quantifier constructions need to be written differently (plus optimize)
    //            passes.add("standardize-functions"); // pure methods do not need to be 'methods', try turning them into functions so silver and chalice can reason more intelligently about them. Pure methods can be used in specifications through this.
    //            passes.add("silver=" + silver.get());
    //        } else { //CHALICE
    //            passes.add("check"); // rewrite system needs a type check
    //            passes.add("chalice-optimize");
    //            passes.add("standardize-functions");
    //            passes.add("chalice-preprocess");
    //            passes.add("chalice");
    //        if (learn.get()) {
    //            passes.addFirst("count=" + silver.get() + "_before_rewrite");
    //            passes.add("learn=" + wallStart);
  }

  private def getPasses: LinkedBlockingDeque[String] = {
    val features = new FeatureScanner
    report.getOutput.accept(features)
    val passes = new LinkedBlockingDeque[String]
    if (pass_list_option.used) {
      for (s <- pass_list.asScala) {
        passes.add(s)
      }
    }
    else if (boogie.get) collectPassesForBoogie(passes)
    else if (dafny.get) collectPassesForDafny(passes)
    else if (silver.used || chalice.get) collectPassesForSilver(passes, features)
    else Abort("no back-end or passes specified")
    passes
  }

  private def show(pass: String): Unit = {
    val name = show_file.get
    if (name != null) {
      val file = String.format(name, pass)
      val out = new PrintWriter(new FileOutputStream(file))
      vct.col.ast.util.Configuration.getDiagSyntax.print(out, report.getOutput)
      out.close()
    }
    else {
      val out = hre.lang.System.getLogLevelOutputWriter(hre.lang.System.LogLevel.Info)
      vct.col.ast.util.Configuration.getDiagSyntax.print(out, report.getOutput)
      out.close()
    }
  }

  @throws[FileNotFoundException]
  private def doPasses(passes: util.Deque[String]): Unit = {
    var fatal_errs = 0
    val passCount = passes.size
    while (!passes.isEmpty && fatal_errs == 0) {
      var pass = passes.removeFirst()
      var pass_args = pass.split("=")
      pass = pass_args(0)
      if (pass_args.length == 1) pass_args = new Array[String](0)
      else pass_args = pass_args(1).split("\\+")
      if (debugBefore.has(pass)) report.getOutput.dump()
      if (show_before.contains(pass)) show(pass)
      Passes.BY_KEY.get(pass) match {
        case None => Fail("unknown pass %s", pass)
        case Some(task) =>
          tk.show
          report = task.apply_pass(report, pass_args)
          fatal_errs = report.getFatal
          Progress("[%02d%%] %s took %d ms", Int.box(100 * (passCount - passes.size) / passCount), pass, Long.box(tk.show))
      }
      if (debugAfter.has(pass)) report.getOutput.dump()
      if (show_after.contains(pass)) show(pass)
      if (stop_after.contains(pass)) Fail("exit after pass %s", pass)
    }
    Verdict("The final verdict is %s", if (fatal_errs == 0) "Pass"
    else "Fail")
  }

  // TODO (Bob): None.get exception here is possible if you forget things like me
  def findPassToRemove(feature: Feature): AbstractPass = BY_KEY.values.find(_.removes.contains(feature)).get

  def computeGoal(featuresIn: Set[Feature], goal: String): (Seq[AbstractPass], Set[Feature]) = {
    var features = featuresIn
    var permit: Set[Feature] = BY_KEY(goal).permits
    var unorderedPassesSet: mutable.Set[AbstractPass] = mutable.Set() ++ (features -- permit).map(findPassToRemove)
    var passes: mutable.ArrayBuffer[AbstractPass] = mutable.ArrayBuffer()

    while((unorderedPassesSet.flatMap(_.introduces) -- features).nonEmpty) {
      features ++= unorderedPassesSet.map(_.introduces).reduce(_ ++ _)
      permit = unorderedPassesSet.foldLeft(permit)(_ intersect _.permits)
      unorderedPassesSet = mutable.Set() ++ (features -- permit).map(findPassToRemove)
    }

    val unorderedPasses: ArrayBuffer[AbstractPass] = ArrayBuffer() ++ unorderedPassesSet.toSeq.sortBy(_.description)

    while(unorderedPasses.nonEmpty) {
      // Assume no passes are idempotent, which makes ordering much easier.

      val nextPassResults = unorderedPasses.map {
        case pass if (features -- pass.permits).nonEmpty =>
          Left(s"cannot apply ${pass.key} since it does not permit these features: ${features--pass.permits}'")
        case pass if unorderedPasses.exists(_.introduces.intersect(pass.removes).nonEmpty) =>
          val conflictingPass = unorderedPasses.find(_.introduces.intersect(pass.removes).nonEmpty).get
          Left(s"cannot apply ${pass.key} since ${conflictingPass.key} introduces ${conflictingPass.introduces.intersect(pass.removes)}")
        case pass => Right(pass)
      }

      val nextPass = nextPassResults.collectFirst {
        case Right(pass) => pass
      } match {
        case Some(pass) => pass
        case None =>
          nextPassResults.foreach {
            case Left(error) => Warning(error)
            case _ =>
          }
          Abort("No way to proceed!")
          ???
      }

      unorderedPasses -= nextPass
      passes += nextPass
      passes += BY_KEY("check")
      features = features -- nextPass.removes ++ nextPass.introduces
    }

    (passes, features)
  }

  def doPassesByRainbow(): Unit = {
    val resolve = Passes.BY_KEY.apply("java_resolve")
    val standardize = Passes.BY_KEY.apply("standardize")
    val check = Passes.BY_KEY.apply("check")
    val localCheck = Passes.BY_KEY("local-variable-check")

    Seq(resolve, standardize, check, localCheck).foreach(
      pass => report = pass.apply_pass(report, Array()))

    var goals = Seq.empty[String]

    if(sat_check.get()) goals :+= "sat_check"
    if(check_axioms.get()) goals :+= "check-axioms"
    if(check_defined.get()) goals :+= "check-defined"
    if(check_history.get()) goals :+= "check-history"

    goals :+= "silver"

    val visitor = new RainbowVisitor(report.getOutput)
    report.getOutput.asScala.foreach(_.accept(visitor))

    var features = visitor.features.toSet ++ Set(
      // These are "gated" features: they are (too) hard to detect normally.
      vct.col.features.NotFlattened,
      vct.col.features.BeforeSilverDomains,
      vct.col.features.NullAsOptionValue,
<<<<<<< HEAD
      vct.col.features.NotOptimized,
      vct.col.features.DeclarationsNotLifted
    ) ++ Set(
      // These are normal features, but need to run always for some reason
      vct.col.features.ScatteredDeclarations // this pass finds duplicate names.
=======
      vct.col.features.ImplicitLabels
>>>>>>> 3211a5f4
    )

    var passes = Seq.empty[AbstractPass]

    for(goal <- goals) {
      val (newPasses, newFeatures) = computeGoal(features, goal)
      passes = passes ++ newPasses :+ BY_KEY(goal) :+ BY_KEY("check")
      features = newFeatures
    }

    passes = passes.init
    var featuresIn: Set[Feature] = Set.empty
    var featuresOut: Set[Feature] = Set.empty
    var lastPass: AbstractPass = null

    passes.foreach(pass => {
      Progress("%s", pass.description)

      if(pass.key != "check") {
        featuresIn = Feature.scan(report.getOutput)
        lastPass = pass
      }

      report = pass.apply_pass(report, Array())

      if(pass.key == "check") {
        featuresOut = Feature.scan(report.getOutput)
        val notRemoved = featuresOut.intersect(lastPass.removes)
        val extraIntro = featuresOut -- featuresIn -- lastPass.introduces

        if(notRemoved.nonEmpty) {
          Output("!! Pass %s did not remove %s", lastPass.key, notRemoved)
        }
        if(extraIntro.nonEmpty) {
          Output("!! Pass %s introduced %s", lastPass.key, extraIntro)
        }
      }
    })

    val verdict = if(report.getFatal == 0) "Pass" else "Fail"
    Verdict("The final verdict is %s", verdict)
  }

  private def run(args: Array[String]): Int = {
    var exit = 0
    val wallStart = System.currentTimeMillis
    tk = new TimeKeeper
    try {
      hre.lang.System.setOutputStream(System.out, hre.lang.System.LogLevel.Info)
      hre.lang.System.setErrorStream(System.err, hre.lang.System.LogLevel.Info)
      val inputPaths = parseOptions(args)
      setupLogging()
      checkOptions()
      if (CommandLineTesting.enabled) CommandLineTesting.runTests()
      else {
        parseInputs(inputPaths)
        // doPasses(getPasses)
        doPassesByRainbow()
      }
    } catch {
      case e: HREExitException =>
        exit = e.exit
        Verdict("The final verdict is Error")
      case e: Throwable =>
        DebugException(e)
        Warning("An unexpected error occured in VerCors! " + "Please report an issue at https://github.com/utwente-fmt/vercors/issues/new. " + "You can see the full exception by adding '--debug vct.main.Main' to the flags.")
        Verdict("The final verdict is Error")
    } finally Progress("entire run took %d ms", Long.box(System.currentTimeMillis - wallStart))
    exit
  }
}<|MERGE_RESOLUTION|>--- conflicted
+++ resolved
@@ -487,15 +487,12 @@
       vct.col.features.NotFlattened,
       vct.col.features.BeforeSilverDomains,
       vct.col.features.NullAsOptionValue,
-<<<<<<< HEAD
       vct.col.features.NotOptimized,
-      vct.col.features.DeclarationsNotLifted
+      vct.col.features.DeclarationsNotLifted,
+      vct.col.features.ImplicitLabels,
     ) ++ Set(
       // These are normal features, but need to run always for some reason
-      vct.col.features.ScatteredDeclarations // this pass finds duplicate names.
-=======
-      vct.col.features.ImplicitLabels
->>>>>>> 3211a5f4
+      vct.col.features.ScatteredDeclarations, // this pass finds duplicate names.
     )
 
     var passes = Seq.empty[AbstractPass]
