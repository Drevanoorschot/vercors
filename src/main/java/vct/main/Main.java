--- conflicted
+++ resolved
@@ -15,11 +15,8 @@
 import hre.config.*;
 import hre.lang.HREError;
 import hre.lang.HREExitException;
-<<<<<<< HEAD
 import hre.util.Notifier;
-=======
 import vct.col.ast.syntax.PVLSyntax;
->>>>>>> 5a1224eb
 import vct.col.util.LocalVariableChecker;
 import hre.tools.TimeKeeper;
 import vct.col.ast.util.AbstractRewriter;
@@ -158,12 +155,9 @@
       
       BooleanSetting learn = new BooleanSetting(false);
       clops.add(learn.getEnable("Learn unit times for AST nodes."), "learn");
-<<<<<<< HEAD
 
       clops.add(notify.getEnable("Send a system notification upon completion"), "notify");
       
-=======
->>>>>>> 5a1224eb
       Configuration.add_options(clops);
 
       String input[]=clops.parse(args);
