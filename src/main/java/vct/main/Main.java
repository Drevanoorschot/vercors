// -*- tab-width:2 ; indent-tabs-mode:nil -*-

package vct.main;

import java.io.*;
import java.lang.reflect.Constructor;
import java.time.Instant;
import java.time.ZonedDateTime;
import java.time.format.DateTimeFormatter;
import java.util.*;
import java.util.Map.Entry;
import java.util.concurrent.LinkedBlockingDeque;

import hre.ast.FileOrigin;
import hre.config.*;
import hre.lang.HREError;
import hre.lang.HREExitException;
import vct.col.util.LocalVariableChecker;
import hre.tools.TimeKeeper;
import vct.col.ast.util.AbstractRewriter;
import vct.col.rewrite.DeriveModifies;
import vct.col.ast.stmt.decl.ASTClass;
import vct.col.ast.generic.ASTNode;
import vct.col.ast.stmt.decl.ASTSpecial;
import vct.col.ast.stmt.decl.ProgramUnit;
import vct.col.ast.stmt.decl.SpecificationFormat;
import vct.col.ast.expr.StandardOperator;
import vct.col.rewrite.*;
import vct.col.rewrite.CheckHistoryAlgebra.Mode;
import vct.col.ast.syntax.JavaDialect;
import vct.col.ast.syntax.JavaSyntax;
import vct.col.ast.syntax.Syntax;
import vct.col.util.FeatureScanner;
import vct.col.util.JavaTypeCheck;
import vct.col.util.SimpleTypeCheck;
import vct.experiments.learn.SpecialCountVisitor;
import vct.experiments.learn.NonLinCountVisitor;
import vct.experiments.learn.Oracle;
import vct.logging.ErrorMapping;
import vct.logging.ExceptionMessage;
import vct.logging.PassReport;
import vct.parsers.rewrite.FlattenVariableDeclarations;
import vct.parsers.rewrite.InferADTTypes;
import vct.silver.ErrorDisplayVisitor;
import vct.test.CommandLineTesting;
import vct.col.ast.util.ClassName;
import hre.config.Configuration;

import static hre.lang.System.*;

/**
 * VerCors Tool main verifier.
 * @author Stefan Blom
 *
 */
public class Main
{
  private static ProgramUnit program=new ProgramUnit();

  private static List<ClassName> classes;
  
  private static Map<String, SpecialCountVisitor> counters = new HashMap<String, SpecialCountVisitor>();

  public static void main(String[] args) throws Throwable
  {
    int exit=0;
    long wallStart = System.currentTimeMillis();
    TimeKeeper tk = new TimeKeeper();
    try {
      hre.lang.System.setOutputStream(System.out, hre.lang.System.LogLevel.Info);
      hre.lang.System.setErrorStream(System.err, hre.lang.System.LogLevel.Info);

      OptionParser clops=new OptionParser();
      clops.add(clops.getHelpOption(),'h',"help");
      BooleanSetting version = new BooleanSetting(false);
      clops.add(version.getEnable("Output the current version and exit"), "version");

      ChoiceSetting logLevel = new ChoiceSetting(new String[] {"silent", "abort", "result", "warning", "info", "progress", "debug", "all"}, "info");
      clops.add(logLevel.getSetOption("Set the logging level"), "verbosity");
      clops.add(logLevel.getExplicitOption("progress", "Show progress through the passes"), "progress", 'v');
      clops.add(logLevel.getExplicitOption("silent", "Never output anything"), "silent", 'q');

      CollectSetting debugFilters = new CollectSetting();
      clops.add(debugFilters.getAddOption("Add a class to debug, or specify a line with Class:lineno"), "debug");

      BooleanSetting boogie=new BooleanSetting(false);
      clops.add(boogie.getEnable("select Boogie backend"),"boogie");
      BooleanSetting chalice=new BooleanSetting(false);
      clops.add(chalice.getEnable("select Chalice backend"),"chalice");
      final StringSetting silver=new StringSetting("silver");
      clops.add(silver.getAssign("select Silver backend (silicon/carbon)"),"silver");
      clops.add(silver.getAssign("select Silicon backend","silicon"),"silicon");
      clops.add(silver.getAssign("select Carbon backend","carbon"),"carbon");
      BooleanSetting dafny=new BooleanSetting(false);
      clops.add(dafny.getEnable("select Dafny backend"),"dafny");

      CommandLineTesting.addOptions(clops);

      final BooleanSetting check_defined=new BooleanSetting(false);
      clops.add(check_defined.getEnable("check if defined processes satisfy their contracts."),"check-defined");
      final BooleanSetting check_axioms=new BooleanSetting(false);
      clops.add(check_axioms.getEnable("check if defined processes satisfy their contracts."),"check-axioms");
      final BooleanSetting check_history=new BooleanSetting(false);
      clops.add(check_history.getEnable("check if defined processes satisfy their contracts."),"check-history");

      final BooleanSetting separate_checks=new BooleanSetting(false);
      clops.add(separate_checks.getEnable("validate classes separately"),"separate");
      BooleanSetting help_passes=new BooleanSetting(false);
      clops.add(help_passes.getEnable("print help on available passes"),"help-passes");
      BooleanSetting sequential_spec=new BooleanSetting(false);
      clops.add(sequential_spec.getEnable("sequential specification instead of concurrent"),"sequential");
      StringListSetting pass_list=new StringListSetting();
      Option pass_list_option=pass_list.getAppendOption("add to the custom list of compilation passes");
      clops.add(pass_list_option,"passes");
      StringListSetting show_before=new StringListSetting();
      clops.add(show_before.getAppendOption("Show source code before given passes"),"show-before");
      StringListSetting show_after=new StringListSetting();
      clops.add(show_after.getAppendOption("Show source code after given passes"),"show-after");
      StringSetting show_file=new StringSetting(null);
      clops.add(show_file.getAssign("redirect show output to files instead of stdout"),"save-show");
      CollectSetting debugBefore = new CollectSetting();
      CollectSetting debugAfter = new CollectSetting();
      clops.add(debugBefore.getAddOption("Dump the COL AST before a pass is run"), "debug-before");
      clops.add(debugAfter.getAddOption("Dump the COL AST after a pass is run"), "debug-after");
      StringListSetting stop_after=new StringListSetting();
      clops.add(stop_after.getAppendOption("Stop after given passes"),"stop-after");

      BooleanSetting abruptTerminationViaExceptions = new BooleanSetting(false);
      clops.add(abruptTerminationViaExceptions.getEnable("Force compilation of abrupt termination to exceptions"), "at-via-exceptions");


      BooleanSetting explicit_encoding=new BooleanSetting(false);
      clops.add(explicit_encoding.getEnable("explicit encoding"),"explicit");

      clops.add_removed("the inline option was removed in favor of the inline modifer","inline");

      BooleanSetting global_with_field=new BooleanSetting(false);
      clops.add(global_with_field.getEnable("Encode global access with a field rather than a parameter. (expert option)"),"global-with-field");

      BooleanSetting infer_modifies=new BooleanSetting(false);
      clops.add(infer_modifies.getEnable("infer modifies clauses"),"infer-modifies");
      BooleanSetting no_context=new BooleanSetting(false);
      clops.add(no_context.getEnable("disable printing the context of errors"),"no-context");
      BooleanSetting gui_context=new BooleanSetting(false);
      clops.add(gui_context.getEnable("enable the gui extension of the context"),"gui");

      BooleanSetting sat_check=new BooleanSetting(true);
      clops.add(sat_check.getDisable("Disable checking if method pre-conditions are satisfiable"), "disable-sat");

      IntegerSetting trigger_generation = new IntegerSetting(0);
      clops.add(trigger_generation.getOptionalAssign("Try to simplify universal quantifiers and generate triggers for them."), "triggers");
      
      BooleanSetting learn = new BooleanSetting(false);
      clops.add(learn.getEnable("Learn unit times for AST nodes."), "learn");
      
      Configuration.add_options(clops);

      String input[]=clops.parse(args);

      hre.lang.System.LogLevel level = hre.lang.System.LogLevel.Info;

      switch(logLevel.get()) {
        case "silent":
          level = hre.lang.System.LogLevel.Silent;
          break;
        case "abort":
          level = hre.lang.System.LogLevel.Abort;
          break;
        case "result":
          level = hre.lang.System.LogLevel.Result;
          break;
        case "warning":
          level = hre.lang.System.LogLevel.Warning;
          break;
        case "info":
          level = hre.lang.System.LogLevel.Info;
          break;
        case "progress":
          level = hre.lang.System.LogLevel.Progress;
          break;
        case "debug":
          level = hre.lang.System.LogLevel.Debug;
          break;
        case "all":
          level = hre.lang.System.LogLevel.All;
          break;
      }

      if(!debugFilters.get().isEmpty() && level.getOrder() < hre.lang.System.LogLevel.Debug.getOrder()) {
        level = hre.lang.System.LogLevel.Debug;
      }

      for(String filter : debugFilters.get().keySet()) {
        if(filter.contains(":") /* With line number */) {
          hre.lang.System.addDebugFilterByLine(filter);
        } else {
          hre.lang.System.addDebugFilterByClassName(filter);
        }
      }

      hre.lang.System.setOutputStream(System.out, level);
      hre.lang.System.setErrorStream(System.err, level);

      System.setErr(new hre.io.ForbiddenPrintStream(System.err));
      System.setOut(new hre.io.ForbiddenPrintStream(System.out));

      if(version.get()) {
        Output("%s %s", BuildInfo.name(), BuildInfo.version());
        Output("Built by sbt %s, scala %s at %s", BuildInfo.sbtVersion(), BuildInfo.scalaVersion(), Instant.ofEpochMilli(BuildInfo.builtAtMillis()));
        if (!BuildInfo.currentBranch().equals("master")) {
          Output(
                  "On branch %s, commit %s, %s",
                  BuildInfo.currentBranch(),
                  BuildInfo.currentShortCommit(),
                  BuildInfo.gitHasChanges()
          );
        }
        return;
      }

      Hashtable<String,CompilerPass> defined_passes=new Hashtable<String,CompilerPass>();
      Hashtable<String,ValidationPass> defined_checks=new Hashtable<String,ValidationPass>();

      define_passes(silver, separate_checks, defined_passes, defined_checks);

      if (help_passes.get()) {
        Output("The following passes are available:");
        for (Entry<String, CompilerPass> entry:defined_passes.entrySet()){
          Output(" %-12s : %s",entry.getKey(),entry.getValue().getDescripion());
        }
        for (Entry<String, ValidationPass> entry:defined_checks.entrySet()){
          Output(" %-12s : %s",entry.getKey(),entry.getValue().getDescripion());
        }
        throw new HREExitException(0);
      }
      if (CommandLineTesting.enabled()){
        CommandLineTesting.runTests();
        throw new HREExitException(0);
      }
      if (!(boogie.get() || chalice.get() || silver.used() || dafny.get() || pass_list.iterator().hasNext())) {
        Fail("no back-end or passes specified");
      }
      if (silver.used()){
        switch(silver.get()){
        case "silicon_qp":
          Warning("silicon_qp has been merged into silicon, using silicon instead");
          silver.set("silicon");
          break;
        case "silicon":
        case "carbon":
          break;
        default:
          Fail("unknown silver backend: %s",silver.get());
        }
      }
      Progress("parsing inputs...");
      PassReport report=new PassReport(program);
      report.setOutput(program);
      report.add(new ErrorDisplayVisitor());
      int cnt = 0;
      tk.show();
      for(String name : input){
        File f=new File(name);
        if (!no_context.get()){
          FileOrigin.add(name,gui_context.get());
        }
        program.add(Parsers.parseFile(f.getPath()));
        cnt++;
      }
      Progress("Parsed %d file(s) in: %dms",cnt, tk.show());

      if (boogie.get() || sequential_spec.get()) {
        program.setSpecificationFormat(SpecificationFormat.Sequential);
      }
      FeatureScanner features=new FeatureScanner();
      program.accept(features);
      classes=new ArrayList<ClassName>();
      for (ClassName name:program.classNames()){
        classes.add(name);
      }
      Deque<String> passes=null;
      if (pass_list_option.used()){
        passes=new LinkedBlockingDeque<String>();
        for(String s:pass_list){
          passes.add(s);
        }
      } else if (boogie.get()) {
      	passes=new LinkedBlockingDeque<String>();
      	passes.add("java_resolve"); // inspect class path for retreiving signatures of called methods. Will add files necessary to understand the Java code.
        passes.add("standardize"); // a rewriter s.t. only a subset of col will have to be supported
        passes.add("check"); // type check col. Add annotations (the types) to the ast.
        passes.add("rewrite_arrays"); // array generation and various array-related rewrites
        passes.add("check");
        passes.add("flatten"); // expressions that contain method calls (possibly having side-effects) are put into separate statements.
        passes.add("assign");  // '(x = y ==> assign(x,y);). Has not been merged with standardize because flatten needs to be done first.
        passes.add("finalize_args"); // declare new variables to never have to change the arguments (which isn't allowed in silver)
        passes.add("reorder"); // silver requires that local variables are declared at the top of methods (and loop-bodies?) so they're all moved to the top
        passes.add("simplify_calls"); // getting rid of some class names?
        if (infer_modifies.get()) {
          passes.add("standardize");
          passes.add("check");
          passes.add("modifies"); // modifies is mandatory. This is how to automatically add it
        }
        passes.add("standardize");
        passes.add("check");
        passes.add("create-return-parameter"); // all methods in Boogie are void, so use an out parameter instead of 'return..'
        passes.add("standardize");
        passes.add("check");
        passes.add("flatten");
        passes.add("reorder");
        passes.add("standardize");
        passes.add("check");
        passes.add("strip_constructors"); // somewhere in the parser of Java, constructors are added implicitly. They need to be taken out again.
        passes.add("standardize");
        passes.add("check");
      	passes.add("boogie"); // run backend
      } else if (dafny.get()) {
        passes=new LinkedBlockingDeque<String>();
        passes.add("java_resolve");
        passes.add("standardize");
        passes.add("check");
        passes.add("create-return-parameter");
        passes.add("standardize");
        passes.add("check");
        //passes.add("flatten");
        //passes.add("reorder");
        //passes.add("check");
        passes.add("dafny"); // run backend
      } else if (silver.used()||chalice.get()) {
        passes=new LinkedBlockingDeque<String>();

        boolean usesBreakContinue = features.usesSpecial(ASTSpecial.Kind.Break) || features.usesSpecial(ASTSpecial.Kind.Continue);

        if (usesBreakContinue) {
          passes.add("specify-implicit-labels");
        }

        if (features.usesSpecial(ASTSpecial.Kind.Continue)) {
          passes.add("continue-to-break");
        }

        passes.add("java_resolve");
        passes.add("standardize");
        passes.add("java-check");

        if (features.usesSwitch()) {
          passes.add("unfold-switch");
          passes.add("java-check");
        }

        if ((features.usesFinally() || abruptTerminationViaExceptions.get()) && (usesBreakContinue || features.usesReturn())) {
          passes.add("break-return-to-exceptions");
        } else if (usesBreakContinue || features.usesReturn()) {
          passes.add("break-return-to-goto");
        }

        if (features.usesSynchronizedModifier() || features.usesSynchronizedStatement()) {
          passes.add("unfold-synchronized");
        }

        if (silver.used() &&
           ( features.usesSpecial(ASTSpecial.Kind.Lock)
          || features.usesSpecial(ASTSpecial.Kind.Unlock)
          || features.usesSpecial(ASTSpecial.Kind.Fork)
          || features.usesSpecial(ASTSpecial.Kind.Join)
          || features.usesOperator(StandardOperator.PVLidleToken)
          || features.usesOperator(StandardOperator.PVLjoinToken)
          || features.usesSynchronizedStatement()
          || features.usesSynchronizedModifier()
        )){
          passes.add("pvl-encode"); // translate built-in statements into methods and fake method calls.
        }

        passes.add("standardize");
        passes.add("check"); // marking function: stub

        if(features.usesOperator(StandardOperator.AddrOf)) {
          passes.add("lift_declarations");
        }

        passes.add("check");
        passes.add("infer_adt_types");

        passes.add("check");
        passes.add("adt_operator_rewrite");
<<<<<<< HEAD
=======

        passes.add("check");
        passes.add("standardize");
>>>>>>> 5684c652

        passes.add("check");
        passes.add("pointers_to_arrays");
        passes.add("check");
        passes.add("desugar_valid_pointer");
        passes.add("check");
        passes.add("array_null_values"); // rewrite null values for array types into None
        passes.add("check");
        if (silver.used()){
          // The new encoding does not apply to Chalice yet.
          // Maybe it never will.
          passes.add("java-encode"); // disambiguate overloaded stuff, copy inherited functions and specifications
          passes.add("standardize");
          passes.add("check");
        }

        if (sat_check.get()) {
          passes.add("sat_check"); // sanity check to avoid uncallable methods (where False is required)
          passes.add("standardize");
          passes.add("check");
        }

        if (features.usesIterationContracts()||features.usesPragma("omp")){
          passes.add("openmp2pvl"); // Converts *all* parallel loops! (And their compositions) Into ordered set of parallel blocks in pvl.
          passes.add("standardize");
          passes.add("check");
        }

        passes.add("propagate-invariants"); // desugar \invariant (see \invariant documentation)
        passes.add("standardize");
        passes.add("check");
        if (features.usesOperator(StandardOperator.Wand)){
          passes.add("magicwand"); // translate magicwand uses (proof oblications) into method calls
          passes.add("standardize");
          passes.add("check");
        }

        passes.add("inline"); // inline predicates that are marked as inline (so 'fold/unfold' needn't be done)
        passes.add("standardize");
        passes.add("check");

        if (features.usesCSL()){
          passes.add("csl-encode"); //
          passes.add("standardize");
          passes.add("check");
        }

        if(features.hasVectorBlocks()||features.usesPragma("omp")){
          passes.add("vector-encode"); // vector operations for supporting Saeed's paper
          passes.add("standardize");
          passes.add("check");
        }

        passes.add("local-variable-check");

        if (silver.used()) {
          if (features.usesIterationContracts()||features.usesParallelBlocks()||features.usesCSL()||features.usesPragma("omp")){
            passes.add("inline-atomic");
            passes.add("check");
            passes.add("parallel_blocks"); // pvl parallel blocks are put in separate methods that can be verified seperately. Method call replaces the contract of this parallel block.
            passes.add("standardize");
          }
          passes.add("check");
          passes.add("simplify_quant"); // reduce nesting of quantifiers
          passes.add("simplify_quant_relations");
          if (features.usesSummation()||features.usesIterationContracts()) {
            passes.add("check");
            passes.add("simplify_sums"); // set of rewrite rules for removing summations
          }
          passes.add("standardize");
          passes.add("check");
        }

        if (features.usesKernels()){// 8 feb 2018: is this now dead code (to be)? (SB)
          passes.add("kernel-split");
          passes.add("check");
          passes.add("simplify_quant");
          passes.add("standardize");
          passes.add("check");
        }

        if (silver.used()) {
          if (  features.usesOperator(StandardOperator.Instance)
            || features.usesInheritance()
            || features.usesOperator(StandardOperator.TypeOf)
          ){
            passes.add("add-type-adt"); // add java's types of the programs as silicon's axiomatic datatypes
            passes.add("standardize");
            passes.add("check");
          }
        }

        if (!silver.used() && features.usesInheritance()){ // 8 feb 2018: SB nominates this block for removal
        	  // reason: chalice's types and inheritance mechanism isn't the same as Java's, so why not translate everything the same way and ignore chalice's mechanism
          passes.add("standardize");
          passes.add("check");
          passes.add("ds_inherit"); // Use the old inheritance encoding for Chalice.
          passes.add("standardize");
          passes.add("check");
        }

        // histories and futures
        // three verification runs:
        // 3) verify program: promises wrt process algebra need to be met
        // 2) verify the process algebra axioms: check whether paralel compositions are 'correct'
        // 1) auxiliarry definitions in the process algebra should match their contracts.
        if (check_defined.get()){
          passes.add("check-defined"); // add checks
          passes.add("standardize");
          passes.add("check");
        } else if (check_axioms.get()){
          passes.add("check-axioms");
          passes.add("standardize");
          passes.add("check");
        } else if (features.usesProcesses() || check_history.get()){
          passes.add("access"); // pre-process for check-history?
          passes.add("standardize");
          passes.add("check");
          passes.add("check-history");
          passes.add("standardize");
          passes.add("check");
        }

        if (explicit_encoding.get()){
          passes.add("explicit_encoding"); // magic wand paper: for passing around predicates witnesses. In chalice predicates do not have arguments, except 'this'. So we're making data-types to pass around witnesses. Not necessary for silicon.
          passes.add("standardize");
          passes.add("check");
        }

        if (silver.used()) {
          passes.add("current_thread"); // add argument 'current thread' to all methods
          passes.add("standardize");
          passes.add("check");
        }

        passes.add("rewrite_arrays"); // array generation and various array-related rewrites
        passes.add("check");
        passes.add("generate_adt_functions");
        passes.add("check");
        passes.add("flatten");
        passes.add("check");
        passes.add("intro-exc-var");
        passes.add("check");
        passes.add("encode-try-throw-signals");
        passes.add("check");
        passes.add("assign");
        passes.add("reorder");
        passes.add("standardize");

        passes.add("check");
        passes.add("simplify_quant");
        passes.add("standardize");
        passes.add("check");

        if (silver.used()) {
          // Part of this is now done in java-encode
          // The remainder is shifted to silver-class-reduction
          //passes.add("class-conversion");
          //passes.add("standardize");
          //passes.add("check");

          if(trigger_generation.get() > 0) {
            passes.add("simple_triggers=" + trigger_generation.get());
            passes.add("check");
          }
          passes.add("silver-class-reduction"); // remove the class (since all names are now unique), only one class remains
          passes.add("standardize");
          passes.add("check");
        } else {
          passes.add("globalize"); // create a separate class to contain all statics (class probably called 'Global', needs to be given as argument to the other methods)
          passes.add("standardize");
          passes.add("check");
          passes.add("rm_cons"); // replace constructors by init-methods
          passes.add("standardize");
          passes.add("check");
        }

        passes.add("create-return-parameter");
        passes.add("check");

        passes.add("standardize");
        passes.add("check");

        if (silver.used()) {
          passes.add("ghost-lift"); // change ghost code into real code so it can is used in the check
          passes.add("standardize");
          passes.add("check");
        }

        passes.add("flatten");
        passes.add("reorder"); // leaves declarations at the top of blocks (within loops and branches)
        passes.add("flatten_before_after"); // method calls can have 'before/after' blocks of ghost-code attached. Put it around all method calls.
        if (silver.used()) {
          passes.add("silver-reorder"); // no declarations in branches (only in loops)
          // passes.add("silver-identity"); // identity functions are used to not optimize expressions. Add it to silver.
        }
        passes.add("standardize");
        passes.add("check");


        if (!silver.used())  {
          passes.add("finalize_args");
          passes.add("reorder");
          passes.add("standardize");
          passes.add("check");
        }

        if (silver.used()) {
          passes.add("scale-always"); // syntax: in silicon [p]predicate() is mandatory, so change pred() to [1]pred()
          passes.add("check"); // the rewrite system needs a type check
          passes.add("silver-optimize"); // rewrite to things that silver likes better
          passes.add("check"); // the rewrite system needs a type check
          passes.add("quant-optimize"); // some illegal-quantifier constructions need to be written differently (plus optimize)
          passes.add("standardize-functions"); // pure methods do not need to be 'methods', try turning them into functions so silver and chalice can reason more intelligently about them. Pure methods can be used in specifications through this.
          passes.add("standardize");
          passes.add("check");
          passes.add("inline-pattern-to-trigger");
          passes.add("gen-triggers");
          passes.add("check");

          passes.add("silver");
        } else { //CHALICE
          passes.add("check"); // rewrite system needs a type check
          passes.add("chalice-optimize");
          passes.add("standardize-functions");
          passes.add("standardize");
          passes.add("check");

          passes.add("chalice-preprocess");
          passes.add("standardize");
          passes.add("check");
          passes.add("chalice");
        }
      } else {
      	Abort("no back-end or passes specified");
      }
      if(learn.get()) {
        passes.addFirst("count=" + silver.get() + "_before_rewrite");
        passes.add("learn=" + wallStart);
      }
      {
        int fatal_errs=0;
        @SuppressWarnings("unused")
        ArrayList<PassReport> reports=new ArrayList<PassReport>();
        int passCount = passes.size();

        while(!passes.isEmpty() && fatal_errs==0){
          String pass=passes.removeFirst();
          String[] pass_args=pass.split("=");
          pass=pass_args[0];
          if (pass_args.length==1){
            pass_args=new String[0];
          } else {
            // Arg syntax: pass=arg1\arg2\arg3. Make sure to put plenty of backslashes there!
            pass_args=pass_args[1].split("\\\\+");
          }
          CompilerPass task=defined_passes.get(pass);
          if(debugBefore.has(pass)) {
            program.dump();
          }
          if (show_before.contains(pass)){
            String name=show_file.get();
            if (name!=null){
              String file=String.format(name, pass);
              PrintWriter out=new PrintWriter(new FileOutputStream(file));
              vct.col.ast.util.Configuration.getDiagSyntax().print(out,program);
              out.close();
            } else {
              PrintWriter out = hre.lang.System.getLogLevelOutputWriter(hre.lang.System.LogLevel.Info);
              vct.col.ast.util.Configuration.getDiagSyntax().print(out, program);
              out.close();
            }
          }
          if (task!=null){
            tk.show();
            report=task.apply_pass(report,pass_args);
            fatal_errs=report.getFatal();
            program=report.getOutput();
            Progress("[%02d%%] %s took %d ms",100*(passCount-passes.size())/passCount, pass, tk.show());
          } else {
            ValidationPass check=defined_checks.get(pass);
            if (check!=null){
              DateTimeFormatter formatter = DateTimeFormatter.ofPattern("HH:mm:ss");
              Progress("Applying %s at %s ...", pass, ZonedDateTime.now().format(formatter));
              tk.show();
              report=check.apply_pass(report,pass_args);
              fatal_errs=report.getFatal();
              Progress(" ... pass took %d ms", tk.show());
            } else {
              Fail("unknown pass %s",pass);
            }
          }
          if(debugAfter.has(pass)) {
            program.dump();
          }
          if (show_after.contains(pass)){
            String name=show_file.get();
            if (name!=null){
              String file=String.format(name, pass);
              PrintWriter out=new PrintWriter(new FileOutputStream(file));
              vct.col.ast.util.Configuration.getDiagSyntax().print(out,program);
              out.close();
            } else {
              PrintWriter out = hre.lang.System.getLogLevelOutputWriter(hre.lang.System.LogLevel.Info);
              vct.col.ast.util.Configuration.getDiagSyntax().print(out,program);
              out.close();
            }
          }
          if (stop_after.contains(pass)){
            Fail("exit after pass %s",pass);
          }
        }
        Verdict("The final verdict is %s",fatal_errs==0?"Pass":"Fail");
        //report.listFatals();
      }
    } catch (HREExitException e) {
      exit=e.exit;
      Verdict("The final verdict is Error");
    } catch (Throwable e) {
      DebugException(e);
      Verdict("An unexpected error occured in VerCors! " +
              "Please report an issue at https://github.com/utwente-fmt/vercors/issues/new. " +
              "You can see the full exception by adding '--debug vct.main.Main' to the flags.");
      Verdict("The final verdict is Error");
      throw e;
    } finally {
      Progress("entire run took %d ms",System.currentTimeMillis()-wallStart);
      System.exit(exit);
    }
  }

  private static void define_passes(
      final StringSetting silver,
      final BooleanSetting separate_checks,
      Hashtable<String, CompilerPass> defined_passes,
      Hashtable<String, ValidationPass> defined_checks) {
    defined_passes.put("java",new CompilerPass("print AST in java syntax"){
        public ProgramUnit apply(ProgramUnit arg,String ... args){
          PrintWriter out = hre.lang.System.getLogLevelOutputWriter(hre.lang.System.LogLevel.Info);
          JavaSyntax.getJava(JavaDialect.JavaVerCors).print(out,arg);
          out.close();
          return arg;
        }
      });
    defined_passes.put("c",new CompilerPass("print AST in C syntax"){
        public ProgramUnit apply(ProgramUnit arg,String ... args){
          PrintWriter out = hre.lang.System.getLogLevelOutputWriter(hre.lang.System.LogLevel.Info);
          vct.col.ast.print.CPrinter.dump(out,arg);
          out.close();
          return arg;
        }
      });
    defined_passes.put("add-type-adt",new CompilerPass("Add an ADT that describes the types and use it to implement instanceof"){
      public ProgramUnit apply(ProgramUnit arg,String ... args){
        return new AddTypeADT(arg).rewriteAll();
      }
    });
    compiler_pass(defined_passes,"access","convert access expressions for histories/futures",AccessIntroduce.class);
    defined_passes.put("assign",new CompilerPass("change inline assignments to statements"){
      public ProgramUnit apply(ProgramUnit arg,String ... args){
        return new AssignmentRewriter(arg).rewriteAll();
      }
    });
    defined_checks.put("silver",new ValidationPass("verify input with Silver"){
      @Override
      public PassReport apply_pass(PassReport arg,String ... args){
        return vct.silver.SilverBackend.TestSilicon(arg,silver.get());
      }
    });
    defined_passes.put("check",new CompilerPass("run a basic type check"){
      @Override
      public ProgramUnit apply(PassReport report, ProgramUnit arg,String ... args){
        new SimpleTypeCheck(report, arg).check();
        return arg;
      }
    });
    defined_passes.put("array_null_values", new CompilerPass("rewrite null values for arrays to None") {
      public ProgramUnit apply(ProgramUnit arg, String... args) {
          return new ArrayNullValues(arg).rewriteAll();
      }
    });
    defined_passes.put("pointers_to_arrays", new CompilerPass("rewrite pointers to arrays") {
      public ProgramUnit apply(ProgramUnit arg, String... args) {
        return new PointersToArrays(arg).rewriteAll();
      }
    });
    defined_passes.put("desugar_valid_pointer", new CompilerPass("rewrite \\array, \\matrix, \\pointer and \\pointer_index") {
      @Override
      protected ProgramUnit apply(ProgramUnit arg, String... args) {
        return new DesugarValidPointer(arg).rewriteAll();
      }
    });
    defined_passes.put("lift_declarations", new CompilerPass("lift declarations to cell of the declared types, to treat locals as heap locations.") {
      @Override
      public ProgramUnit apply(ProgramUnit arg, String... args) {
        return new LiftDeclarations(arg).rewriteAll();
      }
    });
    defined_passes.put("java-check",new CompilerPass("run a Java aware type check"){
      @Override
      public ProgramUnit apply(PassReport report, ProgramUnit arg,String ... args){
        new JavaTypeCheck(report, arg).check();
        return arg;
      }
    });
    defined_passes.put("check-defined",new CompilerPass("rewrite process algebra class to check if defined process match their contracts"){
      public ProgramUnit apply(ProgramUnit arg,String ... args){
        ProgramUnit tmp=new CheckProcessAlgebra(arg).rewriteAll();
        return new RandomizedIf(tmp).rewriteAll();
      }
    });
    defined_passes.put("check-axioms",new CompilerPass("rewrite process algebra class to check if history axioms are correct"){
      @Override
      public PassReport apply_pass(PassReport arg,String ... args){
        ProgramUnit input=arg.getOutput();
        PassReport res=new PassReport(input);
        ErrorMapping map=new ErrorMapping(arg);
        res.add(map);
        res.setOutput(new CheckHistoryAlgebra(input,Mode.AxiomVerification,map).rewriteAll());
        return res;
      }
    });
    defined_passes.put("check-history",new CompilerPass("rewrite process algebra class to check if history accounting is correct"){
      @Override
      public PassReport apply_pass(PassReport arg,String ... args){
        ProgramUnit input=arg.getOutput();
        PassReport res=new PassReport(input);
        ErrorMapping map=new ErrorMapping(arg);
        res.add(map);
        res.setOutput(new CheckHistoryAlgebra(input,Mode.ProgramVerification,map).rewriteAll());
        return res;
      }
    });
    defined_passes.put("csl-encode",new CompilerPass("Encode CSL atomic regions with methods"){
      @Override
      public PassReport apply_pass(PassReport arg,String ... args){
        ProgramUnit input=arg.getOutput();
        PassReport res=new PassReport(input);
        ErrorMapping map=new ErrorMapping(arg);
        res.add(map);
        res.setOutput(new CSLencoder(input,map).rewriteAll());
        return res;
      }
    });
    defined_passes.put("class-conversion",new CompilerPass("Convert classes into records and procedures"){
      public ProgramUnit apply(ProgramUnit arg,String ... args){
        return new ClassConversion(arg).rewriteAll();
      }
    });
    defined_passes.put("codegen",new CompilerPass("Generate code"){
      public ProgramUnit apply(PassReport report,ProgramUnit arg,String ... args){
        File dir=new File(args[0]);
        if (dir.exists()){
          if (!dir.isDirectory()){
            report.fatal("%s is not a directory",dir);
            return arg;
          }
        } else {
          if (!dir.mkdirs()){
            report.fatal("could not create %s",dir);
            return arg;
          }
        }
        Syntax syntax=JavaSyntax.getJava(JavaDialect.JavaVerCors);
        for(ASTNode node:arg){
          if (node instanceof ASTClass){
            PrintWriter out;
            try {
              out = new PrintWriter(new FileOutputStream(new File(dir,((ASTClass)node).name() + ".java")));
            } catch (FileNotFoundException e) {
              report.add(new ExceptionMessage(e));
              return arg;
            }
            out.println("import col.lang.*;");
            syntax.print(out, node);
            out.close();
           } else if(node instanceof ASTSpecial){
            ASTSpecial S = (ASTSpecial)node;
            switch(S.kind){
            case Comment:
              // TODO keep comments.
              break;
            default:
              report.fatal("cannot deal with special %s yet",S.kind);
              return arg;
            }
          } else {
            report.fatal("cannot deal with %s yet",node.getClass());
            return arg;
          }
        }
        return arg;
      }
    });
    defined_passes.put("current_thread",new CompilerPass("Encode references to current thread."){
      public ProgramUnit apply(ProgramUnit arg,String ... args){
        return new CurrentThreadRewriter(arg).rewriteAll();
      }
    });
    defined_passes.put("java-encode",new CompilerPass("Encode Java overloading and inheritance"){
      public ProgramUnit apply(ProgramUnit arg,String ... args){
        arg=new JavaEncoder(arg).rewriteAll();

        return arg;
      }
    });
    defined_passes.put("erase",new CompilerPass("Erase generic types"){
      public ProgramUnit apply(ProgramUnit arg,String ... args){
        arg=new GenericPass1(arg).rewriteAll();
        return arg;
      }
    });
    defined_passes.put("explicit_encoding",new CompilerPass("encode required and ensured permission as ghost arguments"){
      public ProgramUnit apply(ProgramUnit arg,String ... args){
        return new ExplicitPermissionEncoding(arg).rewriteAll();
      }
    });
    defined_passes.put("finalize_args",new CompilerPass("???"){
      public ProgramUnit apply(ProgramUnit arg,String ... args){
        return new FinalizeArguments(arg).rewriteAll();
      }
    });
    defined_passes.put("flatten",new CompilerPass("remove nesting of expression"){
      public ProgramUnit apply(ProgramUnit arg,String ... args){
        return new Flatten(arg).rewriteAll();
      }
    });
    defined_passes.put("ghost-lift",new CompilerPass("Lift ghost code to real code"){
      public ProgramUnit apply(ProgramUnit arg,String ... args){
        return new GhostLifter(arg).rewriteAll();
      }
    });
    defined_passes.put("globalize",new CompilerPass("split classes into static and dynamic parts"){
      public ProgramUnit apply(ProgramUnit arg,String ... args){
        return new GlobalizeStaticsParameter(arg).rewriteAll();
      }
    });
    defined_passes.put("ds_inherit",new CompilerPass("rewrite contracts to reflect inheritance, predicate chaining"){
      public ProgramUnit apply(ProgramUnit arg,String ... args){
        return new DynamicStaticInheritance(arg).rewriteOrdered();
      }
    });
    defined_passes.put("flatten_before_after",new CompilerPass("move before/after instructions"){
      public ProgramUnit apply(ProgramUnit arg,String ... args){
        return new FlattenBeforeAfter(arg).rewriteAll();
      }
    });
    defined_passes.put("flatten_variable_declarations", new CompilerPass("put the base type in declarations") {
      public ProgramUnit apply(ProgramUnit arg, String... args) { return new FlattenVariableDeclarations(arg).rewriteAll(); }
    });
    defined_passes.put("inline",new CompilerPass("Inline all methods marked as inline"){
      public ProgramUnit apply(ProgramUnit arg,String ... args){
        return new InlinePredicatesRewriter(arg).rewriteAll();
      }
    });
    defined_passes.put("kernel-split",new CompilerPass("Split kernels into main, thread and barrier."){
      public ProgramUnit apply(ProgramUnit arg,String ... args){
        return new KernelRewriter(arg).rewriteAll();
      }
    });
    defined_passes.put("pvl-encode",new CompilerPass("Encode PVL builtins for verification."){
      public ProgramUnit apply(ProgramUnit arg,String ... args){
        return new PVLEncoder(arg).rewriteAll();
      }
    });
    branching_pass(
        defined_passes,
        "magicwand",
        "Encode magic wand proofs with abstract predicates",
        WandEncoder.class
        );
    defined_passes.put("modifies",new CompilerPass("Derive modifies clauses for all contracts"){
      public ProgramUnit apply(ProgramUnit arg,String ... args){
        new DeriveModifies().annotate(arg);
        return arg;
      }
    });
    defined_passes.put("openmp2pvl",new CompilerPass("Compile OpenMP pragmas to PVL"){
      public ProgramUnit apply(ProgramUnit arg,String ... args){
        return new OpenMPToPVL(arg).rewriteAll();
      }
    });
    defined_passes.put("inline-atomic",new CompilerPass("Inlines atomic blocks into inhales/exhales"){
      @Override
      public PassReport apply_pass(PassReport arg,String ... args){
        ProgramUnit input = arg.getOutput();
        PassReport res = new PassReport(input);
        ErrorMapping map = new ErrorMapping(arg);
        res.add(map);
        res.setOutput(new InlineAtomic(input,map).rewriteAll());
        return res;
      }
    });
    defined_passes.put("parallel_blocks",new CompilerPass("Encoded the proof obligations for parallel blocks"){
        @Override
        public PassReport apply_pass(PassReport arg,String ... args){
          ProgramUnit input=arg.getOutput();
          PassReport res=new PassReport(input);
          ErrorMapping map=new ErrorMapping(arg);
          res.add(map);
          res.setOutput(new ParallelBlockEncoder(input,map).rewriteAll());
          return res;
        }

    });
    defined_passes.put("local-variable-check", new CompilerPass("Checks if local variables are not written to when shared between parallel blocks or used in invariants") {
      @Override
      public ProgramUnit apply(ProgramUnit arg,String ... args){
        LocalVariableChecker.check(arg);
        return arg;
      }
    });
    defined_passes.put("pvl-compile",new CompilerPass("Compile PVL classes to Java classes"){
      public ProgramUnit apply(ProgramUnit arg,String ... args){
        return new PVLCompiler(arg).rewriteAll();
      }
    });
    defined_passes.put("reorder",new CompilerPass("reorder statements (e.g. all declarations at the start of a bock"){
      public ProgramUnit apply(ProgramUnit arg,String ... args){
        return new ReorderAssignments(arg).rewriteAll();
      }
    });
   defined_passes.put("standardize-functions",new CompilerPass("translate pure methods to function syntax."){
     public ProgramUnit apply(ProgramUnit arg,String ... args){
       return new PureMethodsAsFunctions(arg).rewriteAll();
     }
   });
   defined_passes.put("java_resolve",new CompilerPass("Resolve the library dependencies of a java program"){
     public ProgramUnit apply(ProgramUnit arg,String ... args){
       return new JavaResolver(arg).rewriteAll();
     }
   });
   defined_passes.put("propagate-invariants",new CompilerPass("propagate invariants"){
     public ProgramUnit apply(ProgramUnit arg,String ... args){
       return new PropagateInvariants(arg).rewriteAll();
     }
   });
   defined_passes.put("quant-optimize",new CompilerPass("insert satisfyability checks for all methods"){
     public ProgramUnit apply(ProgramUnit arg,String ... args){
       return new OptimizeQuantifiers(arg).rewriteAll();
     }
   });
   defined_passes.put("rewrite",new CompilerPass("Apply a term rewrite system"){
     public ProgramUnit apply(ProgramUnit arg,String ... args){
       RewriteSystem trs=RewriteSystems.getRewriteSystem(args[0]);
       return trs.normalize(arg);
     }
   });
   defined_passes.put("rewrite_arrays",new CompilerPass("rewrite arrays to sequences of cells"){
      public ProgramUnit apply(ProgramUnit arg,String ... args){
        return new RewriteArrayRef(arg).rewriteAll();
      }
    });
    defined_passes.put("generate_adt_functions",new CompilerPass("rewrite  standard operators on sequences to function definitions/calls"){
      public ProgramUnit apply(ProgramUnit arg,String ... args){
        return new GenerateADTFunctions(arg).rewriteAll();
      }
    });
    defined_passes.put("infer_adt_types",new CompilerPass("Transform typeless collection constructors by inferring their types."){
      public ProgramUnit apply(ProgramUnit arg,String ... args){
        return new InferADTTypes(arg).rewriteAll();
      }
    });
    defined_passes.put("adt_operator_rewrite",new CompilerPass("rewrite PVL-specific ADT operators"){
      public ProgramUnit apply(ProgramUnit arg,String ... args){
        return new ADTOperatorRewriter(arg).rewriteAll();
      }
    });
    defined_passes.put("rm_cons",new CompilerPass("???"){
      public ProgramUnit apply(ProgramUnit arg,String ... args){
        return new ConstructorRewriter(arg).rewriteAll();
      }
    });
    defined_passes.put("sat_check",new CompilerPass("insert satisfyability checks for all methods"){
      public ProgramUnit apply(ProgramUnit arg,String ... args){
        return new SatCheckRewriter(arg).rewriteAll();
      }
    });
    defined_passes.put("setget",new CompilerPass("insert set and get operators"){
      public ProgramUnit apply(ProgramUnit arg,String ... args){
        return new SetGetIntroduce(arg).rewriteAll();
      }
    });
    defined_passes.put("silver-class-reduction",new CompilerPass("reduce classes to single Ref class"){
      public ProgramUnit apply(ProgramUnit arg,String ... args){
        return new SilverClassReduction(arg).rewriteAll();
      }
    });
    defined_passes.put("silver-reorder",new CompilerPass("move declarations from inside if-then-else blocks to top"){
      public ProgramUnit apply(ProgramUnit arg,String ... args){
        return new SilverReorder(arg).rewriteAll();
      }
    });
    defined_passes.put("scale-always",new CompilerPass("scale every predicate invokation"){
      public ProgramUnit apply(ProgramUnit arg,String ... args){
        return new ScaleAlways(arg).rewriteAll();
      }
    });
    defined_passes.put("silver-identity",new CompilerPass("Implement identity operator for Silver"){
      public ProgramUnit apply(ProgramUnit arg,String ... args){
        return new SilverImplementIdentity(arg).rewriteAll();
      }
    });
    defined_passes.put("silver-optimize",new CompilerPass("Optimize expressions for Silver"){
      public ProgramUnit apply(ProgramUnit arg,String ... args){
        RewriteSystem trs=RewriteSystems.getRewriteSystem("silver_optimize");
        return trs.normalize(arg);
      }
    });
    defined_passes.put("chalice-optimize",new CompilerPass("Optimize expressions for Chalice"){
      public ProgramUnit apply(ProgramUnit arg,String ... args){
        RewriteSystem trs=RewriteSystems.getRewriteSystem("chalice_optimize");
        return trs.normalize(arg);
      }
    });
    defined_passes.put("simplify_calls",new CompilerPass("???"){
      public ProgramUnit apply(ProgramUnit arg,String ... args){
        return new SimplifyCalls(arg).rewriteAll();
      }
    });
    defined_passes.put("simplify_expr",new CompilerPass("Simplify expressions"){
      public ProgramUnit apply(ProgramUnit arg,String ... args){
        RewriteSystem trs=RewriteSystems.getRewriteSystem("simplify_expr");
        return trs.normalize(arg);
      }
    });
    defined_passes.put("simplify_quant",new CompilerPass("Simplify quantifications"){
      public ProgramUnit apply(ProgramUnit arg,String ... args){
        RewriteSystem trs=RewriteSystems.getRewriteSystem("simplify_quant_pass1");
        ProgramUnit res=trs.normalize(arg);
        res=RewriteSystems.getRewriteSystem("simplify_quant_pass2").normalize(res);
        return res;
      }
    });
    defined_passes.put("simplify_sums",new CompilerPass("replace summations with provable functions"){
      public ProgramUnit apply(ProgramUnit arg,String ... args){
        RewriteSystem trs=RewriteSystems.getRewriteSystem("summation");
        return trs.normalize(arg);
      }
    });
    defined_passes.put("simplify_quant_relations", new CompilerPass("simplify quantified relational expressions") {
      public ProgramUnit apply(ProgramUnit arg, String... args) {
        return new SimplifyQuantifiedRelations(arg).rewriteAll();
      }
    });
    defined_passes.put("standardize",new CompilerPass("Standardize representation"){
      public ProgramUnit apply(ProgramUnit arg,String ... args){
        return new Standardize(arg).rewriteAll();
      }
    });
    defined_passes.put("strip_constructors",new CompilerPass("Strip constructors from classes"){
      public ProgramUnit apply(ProgramUnit arg,String ... args){
        return new StripConstructors(arg).rewriteAll();
      }
    });
    branching_pass(defined_passes,"create-return-parameter","Replace return value by out parameter.",CreateReturnParameter.class);
    compiler_pass(defined_passes,"vector-encode","Encode vector blocks using the vector library",VectorEncode.class);
    defined_passes.put("chalice-preprocess",new CompilerPass("Pre processing for chalice"){
      public ProgramUnit apply(ProgramUnit arg,String ... args){
        return new ChalicePreProcess(arg).rewriteAll();
      }
    });
    defined_passes.put("simple_triggers", new CompilerPass("Add triggers to quantifiers if possible") {
      public ProgramUnit apply(ProgramUnit arg, String... args) {
        ProgramUnit res = arg;
        int val = Integer.valueOf(args[0]);
        // First gather quantified variables for quantifiers without triggers.
        res = new OptimizeQuantifiers(res).rewriteAll();
        // For quantifiers without triggers, and complex subscripts not containing quantified variables, add quantifier variable equal to the complex subscript.
        if ((val & 2) > 0) {
          res = new RewriteComplexUnitSubscripts(res).rewriteAll();
        }
        // Try to add triggers for the now possibly simplified quantifiers.
        if ((val & 1) > 0) {
          res = new AddSimpleTriggers(res).rewriteAll();
        }
        return res;
      }
    });
    defined_passes.put("count",new CompilerPass("Count nodes."){
        public ProgramUnit apply(ProgramUnit arg,String ... args){
          NonLinCountVisitor cv = new NonLinCountVisitor(arg);
          cv.count();
          if(args.length == 1) {
            counters.put(args[0], cv);
          } else {
            Abort("Learn is used without an oracle");
          }
          return arg;
        }
      });
    defined_passes.put("learn",new CompilerPass("Learn unit times from counted AST nodes."){
        public ProgramUnit apply(ProgramUnit arg,String ... args){
          if(args.length == 1) {
            long start_time = Long.valueOf(args[0]);
            long time = System.currentTimeMillis() - start_time;
            for(Map.Entry<String, SpecialCountVisitor> entry: counters.entrySet()) {
              Oracle.tell(entry.getKey(), entry.getValue(), time);
            }
          } else {
            Abort("Learn is used without a starting time.");
          }
          return arg;
        }
      });
    defined_passes.put("gen-triggers", new CompilerPass("") {
      public ProgramUnit apply(ProgramUnit arg, String... args) {
        return new Triggers(arg).rewriteAll();
      }
    });
    defined_passes.put("inline-pattern-to-trigger", new CompilerPass("Explicit inline patterns to normal trigger syntax") {
      public ProgramUnit apply(ProgramUnit arg, String... args) {
        return new InlinePatternToTrigger(arg).rewriteAll();
      }
    });
    defined_passes.put("specify-implicit-labels", new CompilerPass("Insert explicit labels for break statements in while loops.") {
      @Override
      public ProgramUnit apply(ProgramUnit arg,String ... args){
        return new SpecifyImplicitLabels(arg).rewriteAll();
      }
    });
    defined_passes.put("break-return-to-goto", new CompilerPass("Rewrite break, return into jumps") {
      @Override
      public ProgramUnit apply(ProgramUnit arg,String ... args){
        return new BreakReturnToGoto(arg).rewriteAll();
      }
    });
    defined_passes.put("break-return-to-exceptions", new CompilerPass("Rewrite break, continue into exceptions") {
      @Override
      public ProgramUnit apply(ProgramUnit arg,String ... args){
        return new BreakReturnToExceptions(arg).rewriteAll();
      }
    });
    defined_passes.put("unfold-switch", new CompilerPass("Unfold switch to chain of if-statements that jump to sections.") {
      @Override
      public ProgramUnit apply(ProgramUnit arg,String ... args){
        return new UnfoldSwitch(arg).rewriteAll();
      }
    });
    defined_passes.put("continue-to-break", new CompilerPass("Convert continues into breaks") {
      @Override
      public ProgramUnit apply(ProgramUnit arg,String ... args){
        return new ContinueToBreak(arg).rewriteAll();
      }
    });
    defined_passes.put("unfold-synchronized", new CompilerPass("Convert synchronized to try-finally") {
      @Override
      public ProgramUnit apply(ProgramUnit arg,String ... args){
        return new UnfoldSynchronized(arg).rewriteAll();
      }
    });
    defined_passes.put("intro-exc-var", new CompilerPass("Introduces the auxiliary sys__exc variable for use by excetional control flow") {
      @Override
      public ProgramUnit apply(ProgramUnit arg,String ... args) {
        return new IntroExcVar(arg).rewriteAll();
      }
    });
    defined_passes.put("encode-try-throw-signals", new CompilerPass("Encodes exceptional control flow into gotos and exceptional contracts into regular contracts") {
      @Override
      public ProgramUnit apply(ProgramUnit arg,String ... args) {
        return new EncodeTryThrowSignals(arg).rewriteAll();
      }
    });
  }


  private static void branching_pass(Hashtable<String, CompilerPass> defined_passes,
  String key, String description, final Class<? extends AbstractRewriter> class1) {
try {
  defined_passes.put(key,new CompilerPass(description){

    Constructor<? extends AbstractRewriter> cons=class1.getConstructor(ProgramUnit.class,ErrorMapping.class);

    @Override
    public PassReport apply_pass(PassReport inrep, String... args) {
      ProgramUnit arg=inrep.getOutput();
      PassReport res=new PassReport(arg);
      ErrorMapping map=new ErrorMapping(inrep);
      res.add(map);
      AbstractRewriter rw;
      try {
        rw = (AbstractRewriter) cons.newInstance(arg,map);
      } catch (Exception e) {
        throw new HREError("unexpected exception %s",e);
      }
      res.setOutput(rw.rewriteAll());
      return res;
    }

  });
} catch (NoSuchMethodException e) {
  Abort("bad rewriter pass %s",key);
}
}

  private static void compiler_pass(Hashtable<String, CompilerPass> defined_passes,
      String key, String description, final Class<? extends AbstractRewriter> class1) {
    try {
      defined_passes.put(key,new CompilerPass(description){

        Constructor<? extends AbstractRewriter> cons=class1.getConstructor(ProgramUnit.class);

        @Override
        public ProgramUnit apply(ProgramUnit arg, String... args) {
          AbstractRewriter rw;
          try {
            rw = (AbstractRewriter) cons.newInstance(arg);
          } catch (Exception e) {
            throw new HREError("unexpected exception %s",e);
          }
          return rw.rewriteAll();
        }

      });
    } catch (NoSuchMethodException e) {
      Abort("bad rewriter pass %s",key);
    }
  }
}<|MERGE_RESOLUTION|>--- conflicted
+++ resolved
@@ -383,12 +383,9 @@
 
         passes.add("check");
         passes.add("adt_operator_rewrite");
-<<<<<<< HEAD
-=======
-
-        passes.add("check");
-        passes.add("standardize");
->>>>>>> 5684c652
+
+        passes.add("check");
+        passes.add("standardize");
 
         passes.add("check");
         passes.add("pointers_to_arrays");
