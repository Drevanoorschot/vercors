package vct.java

import java.io.File
import java.nio.file.Path
import hre.ast.{FileOrigin, MessageOrigin}
import hre.config.Configuration
import vct.col.ast.`type`.{ PrimitiveSort, Type}
import vct.col.ast.stmt.decl.{ASTClass, DeclarationStatement, Method, NameSpace}
<<<<<<< HEAD
import vct.col.ast.util.{ASTFactory, ClassName, ExternalClassLoader, SequenceUtils}
import vct.col.rewrite.RemoveBodies
=======
import vct.col.ast.util.{ASTFactory, ClassName, ContractBuilder, ExternalClassLoader, SequenceUtils}
>>>>>>> 2d44de16
import vct.parsers.ColJavaParser

import java.lang.reflect.{Modifier, Parameter}
import scala.annotation.tailrec
import scala.jdk.CollectionConverters._
import scala.collection.mutable

/**
 * The default and only external class loader. Attempts to load a class relative to the path of the importing file, and
 * otherwise via reflection from the standard java library.
 */
object JavaASTClassLoader extends ExternalClassLoader {
  // PB: dumb java hack (is there no better way?)
  val INSTANCE: ExternalClassLoader = this

  val METHOD_ALLOW_LIST: Set[String] = Set(
    "printStackTrace",
    "getMessage",
    "wait",
    "notify",
    "notifyAll",
  )

  private val REFLECTION_CACHE = mutable.Map[Seq[String], Option[ASTClass]]()
  private val FILE_CACHE = mutable.Map[(Path, Seq[String]), Option[ASTClass]]()

  private def potentialImportsOfNamespace(name: String, ns: NameSpace): Seq[Seq[String]] = {
    // First try package-local
    (ns.getDeclName.name.filter(_.nonEmpty) :+ name).toSeq +:
    // Otherwise by import order
    ns.imports.asScala.filter(
      // either by a.b.* import, or the last name must match (a.b.Class)
      `import` => `import`.all || `import`.name.last == name
    ).map(
      `import` => (if (`import`.all) `import`.name.filter(_.nonEmpty) :+ name else `import`.name.filter(_.nonEmpty)).toSeq
    ).toSeq
  }

  private def loadFile(basePath: Path, parts: Seq[String]): Option[ASTClass] = FILE_CACHE.getOrElseUpdate((basePath, parts), {
    try {
      val parser = new ColJavaParser(null, null)
      // (path/to/src, Seq(java, lang, Object)) -> path/to/src/java/lang/Object.java
      val f = new File(parts.init.foldLeft(basePath.toFile)(new File(_, _)), parts.last + ".java")
      val pu = /* parser.parse(f) */ null
      val strippedPU = new RemoveBodies(pu).rewriteAll()
      // Make sure the class name matches by finding it
      Option(strippedPU.find(new ClassName(parts:_*)))
    } catch {
      case _: hre.lang.Failure => None
    }
  })

  private def loadByFile(name: Seq[String], ns: Option[NameSpace]): Option[ASTClass] = {
    ns match {
      // If we're going by file: require a namespace, as we can't guess how many directories to go up etc.
      case Some(ns) if ns.getOrigin != null && ns.getOrigin.isInstanceOf[FileOrigin] =>
        var basePath = ns.getOrigin.asInstanceOf[FileOrigin].getPath.toAbsolutePath.getParent
        for(_ <- ns.getDeclName.name.filter(_.nonEmpty /* pls */)) {
          basePath = basePath.getParent
        }

        if(name.size == 1) {
          // If it's one name and it's not defined, it must be imported or package-local
          val potentialImports = potentialImportsOfNamespace(name.head, ns)
          (potentialImports.to(LazyList).flatMap(loadFile(basePath, _)) ++
            potentialImports.to(LazyList).flatMap(loadFile(Configuration.getVercorsJREBasePath.toPath, _))).headOption
        } else {
          // If it's multiple names, it must be fully qualified
          loadFile(basePath, name).orElse(loadFile(Configuration.getVercorsJREBasePath.toPath, name))
        }
      case _ => None
    }
  }

  private def jvmTypeToCOL(create: ASTFactory[_])(t: Class[_]): Type = t match {
    case java.lang.Boolean.TYPE => create primitive_type PrimitiveSort.Boolean
    case java.lang.Character.TYPE => create primitive_type PrimitiveSort.Char
    case java.lang.Byte.TYPE => create primitive_type PrimitiveSort.Byte
    case java.lang.Short.TYPE => create primitive_type PrimitiveSort.Short
    case java.lang.Integer.TYPE => create primitive_type PrimitiveSort.Integer
    case java.lang.Long.TYPE => create primitive_type PrimitiveSort.Long
    case java.lang.Float.TYPE => create primitive_type PrimitiveSort.Float
    case java.lang.Double.TYPE => create primitive_type PrimitiveSort.Double
    case java.lang.Void.TYPE => create primitive_type PrimitiveSort.Void
    case arr if arr.isArray => SequenceUtils.optArrayCell(create, jvmTypeToCOL(create)(arr.getComponentType))
    case cls => create class_type(cls.getCanonicalName.split('.'))
  }

  private def jvmParameterToCOL(create: ASTFactory[_])(p: Parameter): DeclarationStatement =
    create field_decl(p.getName, jvmTypeToCOL(create)(p.getType))

  @tailrec
  private def isThrowable(t: Class[_]): Boolean = t.getCanonicalName match {
    case "java.lang.Throwable" => true
    case "java.lang.Object" => false
    case _ => isThrowable(t.getSuperclass)
  }

  private def loadReflectively(name: Seq[String]): Option[ASTClass] = REFLECTION_CACHE.getOrElseUpdate(name, {
    try {
      val create = new ASTFactory[Unit]()
      create.enter()
      create.setOrigin(new MessageOrigin("Java system class"))

      // throws ClassNotFoundException
      val jvmClass = this.getClass.getClassLoader.loadClass(name.mkString("."))
      val `class` = create.new_class(
        jvmClass.getName,
        Array(),
        Option(jvmClass.getSuperclass).map(`super` => create.class_type(`super`.getCanonicalName.split('.'))).orNull
      )

      jvmClass.getConstructors.filter(_.getParameterTypes.forall(isThrowable)).foreach(cons => {
        `class`.add_dynamic(
          create.method_kind(
            Method.Kind.Constructor,
            create primitive_type PrimitiveSort.Void,
            null,
            jvmClass.getSimpleName,
            cons.getParameters.map(jvmParameterToCOL(create)),
            null
          )
        )
      })

      jvmClass.getMethods.filter(m => Seq(
        METHOD_ALLOW_LIST.contains(m.getName),
        m.getParameterCount == 0,
        Modifier.isPublic(m.getModifiers),
        !Modifier.isStatic(m.getModifiers),
        !m.isBridge,
        !m.isVarArgs,
      ).forall(identity)).foreach(m => {
        `class`.add_dynamic(
          create.method_kind(
            Method.Kind.Plain,
            jvmTypeToCOL(create)(m.getReturnType),
            m.getExceptionTypes.map(jvmTypeToCOL(create)),
            ContractBuilder.emptyContract(),
            m.getName,
            m.getParameters.map(jvmParameterToCOL(create)),
            false,
            null
          )
        )
      })

      jvmClass.getFields.foreach(field => {
        `class`.add_dynamic(
          create.field_decl(field.getName, jvmTypeToCOL(create)(field.getType))
        )
      })

      Some(`class`)
    } catch {
      case _: ClassNotFoundException => None
    }
  })

  private def loadByReflection(name: Seq[String], ns: Option[NameSpace]): Option[ASTClass] = {
    if(name.size == 1) {
      ns match {
        case Some(ns) =>
          potentialImportsOfNamespace(name.head, ns)
            .to(LazyList).flatMap(loadReflectively).headOption
            .orElse(loadReflectively(Seq("java", "lang") :+ name.head))
        case None =>
          loadReflectively(Seq("java", "lang") :+ name.head)
      }
    } else {
      loadReflectively(name)
    }
  }

  def load(name: Seq[String], ns: Option[NameSpace] = None): Option[ASTClass] = {
    loadByFile(name, ns)
      .orElse(loadByReflection(name, ns))
  }
}<|MERGE_RESOLUTION|>--- conflicted
+++ resolved
@@ -6,12 +6,7 @@
 import hre.config.Configuration
 import vct.col.ast.`type`.{ PrimitiveSort, Type}
 import vct.col.ast.stmt.decl.{ASTClass, DeclarationStatement, Method, NameSpace}
-<<<<<<< HEAD
-import vct.col.ast.util.{ASTFactory, ClassName, ExternalClassLoader, SequenceUtils}
-import vct.col.rewrite.RemoveBodies
-=======
 import vct.col.ast.util.{ASTFactory, ClassName, ContractBuilder, ExternalClassLoader, SequenceUtils}
->>>>>>> 2d44de16
 import vct.parsers.ColJavaParser
 
 import java.lang.reflect.{Modifier, Parameter}
@@ -56,9 +51,9 @@
       // (path/to/src, Seq(java, lang, Object)) -> path/to/src/java/lang/Object.java
       val f = new File(parts.init.foldLeft(basePath.toFile)(new File(_, _)), parts.last + ".java")
       val pu = /* parser.parse(f) */ null
-      val strippedPU = new RemoveBodies(pu).rewriteAll()
+      val strippedPU = null // new RemoveBodies(pu).rewriteAll()
       // Make sure the class name matches by finding it
-      Option(strippedPU.find(new ClassName(parts:_*)))
+      None
     } catch {
       case _: hre.lang.Failure => None
     }
@@ -77,10 +72,10 @@
           // If it's one name and it's not defined, it must be imported or package-local
           val potentialImports = potentialImportsOfNamespace(name.head, ns)
           (potentialImports.to(LazyList).flatMap(loadFile(basePath, _)) ++
-            potentialImports.to(LazyList).flatMap(loadFile(Configuration.getVercorsJREBasePath.toPath, _))).headOption
+            potentialImports.to(LazyList).flatMap(loadFile(null, _))).headOption
         } else {
           // If it's multiple names, it must be fully qualified
-          loadFile(basePath, name).orElse(loadFile(Configuration.getVercorsJREBasePath.toPath, name))
+          loadFile(basePath, name).orElse(loadFile(null, name))
         }
       case _ => None
     }
