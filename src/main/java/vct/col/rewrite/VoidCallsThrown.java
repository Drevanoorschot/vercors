--- conflicted
+++ resolved
@@ -162,11 +162,7 @@
     if (s.expression() instanceof MethodInvokation){
       MethodInvokation e=(MethodInvokation)s.expression();
       Method m=e.getDefinition();
-<<<<<<< HEAD
-      if (m==null) Abort("cannot process invokation of %s without definition",e.method());
-=======
       Objects.requireNonNull(m, () -> String.format("cannot process invokation of %s without definition", e.method()));
->>>>>>> c40796f6
       if (m.kind==Method.Kind.Plain){
         int N=e.getArity();
         ASTNode args[]=new ASTNode[N+2];
