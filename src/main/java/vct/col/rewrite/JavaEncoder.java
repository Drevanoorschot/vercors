--- conflicted
+++ resolved
@@ -233,22 +233,12 @@
             String internal_name = INTERNAL + m.name();
             boolean varArgs=m.usesVarArgs();
             res.add(create.method_kind(m.kind, returns, external_contract, external_name, parameters, varArgs, null));
-<<<<<<< HEAD
-            BlockStatement body=create.block();
-            body.add(create.invokation(
-                create.reserved_name(ASTReserved.Super),
-                null,
-                INTERNAL + m.name(),
-                get_names(parameters)));
-            res.add(create.method_kind(m.kind, returns, internal_contract, internal_name, parameters, varArgs, body));
-=======
             // We leave body empty, as the method is guaranteed to have no contract
             // Therefore no extra proof steps (unfolding predicates, checking pre/post conditions for implications)
             // are not necessary and we can leave the method abstract. However, when the empty contract check is
             // removed, a call to super or something similar should be added, such that the static/dynamic contract
             // implication is checked.
             res.add(create.method_kind(m.kind, returns, internal_contract, internal_name, parameters, varArgs, null));
->>>>>>> 639b19ee
             break;
           }
           case Predicate:{
@@ -541,11 +531,7 @@
     }
     if (s.object()!=null && s.object().isReserved(ASTReserved.Super)
         && get_initial_definition(m)==get_initial_definition(current_method())){
-<<<<<<< HEAD
       method = INTERNAL + m.name();
-=======
-      method=create_method_name(INTERNAL,(ClassType)ot,m);
->>>>>>> 639b19ee
     } else if (dispatch!=null) {
       method = m.name();
     } else {
