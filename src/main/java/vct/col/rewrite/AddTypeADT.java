package vct.col.rewrite;

import hre.ast.MessageOrigin;
import vct.col.ast.expr.OperatorExpression;
import vct.col.ast.expr.StandardOperator;
import vct.col.ast.generic.ASTNode;
import vct.col.ast.stmt.composite.BlockStatement;
import vct.col.ast.stmt.decl.*;
import vct.col.ast.type.ASTReserved;
import vct.col.ast.type.ClassType;
import vct.col.ast.type.PrimitiveSort;
import vct.col.ast.util.ASTFactory;
import vct.col.ast.util.AbstractRewriter;
import vct.col.ast.util.ContractBuilder;

public class AddTypeADT extends AbstractRewriter {

  public static final String type_adt="TYPE";

  private static final String DIRECT_SUPERCLASS = "directSuperclass";

  private AxiomaticDataType adt;
  
  public AddTypeADT(ProgramUnit source) {
    super(source);
    create.enter();
    create.setOrigin(new MessageOrigin("Generated type system ADT"));
    adt=create.adt(type_adt);
    adt.add_map(create.function_decl(
            create.class_type(type_adt),
            null,
            DIRECT_SUPERCLASS,
            new DeclarationStatement[] {
                    create.field_decl("t", create.class_type(type_adt))
            },
            null
    ));

    ContractBuilder cb = new ContractBuilder();
    cb.ensures(create.expression(StandardOperator.EQ,
            create.reserved_name(ASTReserved.Result),
            create.expression(StandardOperator.Or,
                    create.expression(StandardOperator.EQ, create.local_name("t"), create.local_name("u")),
                    create.expression(StandardOperator.EQ,
                            create.domain_call(type_adt, DIRECT_SUPERCLASS, create.local_name("t")),
                            create.local_name("u")
                    )
            )
    ));

    Method instanceofMethod = create.function_decl(
            create.primitive_type(PrimitiveSort.Boolean),
            cb.getContract(),
            "instanceof",
            new DeclarationStatement[]{
                    create.field_decl("t", create.class_type(type_adt)),
                    create.field_decl("u", create.class_type(type_adt))
            },
            null
    );
    instanceofMethod.setFlag(ASTFlags.STATIC, true);

    create.leave();
<<<<<<< HEAD
  }

  @Override
  public ProgramUnit rewriteAll() {
    ProgramUnit result = super.rewriteAll();
    result.add(adt);
    return result;
=======
    target().add(adt);
    target().add(instanceofMethod);
>>>>>>> 778dc5df
  }

  @Override
  public void visit(Method m){
    if (m.getKind()==Method.Kind.Constructor){
      ASTClass cls=(ASTClass)m.getParent();
      currentContractBuilder=new ContractBuilder();
      currentContractBuilder.ensures(create.expression(StandardOperator.EQ,
          create.expression(StandardOperator.TypeOf,create.reserved_name(ASTReserved.Result)),
          create.invokation(create.class_type(type_adt),null,"class_"+cls.name())
      ));
    }
    //else if (!m.isStatic()) {
    //  String name=((ASTClass)m.getParent()).name;
    //  currentContractBuilder=new ContractBuilder();
    //  currentContractBuilder.ensures(create.invokation(null, null,"instanceof",
    //      create.expression(StandardOperator.TypeOf,create.reserved_name(ASTReserved.This)),
    //      create.invokation(create.class_type(type_adt),null,"class_"+name)
    //    ));
    //}
    super.visit(m);
    if (m.getKind()==Method.Kind.Constructor){
      Method c=(Method)result;
      if (c!=null && c.getBody()!=null){
        ASTClass cls=(ASTClass)m.getParent();
        ((BlockStatement)c.getBody()).prepend(create.special(ASTSpecial.Kind.Inhale,create.expression(StandardOperator.EQ,
            create.expression(StandardOperator.TypeOf,create.reserved_name(ASTReserved.This)),
            create.invokation(create.class_type(type_adt),null,"class_"+cls.name())
        )));
      }
      result=c;
    } else if (!m.isStatic()) {
      
    }
  }

  public void visit(ASTClass cl){
    super.visit(cl);
    ASTClass res=(ASTClass)result;
    addTypeConstructor(cl);
    // Assume classes extend Object by default
    if (cl.super_classes.length==0) {
      addDirectSuperclassAxiom(new ClassType(cl.getName()), new ClassType(ClassType.javaLangObjectName()));
    } else if (cl.super_classes.length == 1) {
      // And otherwise a class can only extend one class
      addDirectSuperclassAxiom(new ClassType(cl.getName()), cl.super_classes[0]);
    } else {
      // TODO
      Abort("Cannot extend more than one class or extend something else than Object");
    }
    result=res;
  }

  private void addTypeConstructor(ASTClass cl) {
    adt.add_unique_cons(create.function_decl(
            create.class_type(type_adt),
            null,
            "class_"+cl.name(),
            new DeclarationStatement[0],
            null
            ));
  }

  private void addDirectSuperclassAxiom(ClassType child, ClassType parent) {
    String child_adt_constructor = "class_" + child.getName();
    String parent_adt_constructor = "class_" + parent.getName();
    adt.add_axiom(create.axiom(child.getName() + "_" + DIRECT_SUPERCLASS,
            create.expression(StandardOperator.EQ,
              create.domain_call(type_adt, DIRECT_SUPERCLASS, create.domain_call(type_adt, child_adt_constructor)),
              create.domain_call(type_adt, parent_adt_constructor)
            )));
  }

  public void visit(OperatorExpression e){
    switch(e.operator()){
    case EQ:
      if (e.arg(0).isa(StandardOperator.TypeOf)
        && e.arg(1) instanceof ClassType){
        result=create.expression(StandardOperator.EQ,rewrite(e.arg(0)),
               create.invokation(create.class_type(type_adt),null,"class_"+e.arg(1)));
      } else if(e.arg(1).isa(StandardOperator.TypeOf)
          && e.arg(0) instanceof ClassType) {
        result=create.expression(StandardOperator.EQ,rewrite(e.arg(1)),
            create.invokation(create.class_type(type_adt),null,"class_"+e.arg(0)));       
      } else {
        super.visit(e);
      }
      break;
    case Instance:
        result = exprInstanceof(create, copy_rw, rewrite(e.arg(0)), rewrite((ClassType) e.arg(1)));
      break;
    default:
      super.visit(e);
      break;
    }
  }

  /**
   * Encodes an instanceof operation as encoded by the AddTypeADT phase. Intended to be reused if any instanceof
   * checks need to be added later on.
   * @param create ASTFactory used at the call site
   * @param expr The expression the typeof operator will be applied to. Will be copied into the resulting expression
   * @param type Currently assumed to be a class type.
   * @return Condition that is true if expr instanceof type holds
   */
  public static ASTNode exprInstanceof(ASTFactory<?> create, AbstractRewriter copyRw, ASTNode expr, ClassType type) {
    return create.expression(StandardOperator.And,
            create.expression(StandardOperator.NEQ,
              copyRw.rewrite(expr),
              create.reserved_name(ASTReserved.Null)
              ),
            create.invokation(null, null,"instanceof",
              create.expression(StandardOperator.TypeOf, copyRw.rewrite(expr)),
              create.invokation(create.class_type(type_adt),null,"class_" + type
              )
            ));
  }
}<|MERGE_RESOLUTION|>--- conflicted
+++ resolved
@@ -20,7 +20,8 @@
   private static final String DIRECT_SUPERCLASS = "directSuperclass";
 
   private AxiomaticDataType adt;
-  
+  private Method instanceofMethod;
+
   public AddTypeADT(ProgramUnit source) {
     super(source);
     create.enter();
@@ -48,7 +49,7 @@
             )
     ));
 
-    Method instanceofMethod = create.function_decl(
+    instanceofMethod = create.function_decl(
             create.primitive_type(PrimitiveSort.Boolean),
             cb.getContract(),
             "instanceof",
@@ -61,18 +62,14 @@
     instanceofMethod.setFlag(ASTFlags.STATIC, true);
 
     create.leave();
-<<<<<<< HEAD
   }
 
   @Override
   public ProgramUnit rewriteAll() {
     ProgramUnit result = super.rewriteAll();
     result.add(adt);
+    result.add(instanceOfMethod);
     return result;
-=======
-    target().add(adt);
-    target().add(instanceofMethod);
->>>>>>> 778dc5df
   }
 
   @Override
