--- conflicted
+++ resolved
@@ -93,15 +93,12 @@
            ASTSpecial.Kind.Lock | ASTSpecial.Kind.Unlock |
            ASTSpecial.Kind.Wait | ASTSpecial.Kind.Notify =>
         features += PVLSugar
-<<<<<<< HEAD
       case ASTSpecial.Kind.Open | ASTSpecial.Kind.Close =>
         features += NotJavaEncoded
-=======
       case ASTSpecial.Kind.Break => features += Break
       case ASTSpecial.Kind.Continue => features += Continue
       case ASTSpecial.Kind.Goto => features += Goto
       case ASTSpecial.Kind.Throw => features += Throw
->>>>>>> 3211a5f4
       case _ =>
     }
   }
@@ -300,11 +297,11 @@
     features += InlineQuantifierPattern
   }
 
-<<<<<<< HEAD
   override def visit(lemma: stmt.composite.Lemma): Unit = {
     super.visit(lemma)
     features += Lemma
-=======
+  }
+
   override def visit(switch: vct.col.ast.stmt.composite.Switch): Unit = {
     super.visit(switch)
     features += Switch
@@ -328,7 +325,6 @@
   override def visit(synchronized: vct.col.ast.stmt.composite.Synchronized): Unit = {
     super.visit(synchronized)
     features += Synchronized
->>>>>>> 3211a5f4
   }
 }
 
@@ -387,12 +383,10 @@
     NestedQuantifiers,
     DeclarationsInIf,
     InlineQuantifierPattern,
-<<<<<<< HEAD
     QuantifierWithoutTriggers,
     Summation,
     Lemma,
     NotJavaEncoded,
-=======
     Switch,
     ImplicitLabels,
     Break, // TODO (Bob): Just an idea, but: maybe we also want to be able to put whole ast nodes as features? Would save the next 6 declarations (but might be brittle and fraught with implicit assumptions, so explicit might be better. Dunno)
@@ -405,7 +399,6 @@
     ExcVar,
     Synchronized,
     TypeADT,
->>>>>>> 3211a5f4
 
     NotFlattened,
     BeforeSilverDomains,
@@ -724,7 +717,6 @@
     DeclarationsInIf,
 
     InlineQuantifierPattern,
-<<<<<<< HEAD
     QuantifierWithoutTriggers,
 
     Lemma,
@@ -736,16 +728,14 @@
     // NotJavaEncoded,
 
     DeclarationsNotLifted,
+
+    // (Bob) I think most passes ignore this anyway?
+    Goto, Try, Throw, Signals, Return, ExcVar, TypeADT
   )
   val EXPR_ONLY_PERMIT: Set[Feature] = DEFAULT_PERMIT ++ Set(
     TopLevelDeclarations,
     ContractStatement,
     PureImperativeMethods,
-=======
-
-    // (Bob) I think most passes ignore this anyway?
-    Goto, Try, Throw, Signals, Return, ExcVar, TypeADT
->>>>>>> 3211a5f4
   )
 }
 
@@ -800,12 +790,10 @@
 case object NestedQuantifiers extends ScannableFeature
 case object DeclarationsInIf extends ScannableFeature
 case object InlineQuantifierPattern extends ScannableFeature
-<<<<<<< HEAD
 case object QuantifierWithoutTriggers extends ScannableFeature
 case object Summation extends ScannableFeature
 case object Lemma extends ScannableFeature
 case object NotJavaEncoded extends ScannableFeature
-=======
 case object Switch extends ScannableFeature
 case object ImplicitLabels extends ScannableFeature
 case object Break extends ScannableFeature
@@ -818,7 +806,6 @@
 case object ExcVar extends ScannableFeature // TODO (Bob): Not really scannable, but not sure where to put it? It is introduced by the intro-exc-var pass
 case object Synchronized extends ScannableFeature
 case object TypeADT extends ScannableFeature // TODO (Bob): Guess this should be a gated actually...? (But technically it is scannable I guess, but not in a useful way)
->>>>>>> 3211a5f4
 
 case object NotFlattened extends GateFeature
 case object BeforeSilverDomains extends GateFeature
