--- conflicted
+++ resolved
@@ -7,13 +7,6 @@
 import vct.result.VerificationResult.UserError
 
 case class FilterSpecIgnore() extends Rewriter {
-<<<<<<< HEAD
-  case class UnbalancedSpecIgnore() extends UserError {
-    override def text: String = "bla bla bla"
-  }
-=======
->>>>>>> b8b5f1ea
-
   override def dispatch(stat: Statement): Statement = stat match {
     case block@Block(statements) =>
       var level = 0
