--- conflicted
+++ resolved
@@ -49,14 +49,10 @@
   val recvOfDecl: mutable.Map[SendDecl[Pre], Recv[Pre]] = mutable.Map()
 
   override def dispatch(program: Program[Pre]): Program[Rewritten[Pre]] = {
-<<<<<<< HEAD
-    program.transSubnodes.foreach { case send: Send[Pre] => sendOfDecl(send.decl) = send; case _ => }
-=======
     program.transSubnodes.foreach {
       case send: Send[Pre] => sendOfDecl(send.decl) = send
       case _ =>
     }
->>>>>>> 8bd3d2ef
     program.rewrite()
   }
 
@@ -82,11 +78,6 @@
         case None => recvOfDecl(decl) = recv
       }
 
-<<<<<<< HEAD
-      if(allowSendRecv.top.isEmpty) throw WrongSendRecvPosition(stat)
-      else Inhale(???)(recv.o)
-
-=======
       allowSendRecv.top match {
         case None =>
           throw WrongSendRecvPosition(stat)
@@ -97,7 +88,6 @@
           ).dispatch(send.res)
           Inhale(freshSuccessionScope { dispatch(resource) })(stat.o)
       }
->>>>>>> 8bd3d2ef
 
     case other => allowSendRecv.having(None) { rewriteDefault(other) }
   }
