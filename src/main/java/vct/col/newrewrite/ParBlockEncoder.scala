--- conflicted
+++ resolved
@@ -137,23 +137,9 @@
     case block @ ParBlock(decl, iters, _, _, _, _) =>
       decl.drop()
       blockDecl(decl) = block
-<<<<<<< HEAD
       iters.foreach { v =>
         rangeValues(v.variable) = (dispatch(v.from), dispatch(v.to))
       }
-=======
-      Block(iters.map { v =>
-        implicit val o: Origin = v.o
-        val lo = variables.declare(new Variable[Post](TInt())(LowEvalOrigin(v)))
-        val hi = variables.declare(new Variable[Post](TInt())(HighEvalOrigin(v)))
-        rangeValues(v.variable) = (lo.get, hi.get)
-
-        Block(Seq(
-          assignLocal(lo.get, dispatch(v.from)),
-          assignLocal(hi.get, dispatch(v.to)),
-        ))
-      })(region.o)
->>>>>>> 536a5968
   }
 
   def execute(region: ParRegion[Pre]): Statement[Post] = {
@@ -198,13 +184,7 @@
 
       val rangeValues: mutable.Map[Variable[Pre], (Expr[Post], Expr[Post])] = mutable.Map()
 
-<<<<<<< HEAD
       ranges(region, rangeValues)
-=======
-      val (vars, evalRanges) = variables.collect {
-        ranges(region, rangeValues)
-      }
->>>>>>> 536a5968
 
       currentRanges.having(rangeValues.toMap) {
         Block(Seq(
