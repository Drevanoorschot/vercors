package vct.col.newrewrite

import hre.util.FuncTools
import vct.col.ast._
import vct.col.coerce.CoercionUtils
import vct.col.newrewrite.error.ExtraNode
import vct.col.origin.{AbstractApplicable, ArrayValuesError, ArrayValuesFromNegative, ArrayValuesFromToOrder, ArrayValuesNull, ArrayValuesPerm, ArrayValuesToLength, Blame, FailLeft, FailRight, FramedArrIndex, FramedArrLength, FramedSeqIndex, IteratedArrayInjective, NoContext, Origin, PanicBlame, PreconditionFailed, TriggerPatternBlame, TrueSatisfiable}
import vct.col.resolve.Java
import vct.col.rewrite.{Generation, Rewriter, RewriterBuilder}
import vct.col.util.AstBuildHelpers._
import vct.result.VerificationError.{Unreachable, UserError}

import scala.collection.mutable

case object EncodeArrayValues extends RewriterBuilder {
  override def key: String = "arrayValues"
  override def desc: String = "Encode \\values and array creation into functions/methods."

  case class ValuesFunctionOrigin(preferredName: String = "unknown") extends Origin {
    override def shortPosition: String = "generated"
    override def context: String = "[At node generated for \\values]"
    override def inlineContext: String = "[Node generated for \\values]"
  }

  case class ArrayCreationOrigin(preferredName: String = "unknown") extends Origin {
    override def shortPosition: String = "generated"
    override def context: String = "[At node generated for array creation]"
    override def inlineContext: String = "[Node generated for array creation]"
  }

  case class ArrayValuesPreconditionFailed(values: Values[_]) extends Blame[PreconditionFailed] {
    override def blame(error: PreconditionFailed): Unit = error.path match {
      case Seq(FailLeft) =>
        values.blame.blame(ArrayValuesNull(values))
      case Seq(FailRight, FailLeft) =>
        values.blame.blame(ArrayValuesFromNegative(values))
      case Seq(FailRight, FailRight, FailLeft) =>
        values.blame.blame(ArrayValuesFromToOrder(values))
      case Seq(FailRight, FailRight, FailRight, FailLeft) =>
        values.blame.blame(ArrayValuesToLength(values))
      case Seq(FailRight, FailRight, FailRight, FailRight) =>
        values.blame.blame(ArrayValuesPerm(values))
      case other => throw Unreachable(s"Invalid postcondition path sequence: $other")
    }
  }
}

case class EncodeArrayValues[Pre <: Generation]() extends Rewriter[Pre] {
  import EncodeArrayValues._

  val valuesFunctions: mutable.Map[Type[Pre], Function[Post]] = mutable.Map()

  val arrayCreationMethods: mutable.Map[(Type[Pre], Int, Int), Procedure[Post]] = mutable.Map()

  def makeFunctionFor(arrayType: TArray[Pre]): Function[Post] = {
    implicit val o: Origin = ValuesFunctionOrigin()
    val arr_var = new Variable[Post](dispatch(arrayType))(ValuesFunctionOrigin("a"))
    val from_var = new Variable[Post](TInt())(ValuesFunctionOrigin("from"))
    val to_var = new Variable[Post](TInt())(ValuesFunctionOrigin("to"))

    val arr = Local[Post](arr_var.ref)
    val from = Local[Post](from_var.ref)
    val to = Local[Post](to_var.ref)

    globalDeclarations.declare(withResult((result: Result[Post]) => function[Post](
      blame = AbstractApplicable,
      contractBlame = PanicBlame("the function for \\values always has a satisfiable contract"),
      returnType = TSeq(dispatch(arrayType.element)),
      args = Seq(arr_var, from_var, to_var),
      requires =
        SplitAccountedPredicate(UnitAccountedPredicate(arr !== Null()),
        SplitAccountedPredicate(UnitAccountedPredicate(const(0) <= from),
        SplitAccountedPredicate(UnitAccountedPredicate(from <= to),
        SplitAccountedPredicate(UnitAccountedPredicate(to <= Length(arr)(FramedArrLength)),
        UnitAccountedPredicate(starall(IteratedArrayInjective, TInt(),
          i => (from <= i && i < to) ==> Value(ArrayLocation(arr, i)(FramedArrIndex)),
          i => Seq(Seq(ArraySubscript(arr, i)(TriggerPatternBlame))),
        )))))),
      ensures = UnitAccountedPredicate(
        (Size(result) === to - from) &&
        forall(TInt(),
          i => (const(0) <= i && i < to - from) ==> (SeqSubscript(result, i)(FramedSeqIndex) === ArraySubscript(arr, i + from)(FramedArrIndex)),
          i => Seq(Seq(SeqSubscript(result, i)(TriggerPatternBlame)))
        ) &* forall(TInt(),
          i => (from <= i && i < to) ==> (ArraySubscript(arr, i)(FramedArrIndex) === SeqSubscript(result, i - from)(FramedSeqIndex)),
          i => Seq(Seq(ArraySubscript(arr, i)(TriggerPatternBlame)))
        )
      )
    )))
  }

  def makeCreationMethodFor(elementType: Type[Pre], definedDims: Int, undefinedDims: Int): Procedure[Post] = {
    implicit val o: Origin = ArrayCreationOrigin()

    val dimArgs = (0 until definedDims).map(i => new Variable[Post](TInt())(ArrayCreationOrigin(s"dim$i")))

    // ar != null
    // ar.length == dim0
    // forall ar[i] :: Perm(ar[i], write)
    //
    // forall ar[i] :: ar[i] != null
    // forall ar[i] :: ar[i].length == dim1
    // forall ar[i], ar[j] :: ar[i] == ar[j] ==> i == j
    // forall ar[i][j] :: Perm(ar[i][j], write)
    //
    // forall ar[i][j] :: ar[i][j] == null

<<<<<<< HEAD
    val p = withResult((result: Result[Post]) => {
      val forall = (count: Int, assn: (Expr[Post], Option[ArrayLocation[Post]]) => Expr[Post]) => {
=======
    globalDeclarations.declare(withResult((result: Result[Post]) => {
      val forall = (count: Int, assn: Expr[Post] => Expr[Post]) => {
>>>>>>> c61292b6
        val bindings = (0 until count).map(i => new Variable[Post](TInt())(ArrayCreationOrigin(s"i$i")))
        val access = (0 until count).foldLeft[Expr[Post]](result)((e, i) => ArraySubscript(e, bindings(i).get)(FramedArrIndex))
        val cond = foldAnd[Post](bindings.zip(dimArgs).map { case (i, dim) => const(0) <= i.get && i.get < dim.get })

        if(count == 0) assn(result, None)
        else {
          val optArrLoc = (0 until (count-1)).foldLeft[Expr[Post]](result)((e,i) => ArraySubscript(e, bindings(i).get)(FramedArrIndex))
          val location = ArrayLocation(optArrLoc, bindings(count-1).get)(FramedArrIndex)
          Starall[Post](bindings, Seq(Seq(access)), cond ==> assn(access, Some(location)))(IteratedArrayInjective)
        }
      }

      val ensures = foldStar((0 until definedDims).map(count => {
        val injective = if(count > 0) {
          val leftBindings = (0 until count).map(i => new Variable[Post](TInt())(ArrayCreationOrigin(s"i$i")))
          val rightBindings = (0 until count).map(i => new Variable[Post](TInt())(ArrayCreationOrigin(s"j$i")))

          val leftRanges = leftBindings.zip(dimArgs).map { case (i, dim) => const[Post](0) <= i.get && i.get < dim.get }
          val rightRanges = rightBindings.zip(dimArgs).map { case (i, dim) => const[Post](0) <= i.get && i.get < dim.get }

          val rangeCond = foldAnd(leftRanges) && foldAnd(rightRanges)

          val leftAccess = leftBindings.foldLeft[Expr[Post]](result)((e, b) => ArraySubscript(e, b.get)(FramedArrIndex))
          val rightAccess = rightBindings.foldLeft[Expr[Post]](result)((e, b) => ArraySubscript(e, b.get)(FramedArrIndex))

          val indicesEqual = leftBindings.zip(rightBindings).map { case (l, r) => l.get === r.get }

          Forall[Post](leftBindings ++ rightBindings, Seq(Seq(leftAccess, rightAccess)),
            rangeCond ==> ((leftAccess === rightAccess) ==> foldAnd(indicesEqual)))
        } else tt[Post]

        forall(count, (access, _) => access !== Null()) &*
          forall(count, (access, _) => Length(access)(FramedArrLength) === dimArgs(count).get) &*
          injective &*
          forall(count + 1, (_, location) => Perm(location.get, WritePerm()))
      }))

      val undefinedValue: Expr[Post] =
        dispatch(Java.zeroValue(FuncTools.repeat[Type[Pre]](TArray(_), undefinedDims, elementType)))

      procedure(
        blame = AbstractApplicable,
        contractBlame = TrueSatisfiable,
        returnType = FuncTools.repeat[Type[Post]](TArray(_), definedDims + undefinedDims, dispatch(elementType)),
        args = dimArgs,
        ensures = UnitAccountedPredicate(ensures &* forall(definedDims, (access, _) => access === undefinedValue))
      )(ArrayCreationOrigin("make_array"))
    }))
  }

  override def dispatch(e: Expr[Pre]): Expr[Post] = {
    implicit val o: Origin = e.o
    e match {
      case values @ Values(arr, from, to) =>
        val arrayType = CoercionUtils.getAnyArrayCoercion(arr.t).get._2
        val func = valuesFunctions.getOrElseUpdate(arrayType, makeFunctionFor(arrayType))
        FunctionInvocation[Post](func.ref, Seq(dispatch(arr), dispatch(from), dispatch(to)), Nil, Nil, Nil)(NoContext(ArrayValuesPreconditionFailed(values)))
      case NewArray(element, dims, moreDims) =>
        val method = arrayCreationMethods.getOrElseUpdate((element, dims.size, moreDims), makeCreationMethodFor(element, dims.size, moreDims))
        ProcedureInvocation[Post](method.ref, dims.map(dispatch), Nil, Nil, Nil, Nil)(PanicBlame("Array creation requires nothing."))
      case other => rewriteDefault(other)
    }
  }
}<|MERGE_RESOLUTION|>--- conflicted
+++ resolved
@@ -1,7 +1,7 @@
 package vct.col.newrewrite
 
 import hre.util.FuncTools
-import vct.col.ast._
+import vct.col.ast.{Expr, _}
 import vct.col.coerce.CoercionUtils
 import vct.col.newrewrite.error.ExtraNode
 import vct.col.origin.{AbstractApplicable, ArrayValuesError, ArrayValuesFromNegative, ArrayValuesFromToOrder, ArrayValuesNull, ArrayValuesPerm, ArrayValuesToLength, Blame, FailLeft, FailRight, FramedArrIndex, FramedArrLength, FramedSeqIndex, IteratedArrayInjective, NoContext, Origin, PanicBlame, PreconditionFailed, TriggerPatternBlame, TrueSatisfiable}
@@ -105,13 +105,8 @@
     //
     // forall ar[i][j] :: ar[i][j] == null
 
-<<<<<<< HEAD
-    val p = withResult((result: Result[Post]) => {
-      val forall = (count: Int, assn: (Expr[Post], Option[ArrayLocation[Post]]) => Expr[Post]) => {
-=======
     globalDeclarations.declare(withResult((result: Result[Post]) => {
-      val forall = (count: Int, assn: Expr[Post] => Expr[Post]) => {
->>>>>>> c61292b6
+      val forall = (count: Int,  assn: (Expr[Post], Option[ArrayLocation[Post]]) => Expr[Post]) => {
         val bindings = (0 until count).map(i => new Variable[Post](TInt())(ArrayCreationOrigin(s"i$i")))
         val access = (0 until count).foldLeft[Expr[Post]](result)((e, i) => ArraySubscript(e, bindings(i).get)(FramedArrIndex))
         val cond = foldAnd[Post](bindings.zip(dimArgs).map { case (i, dim) => const(0) <= i.get && i.get < dim.get })
