package vct.col.newrewrite

import com.typesafe.scalalogging.LazyLogging
import hre.progress.Progress
import hre.util.{FuncTools, ScopedStack}
import vct.col.ast._
import vct.col.newrewrite.util.FreeVariables
import vct.col.origin.{DiagnosticOrigin, Origin}
import vct.col.ref.{LazyRef, Ref}
import vct.col.rewrite._
import vct.result.VerificationError.{Unreachable, UserError}

import scala.annotation.tailrec
import scala.collection.mutable
import scala.reflect.ClassTag

case object ApplyTermRewriter {
  case class BuilderFor[Rule]
  (
    ruleNodes: Seq[SimplificationRule[Rule]],
    debugIn: Seq[String],
    debugMatch: Boolean,
    debugMatchShort: Boolean,
    debugNoMatch: Boolean,
    debugFilterInputKind: Option[String],
    debugFilterRule: Option[String],
  ) extends RewriterBuilder {
    override def apply[Pre <: Generation](): Rewriter[Pre] =
      ApplyTermRewriter(ruleNodes, debugIn, debugMatch, debugMatchShort, debugNoMatch, debugFilterInputKind, debugFilterRule)
    override def key: String = "simplify"
    override def desc: String = "Apply axiomatic simplification lemmas to expressions."
  }
}

case class ApplyTermRewriter[Rule, Pre <: Generation]
(
  ruleNodes: Seq[SimplificationRule[Rule]],
  debugIn: Seq[String],
  debugMatch: Boolean,
  debugMatchShort: Boolean,
  debugNoMatch: Boolean,
  debugFilterInputKind: Option[String],
  debugFilterRule: Option[String],
) extends Rewriter[Pre] with LazyLogging {
  case class MalformedSimplificationRule(body: Expr[_]) extends UserError {
    override def code: String = "malformedSimpRule"
    override def text: String =
      body.o.messageInContext(
        "The body of a simplification rule must be any number of nested \\forall predicates, " +
          "of which the body is an equality.")
  }

  case class MalformedSimplificationRuleBinders(body: Expr[_]) extends UserError {
    override def code: String = "malformedSimpRuleBinders"
    override def text: String =
      body.o.messageInContext(
        "The body of a simplification rule with nested \\forall predicates, " +
          "must have consistent order of forall binders indicators (e.g. not (r1!t1,t2) and (r2!t2,t1)")
  }

  val rules: Seq[(Seq[Variable[Rule]], Expr[Rule], Expr[Rule], Origin)] = ruleNodes.map(node => (node.o, consumeForalls(node.axiom))).map {
    case (o, (free, body)) => body match {
      case Eq(left, right) => (free, left, right, o)
      case other => throw MalformedSimplificationRule(other)
    }
  }

  val ruleMap: Map[java.lang.Class[_], Seq[(Seq[Variable[Rule]], Expr[Rule], Expr[Rule], Origin)]] =
    rules.groupBy {
      case (_, pattern, _, _) => pattern.getClass
    }

  val debugNameStack: ScopedStack[String] = ScopedStack()

  def consumeForalls(node: Expr[Rule]): (Seq[Variable[Rule]], Expr[Rule]) = node match {
    case Forall(bindings, _, body) =>
      val (innerBindings, innerBody) = consumeForalls(body)
      (bindings ++ innerBindings, innerBody)
    case other => (Nil, other)
  }

  case class ApplyParametricBindings(bindings: Map[Variable[Pre], Ref[Pre, Variable[Pre]]]) extends NonLatchingRewriter[Pre, Pre] {
    override def succProvider: SuccessorsProvider[Pre, Pre] =
      new SuccessorsProviderTrafo(allScopes.freeze) {
        override def postTransform[T <: Declaration[Pre]](pre: Declaration[Pre], post: Option[T]): Option[T] =
          Some(pre.asInstanceOf[T])

        override def succ[RefDecl <: Declaration[Pre]](decl: Variable[Pre])(implicit tag: ClassTag[RefDecl]): Ref[Pre, RefDecl] =
          bindings.getOrElse(decl, decl.asInstanceOf[RefDecl].ref).asInstanceOf[Ref[Pre, RefDecl]]
      }

    override def dispatch(decl: Declaration[Pre]): Unit =
      allScopes.anyDeclare(decl)
  }

  case class ApplyRule(inst: Map[Variable[Rule], (Expr[Pre], Seq[Variable[Pre]])], typeInst: Map[Variable[Rule], Type[Pre]],
                       defaultOrigin: Origin, rule: Expr[Rule]) extends NonLatchingRewriter[Rule, Pre] {
    val binderOrigins: mutable.Map[Variable[Rule], Origin] = mutable.Map.empty

    def addBinderOrigin(newVar: Ref[Rule,Variable[Rule]], originalVar: Variable[Pre]): Unit = {
      val newOrigin = originalVar.o
      if (binderOrigins.contains(newVar.decl) && binderOrigins(newVar.decl) != newOrigin) {
        throw MalformedSimplificationRuleBinders(rule)
      }
      else {
        binderOrigins(newVar.decl) = newOrigin
      }
    }

    /* We want to reuse the names of forall binders, we do this by how the binders are captured, e.g.:
    * axiom starall_star {
    *   (∀type<any> T, resource r1, resource r2;
    *     (∀* T t1; (r1!t1) ** (r2!t1)) ==
    *     ((∀* T t2; (r1!t2)) ** (∀* T t3; (r2!t3))))
    * }
    * we capture the name "t1" by the pattern "(r1!t1)" and "(r1!t2) and (r2!t3) to name "t2" and "t3" the same
    * as we have no other way to relate the forall's since they internally bind to different variables.
    */
    def findBinderOrigin(e: Node[Rule]): Unit = {
      e match {
        case FunctionOf(Ref(v), ruleVars) =>
          val (_, vars) = inst(v)
          ruleVars.zip(vars).foreach(t => addBinderOrigin(t._1, t._2))
        case _ => e.subnodes.foreach(findBinderOrigin)
      }
    }

    override def dispatch(o: Origin): Origin = defaultOrigin

    override def dispatch(e: Expr[Rule]): Expr[Pre] = e match {
      case Local(Ref(v)) =>
        if(inst.contains(v)) ApplyParametricBindings(Map.empty).dispatch(inst(v)._1)
        else Local[Pre](succ(v))(e.o)
      case FunctionOf(Ref(v), ruleVars) =>
        val (replacement, vars) = inst(v)
<<<<<<< HEAD
        ApplyParametricBindings(vars.zip(ruleVars.map(succ[Variable[Pre]])).toMap).dispatch(replacement)
      case e: Binder[Rule] =>
        findBinderOrigin(e)
        rewriteDefault(e)
      case other => rewriteDefault(other)
    }

    override def dispatch(d: Declaration[Rule]): Unit = d match {
      case v: Variable[Rule] =>
        new Variable(dispatch(v.t))(binderOrigins.getOrElse(v,defaultOrigin)).succeedDefault(v)(this)
=======
        ApplyParametricBindings(vars.zip(ruleVars.map(ruleVar => succ[Variable[Pre]](ruleVar.decl))).toMap).dispatch(replacement)
>>>>>>> 536a5968
      case other => rewriteDefault(other)
    }

    override def dispatch(t: Type[Rule]): Type[Pre] = t match {
      case TVar(Ref(v)) => typeInst(v) // PB: maybe this is wrong in contrived situations?
      case other => rewriteDefault(other)
    }
  }

  def apply(rule: (Seq[Variable[Rule]], Expr[Rule], Expr[Rule], Origin), subject: Expr[Pre]): Option[Expr[Pre]] = {
    incApply()
    implicit val o: Origin = DiagnosticOrigin
    val (free, pattern, substitute, ruleOrigin) = rule

    val debugFilter =
      debugFilterRule.map(_ == ruleOrigin.preferredName).getOrElse(true) &&
        debugFilterInputKind.map(_ == subject.getClass.getSimpleName).getOrElse(true) &&
        (debugIn.isEmpty || debugIn.exists(name => debugNameStack.exists(_ == name)))

    val inst = mutable.Map[Variable[Rule], (Expr[Pre], Seq[Variable[Pre]])]()
    val typeInst = mutable.Map[Variable[Rule], Type[Pre]]()
    val bindingInst = mutable.Map[Variable[Rule], Variable[Pre]]()

    lazy val debugHeader: String = s"Expression `$subject` does not match rule ${ruleOrigin.preferredName}, since"

    def declareTypeInst(left: Variable[Rule], right: Type[Pre]): Boolean =
      typeInst.get(left) match {
        case Some(replacement) =>
          val matches = replacement == right
          if(debugNoMatch && debugFilter && !matches)
            logger.debug(s"$debugHeader earlier `$left` matched `$replacement`, but now it must match `$right`")

          matches
        case None =>
          typeInst(left) = right
          val leftUpperBound = left.t.asInstanceOf[TType[Rule]].t
          val matches = leftUpperBound.superTypeOf(right.asInstanceOf[Type[Rule]])

          if(debugNoMatch && debugFilter && !matches) {
            logger.debug(s"$debugHeader the type-level variable `$left` matched `$right`, but " +
              s"the upper bound of `$left` (`$leftUpperBound`) is not a supertype of $right.")
          }

          matches
      }

    def declareInst(left: Variable[Rule], right: Expr[Pre], leftBindings: Seq[Variable[Rule]]): Boolean = {
      lazy val debugLeft = Local[Rule](left.ref)
      inst.get(left) match {
        case Some((replacement, _)) =>
          val matches = replacement == right

          if(debugNoMatch && debugFilter && !matches)
            logger.debug(s"$debugHeader earlier `$debugLeft` matched `$replacement`, but now it must match `$right`")

          matches
        case None =>
          val freeRight = FreeVariables.freeVariables(right).collect {
            case FreeVariables.FreeVar(Local(Ref(v))) => v
          }.toSet

          val freeRightOfBindings = freeRight.intersect(bindingInst.values.toSet)
          val declaredAllowedBindings = leftBindings.map(bindingInst).toSet
          val extraBindingDeps = freeRightOfBindings -- declaredAllowedBindings

          if(extraBindingDeps.nonEmpty) {
            if(debugNoMatch && debugFilter)
              logger.debug(s"$debugHeader `$debugLeft` matches `$right`, but it is dependent on bindings within the pattern that are not declared as such: ${extraBindingDeps.map(v => Local[Pre](v.ref).toString).mkString(", ")}.")

            return false
          }

          inst(left) = (right, leftBindings.map(bindingInst))
          val matches = left.t.superTypeOf(right.t.asInstanceOf[Type[Rule]])

          if(debugNoMatch && debugFilter && !matches)
            logger.debug(s"$debugHeader `$debugLeft` (typed `${left.t}`) matched `$right` (typed `${right.t}`), " +
              s"but `${right.t}` is not a subtype of `${left.t}`")

          matches
      }
    }

    Comparator.compare(pattern, subject).foreach {
      case Comparator.MatchingDeclaration(left: Variable[Rule], right: Variable[Pre]) =>
        bindingInst(left) = right
      case Comparator.MatchingDeclaration(_, _) =>
        throw Unreachable("Simplification rules do not declare anything other than variables from binders.")

      case Comparator.MatchingReference(left: Variable[Rule], right: Variable[Pre]) =>
        if(free.contains(left)) {
          if(!(left.t match {
            case TType(_) => declareTypeInst(left, TVar(right.ref))
            case _ => declareInst(left, Local(right.ref), Nil)
          })) {
            return None
          }
        } else /* !free.contains(left) */ {
          if(!bindingInst.get(left).contains(right)) {
            return None
          }
        }
      case Comparator.MatchingReference(_, _) =>
        throw Unreachable("Simplification rules do not refer to anything other than variables.")

      case Comparator.StructuralDifference(Local(Ref(v)), right: Expr[Pre]) if free.contains(v) =>
        if(!declareInst(v, right, Nil)) return None

      case Comparator.StructuralDifference(FunctionOf(Ref(v), bindings), right: Expr[Pre]) if free.contains(v) =>
        if(!declareInst(v, right, bindings.map(_.decl))) return None

      case Comparator.StructuralDifference(TVar(Ref(v)), right: Type[Pre]) if free.contains(v) =>
        if(!declareTypeInst(v, right)) return None

      case Comparator.StructuralDifference(left, right) =>
        if(debugNoMatch && debugFilter)
          logger.debug(s"$debugHeader $left cannot be matched to $right.")
        return None
    }

<<<<<<< HEAD
    val result = ApplyRule(inst.toMap, typeInst.toMap, subject.o, subtitute).dispatch(subtitute)
=======
    val result = ApplyRule(inst.toMap, typeInst.toMap, subject.o).dispatch(substitute)
>>>>>>> 536a5968

    if(debugMatch && debugFilter) {
      if(debugMatchShort) {
        logger.debug(subject.toString)
        logger.debug(s" ~> $result")
      } else {
        logger.debug(s"Expression:       $subject")
        logger.debug(s"Matches:          $pattern")
        if (inst.nonEmpty) {
          logger.debug("With bindings:")
          inst.toSeq.sortBy { case (k, _) => k.o.preferredName }.foreach {
            case (rule, (binding, over)) =>
              if (over.isEmpty)
                logger.debug(s"  $rule = $binding")
              else
                logger.debug(s"  $rule = ($binding) parametric over ${over.mkString(", ")}")
          }
        }
        if (typeInst.nonEmpty) {
          logger.debug("With type bindings:")
          typeInst.foreach {
            case (rule, binding) => logger.debug(s"  $rule = $binding")
          }
        }
        logger.debug(s"Applied to:       $substitute")
        logger.debug(s"Result:           $result")
        logger.debug("")
      }
    }

    incSuccess()
    Some(result)
  }

  def applyOnce(expr: Expr[Pre]): Option[Expr[Pre]] =
    FuncTools.firstOption(ruleMap.getOrElse(expr.getClass, Nil), apply(_, expr))

  @tailrec
  final def applyExhaustively(expr: Expr[Pre]): Expr[Pre] =
    applyOnce(expr) match {
      case Some(e) =>
        applyExhaustively(e)
      case None => expr
    }

  case class ApplyRecursively() extends NonLatchingRewriter[Pre, Pre] {
    case object IdentitySucc extends SuccessorsProviderTrafo(allScopes.freeze) {
      override def preTransform[I <: Declaration[Pre], O <: Declaration[Pre]](pre: I): Option[O] =
        Some(pre.asInstanceOf[O])
    }

    override def succProvider: SuccessorsProvider[Pre, Pre] = IdentitySucc

    @tailrec
    override final def dispatch(e: Expr[Pre]): Expr[Pre] = {
      val simplifiedTopDown = applyExhaustively(e)
      val simplifiedBottomUp = rewriteDefault(simplifiedTopDown)

      applyOnce(simplifiedBottomUp) match {
        case Some(simplifiedYetAgain) =>
          // The simplification of the child nodes caused the parent node to be simplified again, so we need to
          // recurse into the structure once again.
          logger.debug(s"Complicated simplification: simplified node $simplifiedBottomUp was simplified yet again to $simplifiedYetAgain")
          dispatch(simplifiedYetAgain)
        case None => simplifiedBottomUp
      }
    }

    override def dispatch(decl: Declaration[Pre]): Unit = allScopes.anyDeclare(decl)
  }

  val simplificationDone: ScopedStack[Unit] = ScopedStack()
  var countApply: Int = 0
  var countSuccess: Int = 0
  var currentExpr: Expr[Pre] = _

  def incApply(): Unit = {
    countApply += 1

    if(countApply % 10000 == 0) {
      logger.debug(s"Applied $countApply rules ($countSuccess successfully) to expression $currentExpr")
    }
  }

  def incSuccess(): Unit = {
    countSuccess += 1
  }

  override def dispatch(e: Expr[Pre]): Expr[Post] =
    if(simplificationDone.nonEmpty) rewriteDefault(e)
    else simplificationDone.having(()) {
      Progress.nextPhase(s"`$e`")
      countApply = 0
      countSuccess = 0
      currentExpr = e
      val res = ApplyRecursively().dispatch(e)
      dispatch(res)
    }

  override def dispatch(decl: Declaration[Pre]): Unit =
    debugNameStack.having(decl.o.preferredName) {
      rewriteDefault(decl)
    }

  override def dispatch(program: Program[Pre]): Program[Post] = {
    val exprCount = program.map { case _: Expr[Pre] => () }.size
    Progress.dynamicMessages(exprCount + 1, "...") {
      rewriteDefault(program)
    }
  }
}<|MERGE_RESOLUTION|>--- conflicted
+++ resolved
@@ -133,8 +133,7 @@
         else Local[Pre](succ(v))(e.o)
       case FunctionOf(Ref(v), ruleVars) =>
         val (replacement, vars) = inst(v)
-<<<<<<< HEAD
-        ApplyParametricBindings(vars.zip(ruleVars.map(succ[Variable[Pre]])).toMap).dispatch(replacement)
+        ApplyParametricBindings(vars.zip(ruleVars.map(ruleVar => succ[Variable[Pre]](ruleVar.decl))).toMap).dispatch(replacement)
       case e: Binder[Rule] =>
         findBinderOrigin(e)
         rewriteDefault(e)
@@ -144,9 +143,6 @@
     override def dispatch(d: Declaration[Rule]): Unit = d match {
       case v: Variable[Rule] =>
         new Variable(dispatch(v.t))(binderOrigins.getOrElse(v,defaultOrigin)).succeedDefault(v)(this)
-=======
-        ApplyParametricBindings(vars.zip(ruleVars.map(ruleVar => succ[Variable[Pre]](ruleVar.decl))).toMap).dispatch(replacement)
->>>>>>> 536a5968
       case other => rewriteDefault(other)
     }
 
@@ -267,11 +263,7 @@
         return None
     }
 
-<<<<<<< HEAD
-    val result = ApplyRule(inst.toMap, typeInst.toMap, subject.o, subtitute).dispatch(subtitute)
-=======
-    val result = ApplyRule(inst.toMap, typeInst.toMap, subject.o).dispatch(substitute)
->>>>>>> 536a5968
+    val result = ApplyRule(inst.toMap, typeInst.toMap, subject.o, substitute).dispatch(substitute)
 
     if(debugMatch && debugFilter) {
       if(debugMatchShort) {
