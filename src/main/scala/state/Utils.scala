/*
 * This Source Code Form is subject to the terms of the Mozilla Public
 * License, v. 2.0. If a copy of the MPL was not distributed with this
 * file, You can obtain one at http://mozilla.org/MPL/2.0/.
 */

package viper
package silicon
package state

import interfaces.state.{FieldChunk, Heap, Store, State}
import ast.commonnodes
import terms._

package object utils {
  def getDirectlyReachableReferencesState[ST <: Store[ST], H <: Heap[H], S <: State[ST, H, S]]
                                         (σ: S)
                                         : Set[Term] = {
    val ts = (
         σ.γ.values.map(_._2).filter(_.sort == terms.sorts.Ref)
      ++ σ.h.values.flatMap(_.args).filter(_.sort == terms.sorts.Ref)
      ++ σ.h.values.collect { case fc: FieldChunk if fc.value.sort == terms.sorts.Ref => fc.value })

    toSet(ts)
  }

  def subterms(t: Term): Seq[Term] = t match {
<<<<<<< HEAD
    case _: Symbol | _: Literal | _: NullTrigger | _: WandChunkRef[_] => Nil
=======
    case _: Symbol | _: Literal => Nil
>>>>>>> 0158a41c
    case op: commonnodes.BinaryOp[Term@unchecked] => List(op.p0, op.p1)
    case op: commonnodes.UnaryOp[Term@unchecked] => List(op.p)
    case ite: Ite => List(ite.t0, ite.t1, ite.t2)
    case _: NoPerm | _: FullPerm => Nil
    case wcp: WildcardPerm => List(wcp.v)
    case fp: FractionPerm => List(fp.n, fp.d)
    case tp: TermPerm => List(tp.t)
    case ivp: IsValidPermVar => List(ivp.v)
    case irp: IsReadPermVar => List(irp.v, irp.ub)
    case app: Apply => List(app.func) ++ app.args
    case fapp: FApp => List(fapp.function, fapp.snapshot) ++ fapp.tArgs
    case sr: SeqRanged => List(sr.p0, sr.p1)
    case ss: SeqSingleton => List(ss.p)
    case su: SeqUpdate => List(su.t0, su.t1, su.t2)
    case ss: SingletonSet => List(ss.p)
    case dfa: DomainFApp => List(dfa.function) ++ dfa.tArgs
    case fst: First => List(fst.t)
    case snd: Second => List(snd.t)
    case sw: SortWrapper => List(sw.t)
    case d: Distinct => d.ts.toList
    case q: Quantification => q.vars ++ List(q.tBody) ++ q.triggers.flatMap(_.ts)
  }

  /* Structurally a copy of the SIL transformer written by Stefan Heule.
   * Only recurses on terms (terms.Term), not on sorts (terms.Sort) or
   * declarations (term.Decl)
   */
  def transform[T <: Term](term: T,
                           pre: PartialFunction[Term, Term] = PartialFunction.empty)
                          (recursive: Term => Boolean = !pre.isDefinedAt(_),
                           post: PartialFunction[Term, Term] = PartialFunction.empty)
                          : T = {

    def go[D <: Term](term: D): D = transform(term, pre)(recursive, post)

    def goTriggers(trigger: Trigger) = Trigger(trigger.ts map go)

    def recurse(term: Term): Term = term match {
<<<<<<< HEAD
      case _: Var | _: Function | _: Literal | _: NullTrigger | _: * | _: WandChunkRef[_] => term
=======
      case _: Var | _: Function | _: Literal => term
>>>>>>> 0158a41c
      case q: Quantification => Quantification(q.q, q.vars map go, go(q.tBody), q.triggers map goTriggers)
      case Plus(t0, t1) => Plus(go(t0), go(t1))
      case Minus(t0, t1) => Minus(go(t0), go(t1))
      case Times(t0, t1) => Times(go(t0), go(t1))
      case Div(t0, t1) => Div(go(t0), go(t1))
      case Mod(t0, t1) => Mod(go(t0), go(t1))
      case Not(t) => Not(go(t))
      case Or(t0, t1) => Or(go(t0), go(t1))
      case And(t0, t1) => And(go(t0), go(t1))
      case Implies(t0, t1) => Implies(go(t0), go(t1))
      case Iff(t0, t1) => Iff(go(t0), go(t1))
      case Ite(t0, t1, t2) => Ite(go(t0), go(t1), go(t2))
      case Eq(t0, t1, specialize) => Eq(go(t0), go(t1), specialize)
      case Less(t0, t1) => Less(go(t0), go(t1))
      case AtMost(t0, t1) => AtMost(go(t0), go(t1))
      case Greater(t0, t1) => Greater(go(t0), go(t1))
      case AtLeast(t0, t1) => AtLeast(go(t0), go(t1))
      case _: NoPerm | _: FullPerm  => term
      case FractionPerm(n, d) => FractionPerm(go(n), go(d))
      case WildcardPerm(v) => WildcardPerm(go(v))
      case TermPerm(t0) => TermPerm(go(t0))
      case IsValidPermVar(v) => IsValidPermVar(go(v))
      case IsReadPermVar(v, ub) => IsReadPermVar(go(v), go(ub))
      case PermTimes(p0, p1) => PermTimes(go(p0), go(p1))
      case IntPermTimes(p0, p1) => IntPermTimes(go(p0), go(p1))
      case PermPlus(p0, p1) => PermPlus(go(p0), go(p1))
      case PermMinus(p0, p1) => PermMinus(go(p0), go(p1))
      case PermLess(p0, p1) => PermLess(go(p0), go(p1))
      case PermMin(p0, p1) => PermMin(go(p0), go(p1))
      case Apply(f, ts) =>  Apply(go(f), ts map go)
      case FApp(f, s, ts) => FApp(f, go(s), ts map go)
      case SeqRanged(t0, t1) => SeqRanged(go(t0), go(t1))
      case SeqSingleton(t) => SeqSingleton(go(t))
      case SeqAppend(t0, t1) => SeqAppend(go(t0), go(t1))
      case SeqDrop(t0, t1) => SeqDrop(go(t0), go(t1))
      case SeqTake(t0, t1) => SeqTake(go(t0), go(t1))
      case SeqLength(t) => SeqLength(go(t))
      case SeqAt(t0, t1) => SeqAt(go(t0), go(t1))
      case SeqIn(t0, t1) => SeqIn(go(t0), go(t1))
      case SeqUpdate(t0, t1, t2) => SeqUpdate(go(t0), go(t1), go(t2))
      case SingletonSet(t) => SingletonSet(go(t))
      case SetAdd(t0, t1) => SetAdd(go(t0), go(t1))
      case SetUnion(t0, t1) => SetUnion(go(t0), go(t1))
      case SetIntersection(t0, t1) => SetIntersection(go(t0), go(t1))
      case SetSubset(t0, t1) => SetSubset(go(t0), go(t1))
      case SetDifference(t0, t1) => SetDifference(go(t0), go(t1))
      case SetIn(t0, t1) => SetIn(go(t0), go(t1))
      case SetCardinality(t) => SetCardinality(go(t))
      case SetDisjoint(t0, t1) => SetDisjoint(go(t0), go(t1))
      case MultisetUnion(t0, t1) => MultisetUnion(go(t0), go(t1))
      case MultisetIntersection(t0, t1) => MultisetIntersection(go(t0), go(t1))
      case MultisetSubset(t0, t1) => MultisetSubset(go(t0), go(t1))
      case MultisetDifference(t0, t1) => MultisetDifference(go(t0), go(t1))
      case MultisetIn(t0, t1) => MultisetIn(go(t0), go(t1))
      case MultisetCardinality(t) => MultisetCardinality(go(t))
      case MultisetCount(t0, t1) => MultisetCount(go(t0), go(t1))
      case MultisetFromSeq(t) => MultisetFromSeq(go(t))
      case DomainFApp(f, ts) => DomainFApp(f, ts map go)
      case Combine(t0, t1) => Combine(go(t0), go(t1))
      case First(t) => First(go(t))
      case Second(t) => Second(go(t))
      case SortWrapper(t, s) => SortWrapper(go(t), s)
      case Distinct(ts) => Distinct(ts map go)
    }

    val beforeRecursion = pre.applyOrElse(term, identity[Term])

    val afterRecursion =
      if (recursive(term)) recurse(beforeRecursion)
      else beforeRecursion

    post.applyOrElse(afterRecursion, identity[Term]).asInstanceOf[T]
  }
}<|MERGE_RESOLUTION|>--- conflicted
+++ resolved
@@ -25,11 +25,7 @@
   }
 
   def subterms(t: Term): Seq[Term] = t match {
-<<<<<<< HEAD
-    case _: Symbol | _: Literal | _: NullTrigger | _: WandChunkRef[_] => Nil
-=======
-    case _: Symbol | _: Literal => Nil
->>>>>>> 0158a41c
+    case _: Symbol | _: Literal | _: WandChunkRef[_] => Nil
     case op: commonnodes.BinaryOp[Term@unchecked] => List(op.p0, op.p1)
     case op: commonnodes.UnaryOp[Term@unchecked] => List(op.p)
     case ite: Ite => List(ite.t0, ite.t1, ite.t2)
@@ -68,11 +64,7 @@
     def goTriggers(trigger: Trigger) = Trigger(trigger.ts map go)
 
     def recurse(term: Term): Term = term match {
-<<<<<<< HEAD
-      case _: Var | _: Function | _: Literal | _: NullTrigger | _: * | _: WandChunkRef[_] => term
-=======
-      case _: Var | _: Function | _: Literal => term
->>>>>>> 0158a41c
+      case _: Var | _: Function | _: Literal | _: WandChunkRef[_] => term
       case q: Quantification => Quantification(q.q, q.vars map go, go(q.tBody), q.triggers map goTriggers)
       case Plus(t0, t1) => Plus(go(t0), go(t1))
       case Minus(t0, t1) => Minus(go(t0), go(t1))
