--- conflicted
+++ resolved
@@ -1528,12 +1528,8 @@
 /* Predefined terms */
 
 object predef {
-<<<<<<< HEAD
-  val `?s` = Var("s", sorts.Snap) // with SnapshotTerm
+  val `?s` = Var("s@$", sorts.Snap) // with SnapshotTerm
   val `?r` = Var("r", sorts.Ref)
-=======
-  val `?s` = Var("s@$", sorts.Snap) // with SnapshotTerm
->>>>>>> 39efa54f
 
   val Zero = IntLiteral(0)
   val One = IntLiteral(1)
