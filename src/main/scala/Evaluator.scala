package semper
package silicon

import scala.collection.immutable.Stack
import com.weiglewilczek.slf4s.Logging
import sil.verifier.PartialVerificationError
import sil.verifier.errors.PreconditionInAppFalse
import sil.verifier.reasons.{InsufficientPermission, DivisionByZero, ReceiverNull, NonPositivePermission}
import reporting.{LocalIfBranching, Bookkeeper, Evaluating, DefaultContext, LocalAndBranching,
    ImplBranching, IfBranching, LocalImplBranching, LocalOrBranching}
import interfaces.{Evaluator, Consumer, Producer, VerificationResult, Failure, Success}
import interfaces.state.{ChunkIdentifier, Store, Heap, PathConditions, State, StateFormatter, StateFactory,
    FieldChunk}
import interfaces.decider.Decider
import interfaces.reporting.TraceView
import state.{MagicWandChunk, PredicateChunkIdentifier, FieldChunkIdentifier, SymbolConvert, DirectChunk}
import state.terms._
import state.terms.implicits._
<<<<<<< HEAD
import supporters.MagicWandSupporter
=======
import state.terms.perms.IsPositive
>>>>>>> d32f051d
import heap.QuantifiedChunkHelper

trait DefaultEvaluator[
                       ST <: Store[ST],
                       H <: Heap[H],
                       PC <: PathConditions[PC],
											 S <: State[ST, H, S],
											 TV <: TraceView[TV, ST, H, S]]
		extends Evaluator[DefaultFractionalPermissions, ST, H, S, DefaultContext[ST, H, S], TV] with HasLocalState
		{ this: Logging with Consumer[DefaultFractionalPermissions, DirectChunk, ST, H, S, DefaultContext[ST, H, S], TV]
										with Producer[DefaultFractionalPermissions, ST, H, S, DefaultContext[ST, H, S], TV]
										with Brancher[ST, H, S, DefaultContext[ST, H, S], TV] =>

  private type C = DefaultContext[ST, H, S]
  private type P = DefaultFractionalPermissions

	protected val decider: Decider[P, ST, H, PC, S, C, TV]
	import decider.{fresh, assume}

	protected val stateFactory: StateFactory[ST, H, S]
	import stateFactory._

	protected val symbolConverter: SymbolConvert
	import symbolConverter.toSort

<<<<<<< HEAD
	protected val chunkFinder: ChunkFinder[P, ST, H, S, C, TV]
  protected val stateUtils: StateUtils[ST, H, PC, S, C]
  protected val magicWandSupporter: MagicWandSupporter[ST, H, PC, S, C]
=======
  protected val stateUtils: StateUtils[ST, H, PC, S, C, TV]
>>>>>>> d32f051d
	protected val stateFormatter: StateFormatter[ST, H, S, String]
	protected val config: Config
	protected val bookkeeper: Bookkeeper

  protected val quantifiedChunkHelper: QuantifiedChunkHelper[ST, H, PC, S, C, TV]


	private var fappCache: Map[Term, Set[Term]] = Map()
	private var fappCacheFrames: Stack[Map[Term, Set[Term]]] = Stack()

	def evals(σ: S, es: Seq[ast.Expression], pve: PartialVerificationError, c: C, tv: TV)
			     (Q: (List[Term], C) => VerificationResult)
           : VerificationResult =

		evals2(σ, es, Nil, pve, c, tv)((ts, c1) =>
			Q(ts, c1))

	def evalp(σ: S, p: ast.Expression, pve: PartialVerificationError, c: C, tv: TV)
			     (Q: (P, C) => VerificationResult)
           : VerificationResult = {

    eval(σ, p, pve, c, tv)((tp, c1) => tp match {
      case fp: DefaultFractionalPermissions => Q(fp, c1)
      case _ => Q(TermPerm(tp), c1)})
  }

	private def evals2(σ: S,
                     es: Seq[ast.Expression],
                     ts: List[Term],
                     pve: PartialVerificationError,
                     c: C,
                     tv: TV)
                    (Q: (List[Term], C) => VerificationResult)
                    : VerificationResult = {

		if (es.isEmpty)
			Q(ts.reverse, c)
		else
			eval(σ, es.head, pve, c, tv)((t, c1) =>
				evals2(σ, es.tail, t :: ts, pve, c1, tv)(Q))
	}

	def eval(σ: S, e: ast.Expression, pve: PartialVerificationError, c: C, tv: TV)
          (Q: (Term, C) => VerificationResult)
          : VerificationResult = {

		eval2(σ, e, pve, c, tv)((t, c1) =>
			Q(t, c1))
  }

  protected def eval2(σ: S, e: ast.Expression, pve: PartialVerificationError, c: C, tv: TV)
                     (Q: (Term, C) => VerificationResult)
                     : VerificationResult = {

    val tv1 = tv.stepInto(c, Evaluating[ST, H, S](σ, e))

    internalEval(σ, e, pve, c, tv1)((t, c1) => {
      tv1.currentStep.σPost = σ
      Q(t, c1)
    })
  }

	/* Attention: Only use eval(σ, e, m, c, tv)(Q) inside of internalEval, because
	 *   - eval adds an "Evaluating" operation to the context
	 *   - eval sets the source node of the resulting term
	 */
	private def internalEval(σ: S, e: ast.Expression, pve: PartialVerificationError, c: C, tv: TV)
                          (Q: (Term, C) => VerificationResult)
                          : VerificationResult = {

		/* For debugging only */
		e match {
			case  _: ast.True | _: ast.False | _: ast.NullLiteral | _: ast.IntegerLiteral | _: ast.FullPerm | _: ast.NoPerm
          | _: ast.Variable | _: ast.WildcardPerm | _: ast.FractionalPerm | _: ast.ResultLiteral
          | _: ast.WildcardPerm | _: ast.FieldAccess =>

			case _ =>
        logger.debug(s"\nEVAL ${e.pos}: $e")
				logger.debug(stateFormatter.format(σ))
        if (c.reserveHeap.nonEmpty)
          logger.debug("hR = " + stateFormatter.format(c.reserveHeap.get))
        decider.prover.logComment(s"[eval] $e")
		}

    /* Since commit 0cf1f26, evaluating unfoldings is a local operation, and it
     * might be tempting to think that we don't need to locally evaluate
     * Implies and Ite anymore. However, that is not true, because not all of
     * them occur in the context of an unfolding. They can also occur in a
     * pre/postcondition such as 'requires b1 ==> b2', in which case Silicon
     * still shouldn't branch.
     */

    /* TODO: LocalEvaluationResults collect contexts as well.
     *       However, only one context can be passed on to Q, and currently
     *       the one from the first LocalEvaluationResult is taken.
     *       This shouldn't be much of a problem, except maybe for debugging,
     *       as long as the context doesn't keep track of any crucial
     *       information. This may not always be the case, however. E.g., the
     *       Wands-Silicon prototype (for the rejected FM'14 paper) uses the
     *       context to record the reserve heap.
     */

    val resultTerm = e match {
      case ast.True() => Q(True(), c)
      case ast.False() => Q(False(), c)

      case ast.NullLiteral() => Q(Null(), c)
      case ast.IntegerLiteral(bigval) => Q(IntLiteral(bigval), c)

      case ast.Equals(e0, e1) => evalBinOp(σ, e0, e1, (p0: Term, p1: Term) => Eq(p0, p1, true), pve, c, tv)(Q)
      case ast.Unequals(e0, e1) => evalBinOp(σ, e0, e1, (p0: Term, p1: Term) => Not(Eq(p0, p1)), pve, c, tv)(Q)

      case v: ast.Variable => Q(σ.γ(v), c)

      case _: ast.FullPerm => Q(FullPerm(), c)
      case _: ast.NoPerm => Q(NoPerm(), c)

      case ast.FractionalPerm(e0, e1) =>
        evalPermOp(σ, e0, e1, (t0, t1) => FractionPerm(t0, t1), pve, c, tv)((tFP, c1) =>
          failIfDivByZero(σ, tFP, e1, tFP.d, TermPerm(0), pve, c1, tv)(Q))

      case _: ast.WildcardPerm =>
        val (tVar, tConstraints) = stateUtils.freshARP()
        assume(tConstraints)
        Q(WildcardPerm(tVar), c)

      case ast.CurrentPerm(locacc) =>
        withChunkIdentifier(σ, locacc, true, pve, c, tv)((id, c1) =>
          decider.getChunk[DirectChunk](σ, σ.h, id) match {
            case Some(ch) => Q(ch.perm, c1)
            case None => Q(NoPerm(), c1)
          })

<<<<<<< HEAD
/* Field access if the heap is quantified for that field */
      case fa: ast.FieldAccess if (quantifiedChunkHelper.isQuantifiedFor(σ.h, fa.field.name)) => {
        eval(σ, fa.rcv, pve, c, tv)((tRcvr, c1) =>
          quantifiedChunkHelper.value(σ.h, tRcvr, fa.field, pve, fa, c, tv)((t) => {
            Q(t, c1)}))}

          
      case fa: ast.FieldAccess =>
        withChunkIdentifier(σ, fa, true, pve, c, tv)((id, c1) => {
          decider.getChunk[FieldChunk](σ.h, id) match {
            case Some(ch) =>
              Q(ch.value, c)
            case None if c.reserveEvalHeap.nonEmpty =>
              decider.getChunk[FieldChunk](c.reserveEvalHeap.get, id) match {
                case Some(ch) => Q(ch.value, c)
                case None => Failure[C, ST, H, S, TV](pve dueTo InsufficientPermission(fa), c, tv)
              }
            case None =>
              Failure[C, ST, H, S, TV](pve dueTo InsufficientPermission(fa), c, tv)}})
      
=======
      /* Field access if the heap is quantified for that field */
      case fa: ast.FieldAccess if quantifiedChunkHelper.isQuantifiedFor(σ.h, fa.field.name) =>
        eval(σ, fa.rcv, pve, c, tv)((tRcvr, c1) =>
          quantifiedChunkHelper.value(σ, σ.h, tRcvr, fa.field, pve, fa, c, tv)((t) => {
            Q(t, c1)}))

      case fa: ast.FieldAccess =>
        withChunkIdentifier(σ, fa, true, pve, c, tv)((id, c1) =>
          decider.withChunk[FieldChunk](σ, σ.h, id, fa, pve, c1, tv)(ch =>
            Q(ch.value, c1)))
>>>>>>> d32f051d

      case ast.Not(e0) =>
        eval(σ, e0, pve, c, tv)((t0, c1) =>
          Q(Not(t0), c1))

      case ast.IntNeg(e0) =>
        eval(σ, e0, pve, c, tv)((t0, c1) =>
          Q(Minus(0, t0), c1))

      case ast.Old(e0) => eval(σ \ σ.g, e0, pve, c, tv)(Q)
      case ast.PackageOld(e0) => eval(σ \ c.poldHeap.get, e0, pve, c, tv)(Q)
      case ast.ApplyOld(e0) => eval(σ \ c.givenHeap.get, e0, pve, c, tv)(Q)

      /* Strict evaluation of AND */
      case ast.And(e0, e1) if config.disableShortCircuitingEvaluations() =>
        evalBinOp(σ, e0, e1, And, pve, c, tv)(Q)

      /* Short-circuiting evaluation of AND */
      case ast.And(e0, e1) =>
        /* TODO: It should no longer be possible to accumulate local results, because
         *       all branching constructs are locally evaluated themselves.
         *       Hence, implement evaluation of AND similar to that of OR.
         *       Try to reuse code!
         */
        var πPre: Set[Term] = Set()
        var t0: Option[Term] = None
        var localResults: List[LocalEvaluationResult] = Nil

        eval(σ, e0, pve, c, tv)((_t0, c1) => {
          assert(t0.isEmpty || t0.get == _t0, s"Unexpected difference: $t0 vs ${_t0}")

          t0 = Some(_t0)
          πPre = decider.π

          decider.pushScope()
          /* TODO: Add a branch-function that only takes a true-continuation.
          *       Give it a more appropriate name, one that expresses
          *       that it is more a continue-if-no-contradiction thing.
          */
          val r =
            branchLocally(σ, t0.get, c1, tv, LocalAndBranching(e0, t0.get),
              (c2: C, tv1: TV) =>
                eval(σ, e1, pve, c2, tv1)((_t1, c3) => {
                  localResults ::= LocalEvaluationResult(guards, _t1, decider.π -- (πPre + t0.get), c3)
                  Success[C, ST, H, S](c3)}),
              (c2: C, tv1: TV) => Success[C, ST, H, S](c2))

          decider.popScope()

          r && {
            checkReserveHeaps(localResults)
            val (t1: Term, tAux: Set[Term]) = combine(localResults)
            val tAnd = And(t0.get, t1)
            assume(tAux)
            Q(tAnd, localResults.headOption.map(_.context).getOrElse(c1))}})

      /* Strict evaluation of OR */
      case ast.Or(e0, e1) if config.disableShortCircuitingEvaluations() =>
        evalBinOp(σ, e0, e1, Or, pve, c, tv)(Q)

      /* Short-circuiting evaluation of OR */
      case ast.Or(e0, e1) =>
        /* Evaluating the disjuncts should never non-locally branch, because
         *   1. OR may not contain any access predicates, and consequently no impure conditionals
         *   2. OR may contain an unfolding, but it will be evaluated locally, thus any
         *      potential branching should not be witnessed by the evaluation of OR.
         * It should therefore not be necessary to accumulate local evaluation results, or to
         * consider the brancher guards.
         */
        var πPre: Set[Term] = Set()
        var t0: Option[Term] = None
        var t1: Option[Term] = None
        var πt1: Set[Term] = Set()

        eval(σ, e0, pve, c, tv)((_t0, c1) => {
          assert(t0.isEmpty, s"Unexpected branching occurred while locally evaluating $e0")
          t0 = Some(_t0)
          πPre = decider.π

          decider.pushScope()
          /* TODO: See comment to short-circuiting evaluation of AND */
          val t0Neg = Not(t0.get)
          val r =
            branchLocally(σ, t0Neg, c1, tv, LocalOrBranching(e0, t0Neg),
              (c2: C, tv1: TV) =>
                eval(σ, e1, pve, c2, tv1)((_t1, c3) => {
                  assert(t1.isEmpty, s"Unexpected branching occurred while locally evaluating $e1")
                  t1 = Some(_t1)
                  πt1 = decider.π -- (πPre + t0Neg) /* Removing t0Neg from πt1 is crucial! */
                  Success[C, ST, H, S](c3)}),
              (c2: C, tv1: TV) => Success[C, ST, H, S](c2))
          decider.popScope()

          r && {
            val tAux = state.terms.utils.BigAnd(πt1)
            val tOr = Or(t0.get, t1.getOrElse(True()))
            assume(tAux)
            Q(tOr, c1)}})

      case _: ast.Implies if config.disableLocalEvaluations() => nonLocalEval(σ, e, pve, c, tv)(Q)

      case impl @ ast.Implies(e0, e1) =>
        /* - Problem with Implies(e0, e1) is that simply evaluating e1 after e0
         *   fails if e0 establishes a precondition of e1
         * - Hence we have to assume e0 when evaluating e1, but revoke that
         *   assumption afterwards
         * - We also have to keep track of all path conditions that result from
         *   the evaluation of e0 and e1
         */

        val πPre: Set[Term] = decider.π
          /* Initial set of path conditions */

        var πIf: Set[Term] = Set()
          /* Path conditions assumed while evaluating the antecedent */
        var tEvaluatedIf: Term = False()
          /* The term the antecedent actually evaluates too. */

        var localResults: List[LocalEvaluationResult] = Nil

        decider.pushScope()
        val r =
          eval(σ, e0, pve, c, tv)((t0, c1) => {
            val πDiff = decider.π -- πPre

            assert(tEvaluatedIf == False() || tEvaluatedIf == t0, s"Unexpected difference: $tEvaluatedIf vs $t0")
            assert(πIf.isEmpty || πIf == πDiff, s"Unexpected difference: $πIf vs $πDiff")

            πIf = πDiff
            tEvaluatedIf = t0

            branchLocally(σ, t0, c1, tv, LocalImplBranching[ST, H, S](e0, t0),
              (c2: C, tv1: TV) =>
                eval(σ, e1, pve, c2, tv1)((t1, c3) => {
                  localResults ::= LocalEvaluationResult(guards, t1, decider.π -- (πPre ++ πIf + tEvaluatedIf), c3)
                  Success[C, ST, H, S](c3)}),
              (c2: C, _) => Success[C, ST, H, S](c2))})

        decider.popScope()

        r && {
          checkReserveHeaps(localResults)

          /* The additional path conditions gained while evaluating the
           * antecedent can be assumed in any case.
           * If the antecedent holds, then the additional path conditions
           * related to the consequent can also be assumed.
           */

          val (tActualThen: Term, tAuxThen: Set[Term]) = combine(localResults)
          val tAuxIf = state.terms.utils.BigAnd(πIf)

          val tImplies = Implies(tEvaluatedIf, tActualThen)
          val tAuxImplies = Implies(tEvaluatedIf, state.terms.utils.BigAnd(tAuxThen))

          assume(Set(tAuxIf, tAuxImplies))
          Q(tImplies, localResults.headOption.map(_.context).getOrElse(c))}

      case _: ast.Ite if config.disableLocalEvaluations() => nonLocalEval(σ, e, pve, c, tv)(Q)

      case ite @ ast.Ite(e0, e1, e2) =>
        val πPre: Set[Term] = decider.π
        var πIf: Option[Set[Term]] = None
        var tActualIf: Option[Term] = None

        var localResultsThen: List[LocalEvaluationResult] = Nil
        var localResultsElse: List[LocalEvaluationResult] = Nil

        decider.pushScope()

        val r =
          eval(σ, e0, pve, c, tv)((t0, c1) => {
            val πDiff = decider.π -- πPre

            assert(tActualIf.isEmpty || tActualIf.get == t0, s"Unexpected difference: $tActualIf vs $t0")
            assert(πIf.isEmpty || πIf.get == πDiff, s"Unexpected difference: $πIf vs $πDiff")

            πIf = Some(πDiff)
            tActualIf = Some(t0)

            branchLocally(σ, t0, c1, tv, LocalIfBranching[ST, H, S](e0, t0),
              (c2: C, tv1: TV) => {
                eval(σ, e1, pve, c2, tv1)((t1, c3) => {
                  localResultsThen ::= LocalEvaluationResult(guards, t1, decider.π -- (πPre ++ πIf.get + t0), c3)
                  Success[C, ST, H, S](c3)})},
              (c2: C, tv1: TV) => {
                eval(σ, e2, pve, c2, tv1)((t2, c3) => {
                  localResultsElse ::= LocalEvaluationResult(guards, t2, decider.π -- (πPre ++ πIf.get + Not(t0)), c3)
                  Success[C, ST, H, S](c3)})})})

        decider.popScope()

        val localResults = localResultsThen ::: localResultsElse

        r && {
          checkReserveHeaps(localResults)

          /* Conjunct all auxiliary terms (sort: bool). */
          val tAuxIf: Term = state.terms.utils.BigAnd(πIf.getOrElse(Set(False())))

          val tActualThenVar = fresh("actualThen", toSort(e1.typ))
          val tActualElseVar = fresh("actualElse", toSort(e2.typ))

          /* TODO: Does it increase prover performance if the actualXXXVar terms include tActualIf in the
           *       antecedent of the implication? I.e. 'guard && tActualIf ==> actualResult'? */
          val (tActualThen: Term, tAuxThen: Set[Term]) = combine(localResultsThen, tActualThenVar === _)
          val (tActualElse: Term, tAuxElse: Set[Term]) = combine(localResultsElse, tActualElseVar === _)

          /* Ite with auxiliary terms */
          val tAuxIte = Ite(tActualIf.getOrElse(False()),
                            state.terms.utils.BigAnd(tAuxThen),
                            state.terms.utils.BigAnd(tAuxElse))

          /* Ite with the actual results of the evaluation */
          val tActualIte =
            Ite(tActualIf.getOrElse(False()),
                if (localResultsThen.nonEmpty) tActualThenVar else fresh("$deadThen", toSort(e1.typ)),
                if (localResultsElse.nonEmpty) tActualElseVar else fresh("$deadElse", toSort(e2.typ)))

          val actualTerms = And(tActualThen, tActualElse)

          assume(Set(tAuxIf, tAuxIte, actualTerms))
          Q(tActualIte, localResults.headOption.map(_.context).getOrElse(c))}

      /* Integers */

      case ast.IntPlus(e0, e1) =>
        evalBinOp(σ, e0, e1, Plus, pve, c, tv)(Q)

      case ast.IntMinus(e0, e1) =>
        evalBinOp(σ, e0, e1, Minus, pve, c, tv)(Q)

      case ast.IntTimes(e0, e1) =>
        evalBinOp(σ, e0, e1, Times, pve, c, tv)(Q)

      case ast.IntDiv(e0, e1) =>
        evalBinOp(σ, e0, e1, Div, pve, c, tv)((tDiv, c1) =>
          failIfDivByZero(σ, tDiv, e1, tDiv.p1, 0, pve, c1, tv)(Q))

      case ast.IntMod(e0, e1) =>
        evalBinOp(σ, e0, e1, Mod, pve, c, tv)((tMod, c1) =>
          failIfDivByZero(σ, tMod, e1, tMod.p1, 0, pve, c1, tv)(Q))

      case ast.IntLE(e0, e1) =>
        evalBinOp(σ, e0, e1, AtMost, pve, c, tv)(Q)

      case ast.IntLT(e0, e1) =>
        evalBinOp(σ, e0, e1, Less, pve, c, tv)(Q)

      case ast.IntGE(e0, e1) =>
        evalBinOp(σ, e0, e1, AtLeast, pve, c, tv)(Q)

      case ast.IntGT(e0, e1) =>
        evalBinOp(σ, e0, e1, Greater, pve, c, tv)(Q)

      /* Permissions */

      case ast.PermPlus(e0, e1) =>
        evalPermOp(σ, e0, e1, (t0, t1) => t0 + t1, pve, c, tv)(Q)

      case ast.PermMinus(e0, e1) =>
        evalPermOp(σ, e0, e1, (t0, t1) => t0 - t1, pve, c, tv)(Q)

      case ast.PermTimes(e0, e1) =>
        evalPermOp(σ, e0, e1, (t0, t1) => t0 * t1, pve, c, tv)(Q)

      case ast.IntPermTimes(e0, e1) =>
        eval(σ, e0, pve, c, tv)((t0, c1) =>
          evalp(σ, e1, pve, c1, tv)((t1, c2) =>
            Q(IntPermTimes(t0, t1), c2)))

      case ast.PermLE(e0, e1) =>
        evalBinOp(σ, e0, e1, AtMost, pve, c, tv)(Q)

      case ast.PermLT(e0, e1) =>
        evalBinOp(σ, e0, e1, Less, pve, c, tv)(Q)

      case ast.PermGE(e0, e1) =>
        evalBinOp(σ, e0, e1, AtLeast, pve, c, tv)(Q)

      case ast.PermGT(e0, e1) =>
        evalBinOp(σ, e0, e1, Greater, pve, c, tv)(Q)

      /* Others */

      /* Domains not handled directly */
      case dfa @ ast.DomainFuncApp(func, eArgs, _) =>
        evals(σ, eArgs, pve, c, tv)((tArgs, c1) => {
          val inSorts = tArgs map (_.sort)
          val outSort = toSort(dfa.typ)
          val fi = symbolConverter.toFunction(func, inSorts :+ outSort)
          Q(DomainFApp(fi, tArgs), c1)})

      case _: ast.Quantified if config.disableLocalEvaluations() => nonLocalEval(σ, e, pve, c, tv)(Q)

      case quant: ast.Quantified =>
        val body = quant.exp
        val vars = quant.variables map (_.localVar)

        val (tQuantOp, silTriggers) = quant match {
          case fa: ast.Forall => (Forall, fa.autoTrigger.triggers)
          case _: ast.Exists => (Exists, Seq())
        }

        /* Why so cumbersome? Why not simply eval(..., tBody => Q(..., tBody))?
         *  - Assume we have a quantification forall x: int :: x > 0 ==> f(x) > 0
         *  - Evaluating the body yields a term Implies(lhs, rhs) which will be
         *    used as the body if the Quantification term
         *  - The evaluation also yields additional path conditions, for example
         *    the relation between the function application and the evaluated
         *    function body, e.g. f(x) == 2x
         *  - These are not returned but added to the path conditions during they
         *    evaluation of the function application
         *  - However, we need them to occur inside the quantification, not
         *    outside of it, because assumptions outside of the quantification
         *    will not be considered even if the quantified variable occurs in
         *    them due to the scope of the quantified variables
         *  - We thus have to determine these additional path conditions
         *    to be able to include them in the quantification
         */

        val πPre: Set[Term] = decider.π
        var localResults: List[LocalEvaluationResult] = Nil
        var triggers: List[Trigger] = Nil

        decider.pushScope()

        val tVars = vars map (v => fresh(v.name, toSort(v.typ)))
        val γVars = Γ(vars zip tVars)
        val σQuant = σ \+ γVars

        val r =
          evalTriggers(σQuant, silTriggers, pve, c, tv)((_triggers, c1) =>
            eval(σQuant, body, pve, c1, tv)((tBody, c2) => {
              triggers = _triggers
              localResults ::= LocalEvaluationResult(guards, tBody, decider.π -- πPre, c2)

              /* We could call Q directly instead of returning Success, but in
               * that case the path conditions πDelta would also be outside of
               * the quantification. Since they are not needed outside of the
               * quantification we go the extra mile to get ride of them in order
               * to not pollute the path conditions.
               *
               * Actually, only path conditions in which the quantified variable
               * occurs are waste, others, especially $combine-terms, are actually
               * of interest and should be in the path conditions to avoid the
               * 'fapp-requires-separating-conjunction-fresh-snapshots' problem,
               * which is currently overcome by caching fapp-terms.
               */
              Success[C, ST, H, S](c2)}))

        decider.popScope()

        r && {
          checkReserveHeaps(localResults)
          val (tActual: Term, tAux: Set[Term]) = combine(localResults)
          /* TODO: Translate triggers as well */
          val tQuantAux = Quantification(tQuantOp, tVars, state.terms.utils.BigAnd(tAux), triggers)
          val tQuant = Quantification(tQuantOp, tVars, tActual, triggers)
          assume(tQuantAux)
          Q(tQuant, localResults.headOption.map(_.context).getOrElse(c))}

      case fapp @ ast.FuncApp(func, eArgs) =>
        val err = PreconditionInAppFalse(fapp)

        evals2(σ, eArgs, Nil, pve, c, tv)((tArgs, c2) => {
          bookkeeper.functionApplications += 1
          val insγ = Γ(func.formalArgs.map(_.localVar).zip(tArgs))
          val σ2 = σ \ insγ
          val pre = ast.utils.BigAnd(func.pres)
          consume(σ2, FullPerm(), pre, err, c2, tv)((_, s, _, c3) => {
            val tFA = FApp(symbolConverter.toFunction(func), s.convert(sorts.Snap), tArgs)
            if (fappCache.contains(tFA)) {
              logger.debug("[Eval(FApp)] Took cache entry for " + fapp)
              val piFB = fappCache(tFA)
              assume(piFB)
              Q(tFA, c3)
            } else {
              val σ3 = σ2 \+ (func.result, tFA)
              val πPre = decider.π
              val post = ast.utils.BigAnd(func.posts)
              /* Break recursive cycles */
              if (c3.cycles(func) < config.unrollFunctions()) {
                val c3a = c3.incCycleCounter(func)
                bookkeeper.functionBodyEvaluations += 1
                eval(σ3, func.exp, pve, c3a, tv)((tFB, c4) =>
                  eval(σ3, post, pve, c4, tv)((tPost, c5) => {
                    val c5a = c5.decCycleCounter(func)
                    val tFAEqFB = Implies(state.terms.utils.BigAnd(guards), tFA === tFB)
                    if (!config.disableFunctionApplicationCaching())
                      fappCache += (tFA -> (decider.π -- πPre + tFAEqFB + tPost))
                    assume(Set(tFAEqFB, tPost))
                    Q(tFA, c5a)}))
              } else {
                /* Unfolded the function often enough already. We still need to
                 * evaluate the postcondition, though, because Z3 might
                 * otherwise not know enough about the recursive call.
                 * For example, that the length of a list is always positive.
                 */
                eval(σ3, post, pve, c3, tv)((tPost, c4) => {
                  if (!config.disableFunctionApplicationCaching())
                    fappCache += (tFA -> (decider.π -- πPre + tPost))
                  assume(tPost)
                  Q(tFA, c4)})}}})})

      /* Prover hint expressions */

      case _: ast.Unfolding if config.disableLocalEvaluations() => nonLocalEval(σ, e, pve, c, tv)(Q)

      /* TODO: Try to merge the code from Evaluator and Executor for fold/folding and unfold/unfolding. */

      case ast.Unfolding(
                acc @ ast.PredicateAccessPredicate(ast.PredicateAccess(eArgs, predicate), ePerm),
                eIn) =>

        /* Unfolding only has a temporary effect on the current heap because
         * the resulting heap is not forwarded to the final continuation.
         */

        var πPre: Set[Term] = Set()
        var tPerm: Option[Term] = None
        var localResults: List[LocalEvaluationResult] = Nil

        if (c.cycles(predicate) < 2 * config.unrollFunctions()) {
          val c0a = c.incCycleCounter(predicate)

          val r =
            evalp(σ, ePerm, pve, c0a, tv)((_tPerm, c1) => {
              assert(tPerm.isEmpty || tPerm.get == _tPerm, s"Unexpected difference: $tPerm vs ${_tPerm}")
              tPerm = Some(_tPerm)
              πPre = decider.π
              decider.assert(σ, IsPositive(_tPerm)){
                case true =>
                  evals(σ, eArgs, pve, c1, tv)((tArgs, c2) =>
                    consume(σ, FullPerm(), acc, pve, c2, tv)((σ1, snap, _, c3) => {
                      val insγ = Γ(predicate.formalArgs map (_.localVar) zip tArgs)
                      produce(σ1 \ insγ, s => snap.convert(s), _tPerm, predicate.body, pve, c3, tv)((σ2, c4) => {
                        val c4a = c4.decCycleCounter(predicate)
                        val σ3 = σ2 \ (g = σ.g, γ = σ.γ)
                        eval(σ3, eIn, pve, c4a, tv)((tIn, c5) => {
                          localResults ::= LocalEvaluationResult(guards, tIn, decider.π -- πPre, c5)
                          Success[C, ST, H, S](c3)})})}))
                case false =>
                  Failure[C, ST, H, S, TV](pve dueTo NonPositivePermission(ePerm), c1, tv)}})

          r && {
            checkReserveHeaps(localResults)
            val tActualInVar = fresh("actualIn", toSort(eIn.typ))
            val (tActualIn: Term, tAuxIn: Set[Term]) = combine(localResults, tActualInVar === _)
              /* TODO: See comment about performance in case ast.Ite */
            assume(tAuxIn + tActualIn)
            Q(tActualInVar, localResults.headOption.map(_.context).getOrElse(c))}
        } else
          Failure[C, ST, H, S, TV](ast.Consistency.reportUnsupportedPredicateRecursion(e), c, tv)

      case _: ast.Folding if config.disableLocalEvaluations() =>
        sys.error("Non-local evaluation hasn't yet been implemented for folding-expressions")

      case ast.Folding(
              acc @ ast.PredicateAccessPredicate(ast.PredicateAccess(eArgs, predicate), ePerm),
              eIn) =>

        var πPre: Set[Term] = Set()
        var tPerm: Option[Term] = None
        var localResults: List[LocalEvaluationResult] = Nil

        if (c.cycles(predicate) < 2 * config.unrollFunctions()) {
          val c0a = c.incCycleCounter(predicate)

          val r =
            evalp(σ, ePerm, pve, c0a, tv)((_tPerm, c1) => {
              assert(tPerm.isEmpty || tPerm.get == _tPerm, s"Unexpected difference: $tPerm vs ${_tPerm}")
              tPerm = Some(_tPerm)
              πPre = decider.π // TODO: Why here? Why not after evals(eArgs)?
              if (decider.isPositive(_tPerm))
                evals(σ, eArgs, pve, c1, tv)((tArgs, c2) => {
                  val insγ = Γ(predicate.formalArgs map (_.localVar) zip tArgs)
                  consume(σ \ insγ, FullPerm(), predicate.body, pve, c2, tv)((σ1, snap, chs, c3) => { // TODO: What to do with the consumed chunks?
                    produce(σ1 \ σ.γ, s => snap.convert(s), _tPerm, acc, pve, c3, tv)((σ2, c4) => {
                      val c4a = c4.decCycleCounter(predicate)
                      val σ3 = σ2 \ (g = σ.g, γ = σ.γ) // TODO: Why g = σ.g? Was in 'unfolding' already.
                      eval(σ3, eIn, pve, c4a, tv)((tIn, c5) => {
                        localResults ::= LocalEvaluationResult(guards, tIn, decider.π -- πPre, c5)
                        Success[C, ST, H, S](c3)})})})})
              else
                Failure[C, ST, H, S, TV](pve dueTo NonPositivePermission(ePerm), c1, tv)})

          r && {
            checkReserveHeaps(localResults)
            val tActualInVar = fresh("actualIn", toSort(eIn.typ))
            val (tActualIn: Term, tAuxIn: Set[Term]) = combine(localResults, tActualInVar === _)
            /* TODO: See comment about performance in case ast.Ite */
            assume(tAuxIn + tActualIn)
            Q(tActualInVar, localResults.headOption.map(_.context).getOrElse(c))}
        } else
          sys.error("Recursion that does not go through a function, e.g., a predicate such as " +
            "P {... && next != null ==> folding next.P in e} is currently not " +
            "supported. It should be  possible to wrap 'folding next.P in e' " +
            "in a function, which is then invoked from the predicate body.\n" +
            "Offending node: " + e)

      case ast.Applying(eWand, eIn) =>
        val πPre = decider.π
        var localResults: List[LocalEvaluationResult] = Nil
        val (wand, wandValues) = magicWandSupporter.resolveWand(σ, eWand)

        val r =
          consume(σ \+ Γ(wandValues), FullPerm(), wand, pve, c.copy(reinterpretWand = false), tv)((σ1, _, chs, c1) => {
            assert(chs.size == 1 && chs(0).isInstanceOf[MagicWandChunk[H]], "Unexpected list of consumed chunks: $chs")
            val ch = chs(0).asInstanceOf[MagicWandChunk[H]]
            val c1a = c1.copy(poldHeap = Some(ch.hPO), givenHeap = Some(σ.h), reinterpretWand = c.reinterpretWand) /* TODO: See comment in exec/apply about givenHeap */
            consume(σ1, FullPerm(), wand.left, pve, c1a, tv)((σ2, _, _, c2) =>
              produce(σ2, fresh, FullPerm(), wand.right, pve, c2, tv)((σ3, c3) => {
                val c3a = c3.copy(poldHeap = c1.poldHeap, givenHeap = c1.givenHeap)
                eval(σ3, eIn, pve, c3a, tv)((tIn, c4) => {
                  localResults ::= LocalEvaluationResult(guards, tIn, decider.π -- πPre, c4)
                  Success[C, ST, H, S](c4)})}))})

        r && {
          checkReserveHeaps(localResults)
          val tActualInVar = fresh("actualIn", toSort(eIn.typ))
          val (tActualIn: Term, tAuxIn: Set[Term]) = combine(localResults, tActualInVar === _)
          /* TODO: See comment about performance in case ast.Ite */
          assume(tAuxIn + tActualIn)
          Q(tActualInVar, localResults.headOption.map(_.context).getOrElse(c))}

      /* TODO: We need to think more about exhaling and what its semantics should be.
       *       For example, what should the result of evaluating an exhaling be?
       *
       * TODO: Implement consistency checks (and parsing rules?) for Exhaling.
       */
      case ast.Exhaling(exp) =>
        consume(σ, FullPerm(), exp, pve, c, tv)((_, _, _, c1) =>
          Q(True(), c1))

      /* Sequences */

      case ast.SeqIn(e0, e1) => evalBinOp(σ, e1, e0, SeqIn, pve, c, tv)(Q)
        /* Note the reversed order of the arguments! */

      case sil.ast.SeqAppend(e0, e1) => evalBinOp(σ, e0, e1, SeqAppend, pve, c, tv)(Q)
      case sil.ast.SeqDrop(e0, e1) => evalBinOp(σ, e0, e1, SeqDrop, pve, c, tv)(Q)
      case sil.ast.SeqTake(e0, e1) => evalBinOp(σ, e0, e1, SeqTake, pve, c, tv)(Q)
      case ast.SeqAt(e0, e1) => evalBinOp(σ, e0, e1, SeqAt, pve, c, tv)(Q)
      case sil.ast.SeqLength(e0) => eval(σ, e0, pve, c, tv)((t0, c1) => Q(SeqLength(t0), c1))
      case sil.ast.EmptySeq(typ) => Q(SeqNil(toSort(typ)), c)
      case ast.SeqRanged(e0, e1) => evalBinOp(σ, e0, e1, SeqRanged, pve, c, tv)(Q)

      case sil.ast.SeqUpdate(e0, e1, e2) =>
        evals2(σ, List(e0, e1, e2), Nil, pve, c, tv)((ts, c1) =>
          Q(SeqUpdate(ts(0), ts(1), ts(2)), c1))

      case sil.ast.ExplicitSeq(es) =>
        evals2(σ, es.reverse, Nil, pve, c, tv)((tEs, c1) => {
          val tSeq =
            tEs.tail.foldLeft[SeqTerm](SeqSingleton(tEs.head))((tSeq, te) =>
              SeqAppend(SeqSingleton(te), tSeq))
          assume(SeqLength(tSeq) === IntLiteral(es.size))
          Q(tSeq, c1)})

      /* Sets and multisets */

      case sil.ast.EmptySet(typ) => Q(EmptySet(toSort(typ)), c)

      case sil.ast.ExplicitSet(es) =>
        evals2(σ, es, Nil, pve, c, tv)((tEs, c1) => {
          val tSet =
            tEs.tail.foldLeft[SetTerm](SingletonSet(tEs.head))((tSet, te) =>
              SetAdd(tSet, te))
          Q(tSet, c1)})

      case sil.ast.AnySetUnion(e0, e1) => e.typ match {
        case _: ast.types.Set => evalBinOp(σ, e0, e1, SetUnion, pve, c, tv)(Q)
        case _: ast.types.Multiset => evalBinOp(σ, e0, e1, MultisetUnion, pve, c, tv)(Q)
        case _ => sys.error("Expected a (multi)set-typed expression but found %s (%s) of sort %s"
                            .format(e, e.getClass.getName, e.typ))
      }

      case sil.ast.AnySetIntersection(e0, e1) => e.typ match {
        case _: ast.types.Set => evalBinOp(σ, e0, e1, SetIntersection, pve, c, tv)(Q)
        case _: ast.types.Multiset => evalBinOp(σ, e0, e1, MultisetIntersection, pve, c, tv)(Q)
        case _ => sys.error("Expected a (multi)set-typed expression but found %s (%s) of sort %s"
                            .format(e, e.getClass.getName, e.typ))
      }

      case sil.ast.AnySetSubset(e0, e1) => e0.typ match {
        case _: ast.types.Set => evalBinOp(σ, e0, e1, SetSubset, pve, c, tv)(Q)
        case _: ast.types.Multiset => evalBinOp(σ, e0, e1, MultisetSubset, pve, c, tv)(Q)
        case _ => sys.error("Expected a (multi)set-typed expression but found %s (%s) of sort %s"
                            .format(e, e.getClass.getName, e.typ))
      }

      case sil.ast.AnySetMinus(e0, e1) => e.typ match {
        case _: ast.types.Set => evalBinOp(σ, e0, e1, SetDifference, pve, c, tv)(Q)
        case _: ast.types.Multiset => evalBinOp(σ, e0, e1, SetDifference, pve, c, tv)(Q)
        case _ => sys.error("Expected a (multi)set-typed expression but found %s (%s) of sort %s"
                            .format(e, e.getClass.getName, e.typ))
      }

      case sil.ast.AnySetContains(e0, e1) => e1.typ match {
        case _: ast.types.Set => evalBinOp(σ, e0, e1, SetIn, pve, c, tv)(Q)
        case _: ast.types.Multiset => evalBinOp(σ, e0, e1, MultisetIn, pve, c, tv)(Q)
        case _ => sys.error("Expected a (multi)set-typed expression but found %s (%s) of sort %s"
                            .format(e, e.getClass.getName, e.typ))
      }

      case sil.ast.AnySetCardinality(e0) => e0.typ match {
        case _: ast.types.Set => eval(σ, e0, pve, c, tv)((t0, c1) => Q(SetCardinality(t0), c1))
        case _: ast.types.Multiset => eval(σ, e0, pve, c, tv)((t0, c1) => Q(MultisetCardinality(t0), c1))
        case _ => sys.error("Expected a (multi)set-typed expression but found %s (%s) of type %s"
                            .format(e0, e0.getClass.getName, e0.typ))
      }
		}

    resultTerm
	}

  /* The non-local evaluations are intended for benchmarking and debugging
   * only, because they can result in incompletenesses.
   */
  private def nonLocalEval(σ: S, e: ast.Expression, pve: PartialVerificationError, c: C, tv: TV)
                          (Q: (Term, C) => VerificationResult)
                          : VerificationResult = {

    assert(config.disableLocalEvaluations(),
           "Unexpected call to performNonLocalEvaluation since config.localEvaluations is true.")

    e match {
      case ast.Implies(e0, e1) =>
        eval(σ, e0, pve, c, tv)((t0, c1) =>
          branch(σ, t0, c1, tv, ImplBranching[ST, H, S](e0, t0),
            (c2: C, tv1: TV) => eval(σ, e1, pve, c2, tv1)(Q),
            (c2: C, tv1: TV) => Q(True(), c2)))

      case ast.Ite(e0, e1, e2) =>
        eval(σ, e0, pve, c, tv)((t0, c1) =>
          branch(σ, t0, c1, tv, IfBranching[ST, H, S](e0, t0),
            (c2: C, tv1: TV) => eval(σ, e1, pve, c2, tv1)(Q),
            (c2: C, tv1: TV) => eval(σ, e2, pve, c2, tv1)(Q)))

      case ast.Unfolding(acc @ ast.PredicateAccessPredicate(ast.PredicateAccess(eArgs, predicate), ePerm), eIn) =>
        val body = predicate.body

        if (c.cycles(predicate) < 2 * config.unrollFunctions()) {
          val c0a = c.incCycleCounter(predicate)
          evalp(σ, ePerm, pve, c0a, tv)((tPerm, c1) =>
            decider.assert(σ, IsPositive(tPerm)){
              case true =>
                evals(σ, eArgs, pve, c1, tv)((tArgs, c2) =>
                  consume(σ, FullPerm(), acc, pve, c2, tv)((σ1, snap, _, c3) => {
                    val insγ = Γ(predicate.formalArgs map (_.localVar) zip tArgs)
                    /* Unfolding only effects the current heap */
                    produce(σ1 \ insγ, s => snap.convert(s), tPerm, body, pve, c3, tv)((σ2, c4) => {
                      val c4a = c4.decCycleCounter(predicate)
                      val σ3 = σ2 \ (g = σ.g, γ = σ.γ)
                      eval(σ3, eIn, pve, c4a, tv)(Q)})}))
              case false =>
                Failure[C, ST, H, S, TV](pve dueTo NonPositivePermission(ePerm), c1, tv)})}
        else
          Failure[C, ST, H, S, TV](ast.Consistency.reportUnsupportedPredicateRecursion(e), c, tv)

      case quant: ast.Quantified if config.disableLocalEvaluations() =>
        val body = quant.exp
        val vars = quant.variables map (_.localVar)

        val (tQuantOp, silTriggers) = quant match {
          case fa: ast.Forall => (Forall, fa.autoTrigger.triggers)
          case _: ast.Exists => (Exists, Seq())
        }

        val tVars = vars map (v => fresh(v.name, toSort(v.typ)))
        val γVars = Γ(vars zip tVars)
        val σQuant = σ \+ γVars

        val πPre: Set[Term] = decider.π
        evalTriggers(σQuant, silTriggers, pve, c, tv)((triggers, c1) =>
          eval(σQuant, body, pve, c1, tv)((tBody, c2) => {
            val (tActual: Term, tAux: Set[Term]) =
              combine(LocalEvaluationResult(guards, tBody, decider.π -- πPre, c2) :: Nil)
            val tQuantAux = Quantification(tQuantOp, tVars, state.terms.utils.BigAnd(tAux), triggers)
            val tQuant = Quantification(tQuantOp, tVars, tActual, triggers)
            assume(tQuantAux)
            Q(tQuant, c2)
          }))

      case _ => sys.error(s"Cannot non-locally evaluate $e (${e.getClass.getName})")
    }
  }

  def withChunkIdentifier(σ: S,
                          locacc: ast.LocationAccess,
                          assertRcvrNonNull: Boolean,
                          pve: PartialVerificationError,
                          c: C,
                          tv: TV)
                         (Q: (ChunkIdentifier, C) => VerificationResult)
                         : VerificationResult =

    locacc match {
      case ast.FieldAccess(eRcvr, field) =>
        eval(σ, eRcvr, pve, c, tv)((tRcvr, c1) =>
<<<<<<< HEAD
          if (assertRcvrNonNull) {
            if (decider.assert(Or(NullTrigger(tRcvr), tRcvr !== Null())))
              Q(FieldChunkIdentifier(tRcvr, field.name), c1)
            else
              Failure[C, ST, H, S, TV](pve dueTo ReceiverNull(locacc), c1, tv)
          } else
=======
          if (assertRcvrNonNull)
            decider.assert(σ, Or(NullTrigger(tRcvr), tRcvr !== Null())){
              case true => Q(FieldChunkIdentifier(tRcvr, field.name), c1)
              case false => Failure[C, ST, H, S, TV](pve dueTo ReceiverNull(locacc), c1, tv)}
          else
>>>>>>> d32f051d
            Q(FieldChunkIdentifier(tRcvr, field.name), c1))

      case ast.PredicateAccess(eArgs, predicate) =>
        evals(σ, eArgs, pve, c, tv)((tArgs, c1) =>
          Q(PredicateChunkIdentifier(predicate.name, tArgs), c1))
    }

	private def evalBinOp[T <: Term]
                       (σ: S,
			                  e0: ast.Expression,
                        e1: ast.Expression,
                        termOp: (Term, Term) => T,
                        pve: PartialVerificationError,
			                  c: C,
                        tv: TV)
                       (Q: (T, C) => VerificationResult)
                       : VerificationResult = {

		eval(σ, e0, pve, c, tv)((t0, c1) =>
			eval(σ, e1, pve, c1, tv)((t1, c2) =>
				Q(termOp(t0, t1), c2)))
  }

  private def failIfDivByZero(σ: S,
                              t: Term,
                              eDivisor: ast.Expression,
                              tDivisor: Term,
                              tZero: Term,
                              pve: PartialVerificationError,
                              c: C,
                              tv: TV)
                             (Q: (Term, C) => VerificationResult)
                             : VerificationResult = {

    decider.assert(σ, tDivisor !== tZero){
      case true => Q(t, c)
      case false => Failure[C, ST, H, S, TV](pve dueTo DivisionByZero(eDivisor), c, tv)
    }
  }

  private def evalPermOp[PO <: P]
                        (σ: S,
                         e0: ast.Expression,
                         e1: ast.Expression,
                         permOp: (P, P) => PO,
                         pve: PartialVerificationError,
                         c: C,
                         tv: TV)
                        (Q: (PO, C) => VerificationResult)
                        : VerificationResult = {

    evalp(σ, e0, pve, c, tv)((t0, c1) =>
      evalp(σ, e1, pve, c1, tv)((t1, c2) =>
        Q(permOp(t0, t1), c2)))
  }

  private case class LocalEvaluationResult(πGuards: Seq[Term],
                                           actualResult: Term,
                                           auxiliaryTerms: Set[Term],
                                           context: C)

  private def combine(localResults: Seq[LocalEvaluationResult],
                      actualResultTransformer: Term => Term = Predef.identity)
                     : (Term, Set[Term]) = {

    val (t1: Term, tAux: Set[Term]) =
      localResults.map {lr =>
        val newGuards = lr.πGuards

        val guard: Term = state.terms.utils.BigAnd(newGuards)
        val tAct: Term = Implies(guard, actualResultTransformer(lr.actualResult))
        val tAux: Term = Implies(guard, state.terms.utils.BigAnd(lr.auxiliaryTerms))

        (tAct, tAux)
      }.foldLeft((True(): Term, Set[Term]())){case ((tActAcc, tAuxAcc), (tAct, tAux)) =>
        (And(tActAcc, tAct), tAuxAcc + tAux)
      }

    (t1, tAux)
  }

  private def checkReserveHeaps(localResults: Seq[LocalEvaluationResult]) {
    val heaps = localResults.flatMap(_.context.reserveHeap).toSet

    assert(heaps.size <= 1,
           "Unexpectedly found multiple different reserve heaps after a local evaluation.")
  }

  /* TODO: The CP-style in which Silicon's main components are written makes it hard to work
   *       with sequences. evalTriggers, evals and execs all share the same pattern, they
   *       essentially recurse over a sequence and accumulate results, where results can be
   *       terms, verification results, contexts, or any combination of these.
   *       It would be nice to find a (probably crazy functional) abstraction that avoids
   *       having to implement that pattern over and over again.
   *
   */
  private def evalTriggers(σ: S, silTriggers: Seq[ast.Trigger], pve: PartialVerificationError, c: C, tv: TV)
                          (Q: (List[Trigger], C) => VerificationResult)
                          : VerificationResult =

    evalTriggers(σ, silTriggers, Nil, pve, c, tv)(Q)

  private def evalTriggers(σ: S,
                           silTriggers: Seq[ast.Trigger],
                           triggers: List[Trigger],
                           pve: PartialVerificationError,
                           c: C,
                           tv: TV)
                          (Q: (List[Trigger], C) => VerificationResult)
                          : VerificationResult = {

    if (silTriggers.isEmpty)
      Q(triggers.reverse, c)
    else
      evalTrigger(σ, silTriggers.head, pve, c, tv)((t, c1) =>
        evalTriggers(σ, silTriggers.tail, t :: triggers, pve, c1, tv)(Q))
  }

  /* TODO: Support applications of user-provided functions as triggers as well.
   *       We can use eval for this, but we don't want to evaluate the function
   *       body as well. Moreover, we don't need to check the preconditions
   *       of functions used as triggers, but we do need to compute the snapshot,
   *       because it is part of terms.FApp.
   *       Axiomatising functions could make this task easier, and it is thus
   *       probably not worth to address this problem before function
   *       axiomatisation has been implemented (or discarded as an idea).
   */
  private def evalTrigger(σ: S, trigger: ast.Trigger, pve: PartialVerificationError, c: C, tv: TV)
                         (Q: (Trigger, C) => VerificationResult)
                         : VerificationResult = {

    val es = trigger.exps collect {case f: ast.DomainFuncApp => f}
    if (es.length != trigger.exps.length)
      logger.warn(s"Only domain function applications are currently supported as triggers. Found ${trigger.exps}")
    evals2(σ, es, Nil, pve, c, tv)((ts, c1) =>
      Q(Trigger(ts), c1))
  }


	override def pushLocalState() {
		fappCacheFrames = fappCacheFrames.push(fappCache)
		super.pushLocalState()
	}

	override def popLocalState() {
		fappCache = fappCacheFrames.top
		fappCacheFrames = fappCacheFrames.pop
		super.popLocalState()
	}
}<|MERGE_RESOLUTION|>--- conflicted
+++ resolved
@@ -15,12 +15,9 @@
 import interfaces.reporting.TraceView
 import state.{MagicWandChunk, PredicateChunkIdentifier, FieldChunkIdentifier, SymbolConvert, DirectChunk}
 import state.terms._
+import state.terms.perms.IsPositive
 import state.terms.implicits._
-<<<<<<< HEAD
 import supporters.MagicWandSupporter
-=======
-import state.terms.perms.IsPositive
->>>>>>> d32f051d
 import heap.QuantifiedChunkHelper
 
 trait DefaultEvaluator[
@@ -46,13 +43,8 @@
 	protected val symbolConverter: SymbolConvert
 	import symbolConverter.toSort
 
-<<<<<<< HEAD
-	protected val chunkFinder: ChunkFinder[P, ST, H, S, C, TV]
-  protected val stateUtils: StateUtils[ST, H, PC, S, C]
+  protected val stateUtils: StateUtils[ST, H, PC, S, C, TV]
   protected val magicWandSupporter: MagicWandSupporter[ST, H, PC, S, C]
-=======
-  protected val stateUtils: StateUtils[ST, H, PC, S, C, TV]
->>>>>>> d32f051d
 	protected val stateFormatter: StateFormatter[ST, H, S, String]
 	protected val config: Config
 	protected val bookkeeper: Bookkeeper
@@ -186,14 +178,12 @@
             case None => Q(NoPerm(), c1)
           })
 
-<<<<<<< HEAD
 /* Field access if the heap is quantified for that field */
-      case fa: ast.FieldAccess if (quantifiedChunkHelper.isQuantifiedFor(σ.h, fa.field.name)) => {
+      case fa: ast.FieldAccess if quantifiedChunkHelper.isQuantifiedFor(σ.h, fa.field.name) =>
         eval(σ, fa.rcv, pve, c, tv)((tRcvr, c1) =>
-          quantifiedChunkHelper.value(σ.h, tRcvr, fa.field, pve, fa, c, tv)((t) => {
-            Q(t, c1)}))}
-
-          
+          quantifiedChunkHelper.value(σ, σ.h, tRcvr, fa.field, pve, fa, c, tv)((t) => {
+            Q(t, c1)}))
+
       case fa: ast.FieldAccess =>
         withChunkIdentifier(σ, fa, true, pve, c, tv)((id, c1) => {
           decider.getChunk[FieldChunk](σ.h, id) match {
@@ -202,23 +192,10 @@
             case None if c.reserveEvalHeap.nonEmpty =>
               decider.getChunk[FieldChunk](c.reserveEvalHeap.get, id) match {
                 case Some(ch) => Q(ch.value, c)
-                case None => Failure[C, ST, H, S, TV](pve dueTo InsufficientPermission(fa), c, tv)
-              }
+                case None => Failure[C, ST, H, S, TV](pve dueTo InsufficientPermission(fa), c, tv)}
             case None =>
               Failure[C, ST, H, S, TV](pve dueTo InsufficientPermission(fa), c, tv)}})
       
-=======
-      /* Field access if the heap is quantified for that field */
-      case fa: ast.FieldAccess if quantifiedChunkHelper.isQuantifiedFor(σ.h, fa.field.name) =>
-        eval(σ, fa.rcv, pve, c, tv)((tRcvr, c1) =>
-          quantifiedChunkHelper.value(σ, σ.h, tRcvr, fa.field, pve, fa, c, tv)((t) => {
-            Q(t, c1)}))
-
-      case fa: ast.FieldAccess =>
-        withChunkIdentifier(σ, fa, true, pve, c, tv)((id, c1) =>
-          decider.withChunk[FieldChunk](σ, σ.h, id, fa, pve, c1, tv)(ch =>
-            Q(ch.value, c1)))
->>>>>>> d32f051d
 
       case ast.Not(e0) =>
         eval(σ, e0, pve, c, tv)((t0, c1) =>
@@ -920,20 +897,11 @@
     locacc match {
       case ast.FieldAccess(eRcvr, field) =>
         eval(σ, eRcvr, pve, c, tv)((tRcvr, c1) =>
-<<<<<<< HEAD
           if (assertRcvrNonNull) {
-            if (decider.assert(Or(NullTrigger(tRcvr), tRcvr !== Null())))
-              Q(FieldChunkIdentifier(tRcvr, field.name), c1)
-            else
-              Failure[C, ST, H, S, TV](pve dueTo ReceiverNull(locacc), c1, tv)
-          } else
-=======
-          if (assertRcvrNonNull)
             decider.assert(σ, Or(NullTrigger(tRcvr), tRcvr !== Null())){
               case true => Q(FieldChunkIdentifier(tRcvr, field.name), c1)
               case false => Failure[C, ST, H, S, TV](pve dueTo ReceiverNull(locacc), c1, tv)}
-          else
->>>>>>> d32f051d
+          } else
             Q(FieldChunkIdentifier(tRcvr, field.name), c1))
 
       case ast.PredicateAccess(eArgs, predicate) =>
@@ -1001,8 +969,7 @@
 
     val (t1: Term, tAux: Set[Term]) =
       localResults.map {lr =>
-        val newGuards = lr.πGuards
-
+        val newGuards = lr.πGuards filterNot decider.π.contains
         val guard: Term = state.terms.utils.BigAnd(newGuards)
         val tAct: Term = Implies(guard, actualResultTransformer(lr.actualResult))
         val tAux: Term = Implies(guard, state.terms.utils.BigAnd(lr.auxiliaryTerms))
