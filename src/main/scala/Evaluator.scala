package semper
package silicon

import scala.collection.immutable.Stack
import com.weiglewilczek.slf4s.Logging
import sil.verifier.PartialVerificationError
import sil.verifier.errors.PreconditionInAppFalse
import sil.verifier.reasons.{DivisionByZero, ReceiverNull, NonPositivePermission}
import reporting.{LocalIfBranching, Bookkeeper, Evaluating, DefaultContext, LocalAndBranching, ImplBranching, IfBranching, LocalImplBranching, LocalOrBranching}
import interfaces.{Evaluator, Consumer, Producer, VerificationResult, Failure, Success}
import interfaces.state.{ChunkIdentifier, Store, Heap, PathConditions, State, StateFormatter, StateFactory, FieldChunk}
import interfaces.decider.Decider
import interfaces.reporting.TraceView
import state.{PredicateChunkIdentifier, FieldChunkIdentifier, SymbolConvert, DirectChunk}
import state.terms._
import state.terms.implicits._
import semper.silicon.heap.QuantifiedChunkHelper
import semper.silicon.interfaces.Failure
import semper.silicon.reporting.DefaultContext
import semper.silicon.interfaces.Success
import semper.sil.verifier.errors.PreconditionInAppFalse
import semper.sil.verifier.reasons.ReceiverNull
import semper.sil.verifier.reasons.DivisionByZero

trait DefaultEvaluator[
                       ST <: Store[ST],
                       H <: Heap[H],
                       PC <: PathConditions[PC],
											 S <: State[ST, H, S],
											 TV <: TraceView[TV, ST, H, S]]
		extends Evaluator[DefaultFractionalPermissions, ST, H, S, DefaultContext[ST, H, S], TV] with HasLocalState
		{ this: Logging with Consumer[DefaultFractionalPermissions, DirectChunk, ST, H, S, DefaultContext[ST, H, S], TV]
										with Producer[DefaultFractionalPermissions, ST, H, S, DefaultContext[ST, H, S], TV]
										with Brancher[ST, H, S, DefaultContext[ST, H, S], TV] =>

  private type C = DefaultContext[ST, H, S]
  private type P = DefaultFractionalPermissions

	protected val decider: Decider[P, ST, H, PC, S, C]
	import decider.{fresh, assume}

	protected val stateFactory: StateFactory[ST, H, S]
	import stateFactory._

	protected val symbolConverter: SymbolConvert
	import symbolConverter.toSort

	protected val chunkFinder: ChunkFinder[P, ST, H, S, C, TV]
	import chunkFinder.withChunk

  protected val stateUtils: StateUtils[ST, H, PC, S, C]

	protected val stateFormatter: StateFormatter[ST, H, S, String]
	protected val config: Config
	protected val bookkeeper: Bookkeeper

  protected val quantifiedChunkHelper: QuantifiedChunkHelper[ST, H, PC, S, C, TV]


	private var fappCache: Map[Term, Set[Term]] = Map()
	private var fappCacheFrames: Stack[Map[Term, Set[Term]]] = Stack()

	def evals(σ: S, es: Seq[ast.Expression], pve: PartialVerificationError, c: C, tv: TV)
			     (Q: (List[Term], C) => VerificationResult)
           : VerificationResult =

		evals2(σ, es, Nil, pve, c, tv)((ts, c1) =>
			Q(ts, c1))

	def evalp(σ: S, p: ast.Expression, pve: PartialVerificationError, c: C, tv: TV)
			     (Q: (P, C) => VerificationResult)
           : VerificationResult = {

    eval(σ, p, pve, c, tv)((tp, c1) => tp match {
      case fp: DefaultFractionalPermissions => Q(fp, c1)
      case _ => Q(TermPerm(tp), c1)})
  }

	private def evals2(σ: S,
                     es: Seq[ast.Expression],
                     ts: List[Term],
                     pve: PartialVerificationError,
                     c: C,
                     tv: TV)
                    (Q: (List[Term], C) => VerificationResult)
                    : VerificationResult = {

		if (es.isEmpty)
			Q(ts.reverse, c)
		else
			eval(σ, es.head, pve, c, tv)((t, c1) =>
				evals2(σ, es.tail, t :: ts, pve, c1, tv)(Q))
	}

	def eval(σ: S, e: ast.Expression, pve: PartialVerificationError, c: C, tv: TV)
          (Q: (Term, C) => VerificationResult)
          : VerificationResult = {

		eval2(σ, e, pve, c, tv)((t, c1) =>
			Q(t, c1))
  }

  protected def eval2(σ: S, e: ast.Expression, pve: PartialVerificationError, c: C, tv: TV)
                     (Q: (Term, C) => VerificationResult)
                     : VerificationResult = {

    val tv1 = tv.stepInto(c, Evaluating[ST, H, S](σ, e))

    internalEval(σ, e, pve, c, tv1)((t, c1) => {
      tv1.currentStep.σPost = σ
      Q(t, c1)
    })
  }

	/* Attention: Only use eval(σ, e, m, c, tv)(Q) inside of internalEval, because
	 *   - eval adds an "Evaluating" operation to the context
	 *   - eval sets the source node of the resulting term
	 */
	private def internalEval(σ: S, e: ast.Expression, pve: PartialVerificationError, c: C, tv: TV)
                          (Q: (Term, C) => VerificationResult)
                          : VerificationResult = {

		/* For debugging only */
		e match {
			case  _: ast.True | _: ast.False | _: ast.NullLiteral | _: ast.IntegerLiteral | _: ast.FullPerm | _: ast.NoPerm
          | _: ast.Variable | _: ast.WildcardPerm | _: ast.FractionalPerm | _: ast.ResultLiteral
          | _: ast.WildcardPerm | _: ast.FieldAccess =>

			case _ =>
        logger.debug(s"\nEVAL ${e.pos}: $e")
				logger.debug(stateFormatter.format(σ))
        decider.prover.logComment(s"[eval] $e")
		}

    /* Since commit 0cf1f26, evaluating unfoldings is a local operation, and it
     * might be tempting to think that we don't need to locally evaluate
     * Implies and Ite anymore. However, that is not true, because not all of
     * them occur in the context of an unfolding. They can also occur in a
     * pre/postcondition such as 'requires b1 ==> b2', in which case Silicon
     * still shouldn't branch.
     */

    /* TODO: LocalEvaluationResults collect contexts as well.
     *       However, only one context can be passed on to Q, and currently
     *       the one from the first LocalEvaluationResult is taken.
     *       This shouldn't be much of a problem, except maybe for debugging,
     *       as long as the context doesn't keep track of any crucial
     *       information. This may not always be the case, however. E.g., the
     *       Wands-Silicon prototype (for the rejected FM'14 paper) uses the
     *       context to record the reserve heap.
     */
    
    val resultTerm = e match {
      case ast.True() => Q(True(), c)
      case ast.False() => Q(False(), c)

      case ast.NullLiteral() => Q(Null(), c)
      case ast.IntegerLiteral(bigval) => Q(IntLiteral(bigval), c)

      case ast.Equals(e0, e1) => evalBinOp(σ, e0, e1, Eq, pve, c, tv)(Q)
      case ast.Unequals(e0, e1) => evalBinOp(σ, e0, e1, (p0: Term, p1: Term) => Not(Eq(p0, p1)), pve, c, tv)(Q)

      case v: ast.Variable => Q(σ.γ(v), c)

      case _: ast.FullPerm => Q(FullPerm(), c)
      case _: ast.NoPerm => Q(NoPerm(), c)

      case ast.FractionalPerm(e0, e1) =>
        evalPermOp(σ, e0, e1, (t0, t1) => FractionPerm(t0, t1), pve, c, tv)((tFP, c1) =>
          failIfDivByZero(tFP, e1, tFP.d, TermPerm(0), pve, c1, tv)(Q))

      case _: ast.WildcardPerm =>
        val (tVar, tConstraints) = stateUtils.freshARP()
        assume(tConstraints)
        Q(WildcardPerm(tVar), c)

      case _: ast.EpsilonPerm =>
        sys.error(s"Found unexpected expression $e (${e.getClass.getName}})")
//        Q(EpsilonPerm(), c)

      case ast.CurrentPerm(locacc) =>
        withChunkIdentifier(σ, locacc, true, pve, c, tv)((id, c1) =>
          decider.getChunk[DirectChunk](σ.h, id) match {
            case Some(ch) => Q(ch.perm, c1)
            case None => Q(NoPerm(), c1)
          })

      /* Field access if the heap is quantified for that field */
      case fa: ast.FieldAccess if (quantifiedChunkHelper.isQuantifiedFor(σ.h, fa.field.name)) => {
        eval(σ, fa.rcv, pve, c, tv)((tRcvr, c1) =>
          quantifiedChunkHelper.value(σ.h, tRcvr, fa.field, pve, fa, c, tv)((t) => {
            Q(t, c1)
          })
        )
      }

      case fa: ast.FieldAccess => {
      withChunkIdentifier(σ, fa, true, pve, c, tv)((id, c1) =>
        withChunk[FieldChunk](σ.h, id, fa, pve, c1, tv)(ch =>
          Q(ch.value, c1)))
      }

      case ast.Not(e0) =>
        eval(σ, e0, pve, c, tv)((t0, c1) =>
          Q(Not(t0), c1))

      case ast.IntNeg(e0) =>
        eval(σ, e0, pve, c, tv)((t0, c1) =>
          Q(Minus(0, t0), c1))

      case ast.Old(e0) => eval(σ \ σ.g, e0, pve, c, tv)(Q)

      /* Strict evaluation of AND */
      case ast.And(e0, e1) if config.disableShortCircuitingEvaluations() =>
        evalBinOp(σ, e0, e1, And, pve, c, tv)(Q)

      /* Short-circuiting evaluation of AND */
      case ast.And(e0, e1) =>
        /* TODO: It should no longer be possible to accumulate local results, because
         *       all branching constructs are locally evaluated themselves.
         *       Hence, implement evaluation of AND similar to that of OR.
         *       Try to reuse code!
         */
        var πPre: Set[Term] = Set()
        var t0: Option[Term] = None
        var localResults: List[LocalEvaluationResult] = Nil

        eval(σ, e0, pve, c, tv)((_t0, c1) => {
          assert(t0.isEmpty || t0.get == _t0, s"Unexpected difference: $t0 vs ${_t0}")

          t0 = Some(_t0)
          πPre = decider.π

          decider.pushScope()
          /* TODO: Add a branch-function that only takes a true-continuation.
          *       Give it a more appropriate name, one that expresses
          *       that it is more a continue-if-no-contradiction thing.
          */
          val r =
            branchLocally(t0.get, c1, tv, LocalAndBranching(e0, t0.get),
              (c2: C, tv1: TV) =>
                eval(σ, e1, pve, c2, tv1)((_t1, c3) => {
                  localResults ::= LocalEvaluationResult(guards, _t1, decider.π -- (πPre + t0.get), c3)
                  Success[C, ST, H, S](c3)}),
              (c2: C, tv1: TV) => Success[C, ST, H, S](c2))

          decider.popScope()

          r && {
            val (t1: Term, tAux: Set[Term]) = combine(localResults)
            val tAnd = And(t0.get, t1)
            assume(tAux)
<<<<<<< HEAD

            Q(And(t0.get, t1), c1)}})
=======
            Q(tAnd, localResults.headOption.map(_.context).getOrElse(c1))}})
>>>>>>> 3c98dd0f

      /* Strict evaluation of OR */
      case ast.Or(e0, e1) if config.disableShortCircuitingEvaluations() =>
        evalBinOp(σ, e0, e1, Or, pve, c, tv)(Q)

      /* Short-circuiting evaluation of OR */
      case ast.Or(e0, e1) =>
        /* Evaluating the disjuncts should never non-locally branch, because
         *   1. OR may not contain any access predicates, and consequently no impure conditionals
         *   2. OR may contain an unfolding, but it will be evaluated locally, thus any
         *      potential branching should not be witnessed by the evaluation of OR.
         * It should therefore not be necessary to accumulate local evaluation results, or to
         * consider the brancher guards.
         */
        var πPre: Set[Term] = Set()
        var t0: Option[Term] = None
        var t1: Option[Term] = None
        var πt1: Set[Term] = Set()

        eval(σ, e0, pve, c, tv)((_t0, c1) => {
          assert(t0.isEmpty, s"Unexpected branching occurred while locally evaluating $e0")
          t0 = Some(_t0)
          πPre = decider.π

          decider.pushScope()
          /* TODO: See comment to short-circuiting evaluation of AND */
          val t0Neg = Not(t0.get)
          val r =
            branchLocally(t0Neg, c1, tv, LocalOrBranching(e0, t0Neg),
              (c2: C, tv1: TV) =>
                eval(σ, e1, pve, c2, tv1)((_t1, c3) => {
                  assert(t1.isEmpty, s"Unexpected branching occurred while locally evaluating $e1")
                  t1 = Some(_t1)
                  πt1 = decider.π -- (πPre + t0Neg) /* Removing t0Neg from πt1 is crucial! */
                  Success[C, ST, H, S](c3)}),
              (c2: C, tv1: TV) => Success[C, ST, H, S](c2))
          decider.popScope()

          r && {
            val tAux = state.terms.utils.BigAnd(πt1)
            val tOr = Or(t0.get, t1.getOrElse(True()))
            assume(tAux)
            Q(tOr, c1)}})

      case _: ast.Implies if config.disableLocalEvaluations() => nonLocalEval(σ, e, pve, c, tv)(Q)

      case impl @ ast.Implies(e0, e1) =>
        /* - Problem with Implies(e0, e1) is that simply evaluating e1 after e0
         *   fails if e0 establishes a precondition of e1
         * - Hence we have to assume e0 when evaluating e1, but revoke that
         *   assumption afterwards
         * - We also have to keep track of all path conditions that result from
         *   the evaluation of e0 and e1
         */

        val πPre: Set[Term] = decider.π
          /* Initial set of path conditions */

        var πIf: Set[Term] = Set()
          /* Path conditions assumed while evaluating the antecedent */
        var tEvaluatedIf: Term = False()
          /* The term the antecedent actually evaluates too. */

        var localResults: List[LocalEvaluationResult] = Nil

        decider.pushScope()
        val r =
          eval(σ, e0, pve, c, tv)((t0, c1) => {
            val πDiff = decider.π -- πPre

            assert(tEvaluatedIf == False() || tEvaluatedIf == t0, s"Unexpected difference: $tEvaluatedIf vs $t0")
            assert(πIf.isEmpty || πIf == πDiff, s"Unexpected difference: $πIf vs $πDiff")

            πIf = πDiff
            tEvaluatedIf = t0

            branchLocally(t0, c1, tv, LocalImplBranching[ST, H, S](e0, t0),
              (c2: C, tv1: TV) =>
                eval(σ, e1, pve, c2, tv1)((t1, c3) => {
                  localResults ::= LocalEvaluationResult(guards, t1, decider.π -- (πPre ++ πIf + tEvaluatedIf), c3)
                  Success[C, ST, H, S](c3)}),
              (c2: C, _) => Success[C, ST, H, S](c2))})

        decider.popScope()

        r && {
          /* The additional path conditions gained while evaluating the
           * antecedent can be assumed in any case.
           * If the antecedent holds, then the additional path conditions
           * related to the consequent can also be assumed.
           */

          val (tActualThen: Term, tAuxThen: Set[Term]) = combine(localResults)
          val tAuxIf = state.terms.utils.BigAnd(πIf)

          val tImplies = Implies(tEvaluatedIf, tActualThen)
          val tAuxImplies = Implies(tEvaluatedIf, state.terms.utils.BigAnd(tAuxThen))

          assume(Set(tAuxIf, tAuxImplies))
          Q(tImplies, localResults.headOption.map(_.context).getOrElse(c))}

      case _: ast.Ite if config.disableLocalEvaluations() => nonLocalEval(σ, e, pve, c, tv)(Q)

      case ite @ ast.Ite(e0, e1, e2) =>
        val πPre: Set[Term] = decider.π
        var πIf: Option[Set[Term]] = None
        var tActualIf: Option[Term] = None

        var localResultsThen: List[LocalEvaluationResult] = Nil
        var localResultsElse: List[LocalEvaluationResult] = Nil

        decider.pushScope()

        val r =
          eval(σ, e0, pve, c, tv)((t0, c1) => {
            val πDiff = decider.π -- πPre

            assert(tActualIf.isEmpty || tActualIf.get == t0, s"Unexpected difference: $tActualIf vs $t0")
            assert(πIf.isEmpty || πIf.get == πDiff, s"Unexpected difference: $πIf vs $πDiff")

            πIf = Some(πDiff)
            tActualIf = Some(t0)

            branchLocally(t0, c1, tv, LocalIfBranching[ST, H, S](e0, t0),
              (c2: C, tv1: TV) => {
                eval(σ, e1, pve, c2, tv1)((t1, c3) => {
                  localResultsThen ::= LocalEvaluationResult(guards, t1, decider.π -- (πPre ++ πIf.get + t0), c3)
                  Success[C, ST, H, S](c3)})},

              (c2: C, tv1: TV) => {
                eval(σ, e2, pve, c2, tv1)((t2, c3) => {
                  localResultsElse ::= LocalEvaluationResult(guards, t2, decider.π -- (πPre ++ πIf.get + Not(t0)), c3)
                  Success[C, ST, H, S](c3)})})})

        decider.popScope()

        val localResults = localResultsThen ::: localResultsElse

        r && {
          /* Conjunct all auxiliary terms (sort: bool). */
          val tAuxIf: Term = state.terms.utils.BigAnd(πIf.getOrElse(Set(False())))

          val tActualThenVar = fresh("actualThen", toSort(e1.typ))
          val tActualElseVar = fresh("actualElse", toSort(e2.typ))

          /* TODO: Does it increase prover performance if the actualXXXVar terms include tActualIf in the
           *       antecedent of the implication? I.e. 'guard && tActualIf ==> actualResult'? */
          val (tActualThen: Term, tAuxThen: Set[Term]) = combine(localResultsThen, tActualThenVar === _)
          val (tActualElse: Term, tAuxElse: Set[Term]) = combine(localResultsElse, tActualElseVar === _)

          /* Ite with auxiliary terms */
          val tAuxIte = Ite(tActualIf.getOrElse(False()),
                            state.terms.utils.BigAnd(tAuxThen),
                            state.terms.utils.BigAnd(tAuxElse))

          /* Ite with the actual results of the evaluation */
          val tActualIte =
            Ite(tActualIf.getOrElse(False()),
                if (localResultsThen.nonEmpty) tActualThenVar else fresh("$deadThen", toSort(e1.typ)),
                if (localResultsElse.nonEmpty) tActualElseVar else fresh("$deadElse", toSort(e2.typ)))

          val actualTerms = And(tActualThen, tActualElse)

          assume(Set(tAuxIf, tAuxIte, actualTerms))
          Q(tActualIte, localResults.headOption.map(_.context).getOrElse(c))}

      /* Integers */

      case ast.IntPlus(e0, e1) =>
        evalBinOp(σ, e0, e1, Plus, pve, c, tv)(Q)

      case ast.IntMinus(e0, e1) =>
        evalBinOp(σ, e0, e1, Minus, pve, c, tv)(Q)

      case ast.IntTimes(e0, e1) =>
        evalBinOp(σ, e0, e1, Times, pve, c, tv)(Q)

      case ast.IntDiv(e0, e1) =>
        evalBinOp(σ, e0, e1, Div, pve, c, tv)((tDiv, c1) =>
          failIfDivByZero(tDiv, e1, tDiv.p1, 0, pve, c1, tv)(Q))

      case ast.IntMod(e0, e1) =>
        evalBinOp(σ, e0, e1, Mod, pve, c, tv)((tMod, c1) =>
          failIfDivByZero(tMod, e1, tMod.p1, 0, pve, c1, tv)(Q))

      case ast.IntLE(e0, e1) =>
        evalBinOp(σ, e0, e1, AtMost, pve, c, tv)(Q)

      case ast.IntLT(e0, e1) =>
        evalBinOp(σ, e0, e1, Less, pve, c, tv)(Q)

      case ast.IntGE(e0, e1) =>
        evalBinOp(σ, e0, e1, AtLeast, pve, c, tv)(Q)

      case ast.IntGT(e0, e1) =>
        evalBinOp(σ, e0, e1, Greater, pve, c, tv)(Q)

      /* Permissions */

      case ast.PermPlus(e0, e1) =>
        evalPermOp(σ, e0, e1, (t0, t1) => t0 + t1, pve, c, tv)(Q)

      case ast.PermMinus(e0, e1) =>
        evalPermOp(σ, e0, e1, (t0, t1) => t0 - t1, pve, c, tv)(Q)

      case ast.PermTimes(e0, e1) =>
        evalPermOp(σ, e0, e1, (t0, t1) => t0 * t1, pve, c, tv)(Q)

      case ast.IntPermTimes(e0, e1) =>
        eval(σ, e0, pve, c, tv)((t0, c1) =>
          evalp(σ, e1, pve, c1, tv)((t1, c2) =>
            Q(IntPermTimes(t0, t1), c2)))

      case ast.PermLE(e0, e1) =>
        evalBinOp(σ, e0, e1, AtMost, pve, c, tv)(Q)

      case ast.PermLT(e0, e1) =>
        evalBinOp(σ, e0, e1, Less, pve, c, tv)(Q)

      case ast.PermGE(e0, e1) =>
        evalBinOp(σ, e0, e1, AtLeast, pve, c, tv)(Q)

      case ast.PermGT(e0, e1) =>
        evalBinOp(σ, e0, e1, Greater, pve, c, tv)(Q)

      /* Others */

      /* Domains not handled directly */
      case dfa @ ast.DomainFuncApp(func, eArgs, _) =>
        evals(σ, eArgs, pve, c, tv)((tArgs, c1) => {
          val inSorts = tArgs map (_.sort)
          val outSort = toSort(dfa.typ)
          val fi = symbolConverter.toFunction(func, inSorts :+ outSort)
          Q(DomainFApp(fi, tArgs), c1)})

      /* TODO: Implement a non-local evaluation of quantifiers. */

      case quant: ast.Quantified =>
        val body = quant.exp
        val vars = quant.variables map (_.localVar)

        val (tQuantOp, silTriggers) = quant match {
          case fa: ast.Forall => (Forall, fa.autoTrigger.triggers)
          case _: ast.Exists => (Exists, Seq())
        }

        /* Why so cumbersome? Why not simply eval(..., tBody => Q(..., tBody))?
         *  - Assume we have a quantification forall x: int :: x > 0 ==> f(x) > 0
         *  - Evaluating the body yields a term Implies(lhs, rhs) which will be
         *    used as the body if the Quantification term
         *  - The evaluation also yields additional path conditions, for example
         *    the relation between the function application and the evaluated
         *    function body, e.g. f(x) == 2x
         *  - These are not returned but added to the path conditions during they
         *    evaluation of the function application
         *  - However, we need them to occur inside the quantification, not
         *    outside of it, because assumptions outside of the quantification
         *    will not be considered even if the quantified variable occurs in
         *    them due to the scope of the quantified variables
         *  - We thus have to determine these additional path conditions
         *    to be able to include them in the quantification
         */

        val πPre: Set[Term] = decider.π
        var localResults: List[LocalEvaluationResult] = Nil
        var triggers: List[Trigger] = Nil

        decider.pushScope()

        val tVars = vars map (v => fresh(v.name, toSort(v.typ)))
        val γVars = Γ(vars zip tVars)
        val σQuant = σ \+ γVars

        val r =
          evalTriggers(σQuant, silTriggers, pve, c, tv)((_triggers, c1) =>
            eval(σQuant, body, pve, c1, tv)((tBody, c2) => {
              triggers = _triggers
              localResults ::= LocalEvaluationResult(guards, tBody, decider.π -- πPre, c2)

              /* We could call Q directly instead of returning Success, but in
               * that case the path conditions πDelta would also be outside of
               * the quantification. Since they are not needed outside of the
               * quantification we go the extra mile to get ride of them in order
               * to not pollute the path conditions.
               *
               * Actually, only path conditions in which the quantified variable
               * occurrs are waste, others, especially $combine-terms, are actually
               * of interest and should be in the path conditions to avoid the
               * 'fapp-requires-separating-conjunction-fresh-snapshots' problem,
               * which is currently overcome by caching fapp-terms.
               */
              Success[C, ST, H, S](c2)}))

        decider.prover.logComment(s"END EVAL QUANT $quant")
        decider.popScope()

        r && {
          val (tActual: Term, tAux: Set[Term]) = combine(localResults)
          /* TODO: Translate triggers as well */
          val tQuantAux = Quantification(tQuantOp, tVars, state.terms.utils.BigAnd(tAux), triggers)
          val tQuant = Quantification(tQuantOp, tVars, tActual, triggers)
          assume(tQuantAux)
          Q(tQuant, localResults.headOption.map(_.context).getOrElse(c))}

      case fapp @ ast.FuncApp(func, eArgs) =>
        val err = PreconditionInAppFalse(fapp)

        evals2(σ, eArgs, Nil, pve, c, tv)((tArgs, c2) => {
          bookkeeper.functionApplications += 1
          val insγ = Γ(func.formalArgs.map(_.localVar).zip(tArgs))
          val σ2 = σ \ insγ
          val pre = ast.utils.BigAnd(func.pres)
          consume(σ2, FullPerm(), pre, err, c2, tv)((_, s, _, c3) => {
            val tFA = FApp(symbolConverter.toFunction(func), s.convert(sorts.Snap), tArgs)
            if (fappCache.contains(tFA)) {
              logger.debug("[Eval(FApp)] Took cache entry for " + fapp)
              val piFB = fappCache(tFA)
              assume(piFB)
              Q(tFA, c3)
            } else {
              val σ3 = σ2 \+ (func.result, tFA)
              /* Break recursive cycles */
              if (c3.cycles(func) < config.unrollFunctions()) {
                val c3a = c3.incCycleCounter(func)
                val πPre = decider.π
                val post = ast.utils.BigAnd(func.posts)
                bookkeeper.functionBodyEvaluations += 1
                eval(σ3, func.exp, pve, c3a, tv)((tFB, c4) =>
                  eval(σ3, post, pve, c4, tv)((tPost, c5) => {
                    val c5a = c5.decCycleCounter(func)
                    val tFAEqFB = Implies(state.terms.utils.BigAnd(guards), tFA === tFB)
                    if (!config.disableFunctionApplicationCaching())
                      fappCache += (tFA -> (decider.π -- πPre + tFAEqFB + tPost))
                    assume(Set(tFAEqFB, tPost))
                    Q(tFA, c5a)
                  }))

              } else {
                /* Unfolded the function often enough already. We still need to
                 * evaluate the postcondition, though, because Z3 might
                 * otherwise not know enough about the recursive call.
                 * For example, that the length of a list is always positive.
                 */
                val post = ast.utils.BigAnd(func.posts)

                /* TODO: Probably doesn't detect mutual recursion. */
                val badPostcondition =
                  post existsDefined {
                    case ast.FuncApp(someFunc, _) if func.name == someFunc.name =>
                  }

                if (badPostcondition)
                  sys.error(  "Silicon cannot handle function postconditions that mention the function itself. "
                            + "Try to replace the function application by 'result', if possible.")

                val πPre = decider.π
                eval(σ3, post, pve, c3, tv)((tPost, c4) => {
                  if (!config.disableFunctionApplicationCaching())
                    fappCache += (tFA -> (decider.π -- πPre + tPost))
                  assume(tPost)
                  Q(tFA, c4)})}}})})

      case _: ast.Unfolding if config.disableLocalEvaluations() => nonLocalEval(σ, e, pve, c, tv)(Q)

      case ast.Unfolding(
                acc @ ast.PredicateAccessPredicate(ast.PredicateAccess(eArgs, predicate), ePerm),
                eIn) =>
        /* Unfolding only has a temporary effect on the current heap because
         * the resulting heap is not forwarded to the final continuation.
         */
        var πPre: Set[Term] = Set()
        var tPerm: Option[Term] = None
        var localResults: List[LocalEvaluationResult] = Nil

        if (c.cycles(predicate) < 2 * config.unrollFunctions()) {
          val c0a = c.incCycleCounter(predicate)

          val r =
            evalp(σ, ePerm, pve, c0a, tv)((_tPerm, c1) => {
              assert(tPerm.isEmpty || tPerm.get == _tPerm, s"Unexpected difference: $tPerm vs ${_tPerm}")
              tPerm = Some(_tPerm)
              πPre = decider.π
              if (decider.isPositive(_tPerm))
                evals(σ, eArgs, pve, c1, tv)((tArgs, c2) =>
                  consume(σ, FullPerm(), acc, pve, c2, tv)((σ1, snap, _, c3) => {
                    val insγ = Γ(predicate.formalArgs map (_.localVar) zip tArgs)
                    produce(σ1 \ insγ, s => snap.convert(s), _tPerm, predicate.body, pve, c3, tv)((σ2, c4) => {
                      val c4a = c4.decCycleCounter(predicate)
                      val σ3 = σ2 \ (g = σ.g, γ = σ.γ)
                      eval(σ3, eIn, pve, c4a, tv)((tIn, c5) => {
                        localResults ::= LocalEvaluationResult(guards, tIn, decider.π -- πPre, c5)
                        Success[C, ST, H, S](c3)})})}))
              else
                Failure[C, ST, H, S, TV](pve dueTo NonPositivePermission(ePerm), c1, tv)})

          r && {
            val tActualInVar = fresh("actualIn", toSort(eIn.typ))
            val (tActualIn: Term, tAuxIn: Set[Term]) = combine(localResults, tActualInVar === _)
              /* TODO: See comment about performance in case ast.Ite */
            assume(tAuxIn + tActualIn)
            Q(tActualInVar, localResults.headOption.map(_.context).getOrElse(c))}
        } else
          sys.error("Recursion that does not go through a function, e.g., a predicate such as " +
            "P {... && next != null ==> unfolding next.P in e} is currently not " +
            "supported. It should be  possible to wrap 'unfolding next.P in e' " +
            "in a function, which is then invoked from the predicate body.\n" +
            "Offending node: " + e)

      /* Sequences */

      case sil.ast.SeqContains(e0, e1) => evalBinOp(σ, e1, e0, SeqIn, pve, c, tv)(Q)
        /* Note the reversed order of the arguments! */

      case sil.ast.SeqAppend(e0, e1) => evalBinOp(σ, e0, e1, SeqAppend, pve, c, tv)(Q)
      case sil.ast.SeqDrop(e0, e1) => evalBinOp(σ, e0, e1, SeqDrop, pve, c, tv)(Q)
      case sil.ast.SeqTake(e0, e1) => evalBinOp(σ, e0, e1, SeqTake, pve, c, tv)(Q)
      case sil.ast.SeqIndex(e0, e1) => evalBinOp(σ, e0, e1, SeqAt, pve, c, tv)(Q)
      case sil.ast.SeqLength(e0) => eval(σ, e0, pve, c, tv)((t0, c1) => Q(SeqLength(t0), c1))
      case sil.ast.EmptySeq(typ) => Q(SeqNil(toSort(typ)), c)
      case sil.ast.RangeSeq(e0, e1) => evalBinOp(σ, e0, e1, SeqRanged, pve, c, tv)(Q)

      case sil.ast.SeqUpdate(e0, e1, e2) =>
        evals2(σ, List(e0, e1, e2), Nil, pve, c, tv)((ts, c1) =>
          Q(SeqUpdate(ts(0), ts(1), ts(2)), c1))

      case sil.ast.ExplicitSeq(es) =>
        evals2(σ, es.reverse, Nil, pve, c, tv)((tEs, c1) => {
          val tSeq =
            tEs.tail.foldLeft[SeqTerm](SeqSingleton(tEs.head))((tSeq, te) =>
              SeqAppend(SeqSingleton(te), tSeq))
          assume(SeqLength(tSeq) === IntLiteral(es.size))
          Q(tSeq, c1)})

      /* Sets and multisets */

      case sil.ast.EmptySet(typ) => Q(EmptySet(toSort(typ)), c)

      case sil.ast.ExplicitSet(es) =>
        evals2(σ, es, Nil, pve, c, tv)((tEs, c1) => {
          val tSet =
            tEs.tail.foldLeft[SetTerm](SingletonSet(tEs.head))((tSet, te) =>
              SetAdd(tSet, te))
          Q(tSet, c1)})

      case sil.ast.AnySetUnion(e0, e1) => e.typ match {
        case _: ast.types.Set => evalBinOp(σ, e0, e1, SetUnion, pve, c, tv)(Q)
        case _: ast.types.Multiset => evalBinOp(σ, e0, e1, MultisetUnion, pve, c, tv)(Q)
        case _ => sys.error("Expected a (multi)set-typed expression but found %s (%s) of sort %s"
                            .format(e, e.getClass.getName, e.typ))
      }

      case sil.ast.AnySetIntersection(e0, e1) => e.typ match {
        case _: ast.types.Set => evalBinOp(σ, e0, e1, SetIntersection, pve, c, tv)(Q)
        case _: ast.types.Multiset => evalBinOp(σ, e0, e1, MultisetIntersection, pve, c, tv)(Q)
        case _ => sys.error("Expected a (multi)set-typed expression but found %s (%s) of sort %s"
                            .format(e, e.getClass.getName, e.typ))
      }

      case sil.ast.AnySetSubset(e0, e1) => e0.typ match {
        case _: ast.types.Set => evalBinOp(σ, e0, e1, SetSubset, pve, c, tv)(Q)
        case _: ast.types.Multiset => evalBinOp(σ, e0, e1, MultisetSubset, pve, c, tv)(Q)
        case _ => sys.error("Expected a (multi)set-typed expression but found %s (%s) of sort %s"
                            .format(e, e.getClass.getName, e.typ))
      }

      case sil.ast.AnySetMinus(e0, e1) => e.typ match {
        case _: ast.types.Set => evalBinOp(σ, e0, e1, SetDifference, pve, c, tv)(Q)
        case _: ast.types.Multiset => evalBinOp(σ, e0, e1, SetDifference, pve, c, tv)(Q)
        case _ => sys.error("Expected a (multi)set-typed expression but found %s (%s) of sort %s"
                            .format(e, e.getClass.getName, e.typ))
      }

      case sil.ast.AnySetContains(e0, e1) => e1.typ match {
        case _: ast.types.Set => evalBinOp(σ, e0, e1, SetIn, pve, c, tv)(Q)
        case _: ast.types.Multiset => evalBinOp(σ, e0, e1, MultisetIn, pve, c, tv)(Q)
        case _ => sys.error("Expected a (multi)set-typed expression but found %s (%s) of sort %s"
                            .format(e, e.getClass.getName, e.typ))
      }

      case sil.ast.AnySetCardinality(e0) => e0.typ match {
        case _: ast.types.Set => eval(σ, e0, pve, c, tv)((t0, c1) => Q(SetCardinality(t0), c1))
        case _: ast.types.Multiset => eval(σ, e0, pve, c, tv)((t0, c1) => Q(MultisetCardinality(t0), c1))
        case _ => sys.error("Expected a (multi)set-typed expression but found %s (%s) of type %s"
                            .format(e0, e0.getClass.getName, e0.typ))
      }
		}

    resultTerm
	}

  /* The non-local evaluations are only intended for benchmarking and
   * debugging reasons, because they can result in incompletenesses.
   */
  private def nonLocalEval(σ: S, e: ast.Expression, pve: PartialVerificationError, c: C, tv: TV)
                          (Q: (Term, C) => VerificationResult)
                          : VerificationResult = {

    assert(config.disableLocalEvaluations(),
           "Unexpected call to performNonLocalEvaluation since config.localEvaluations is true.")

    e match {
      case ast.Implies(e0, e1) =>
        eval(σ, e0, pve, c, tv)((t0, c1) =>
          branch(t0, c1, tv, ImplBranching[ST, H, S](e0, t0),
            (c2: C, tv1: TV) => eval(σ, e1, pve, c2, tv1)(Q),
            (c2: C, tv1: TV) => Q(True(), c2)))

      case ast.Ite(e0, e1, e2) =>
        eval(σ, e0, pve, c, tv)((t0, c1) =>
          branch(t0, c1, tv, IfBranching[ST, H, S](e0, t0),
            (c2: C, tv1: TV) => eval(σ, e1, pve, c2, tv1)(Q),
            (c2: C, tv1: TV) => eval(σ, e2, pve, c2, tv1)(Q)))

      case ast.Unfolding(acc @ ast.PredicateAccessPredicate(ast.PredicateAccess(eArgs, predicate), ePerm), eIn) =>
        val body = predicate.body

        if (c.cycles(predicate) < 2 * config.unrollFunctions()) {
          val c0a = c.incCycleCounter(predicate)
          evalp(σ, ePerm, pve, c0a, tv)((tPerm, c1) =>
            if (decider.isPositive(tPerm))
              evals(σ, eArgs, pve, c1, tv)((tArgs, c2) =>
                consume(σ, FullPerm(), acc, pve, c2, tv)((σ1, snap, _, c3) => {
                  val insγ = Γ(predicate.formalArgs map (_.localVar) zip tArgs)
                  /* Unfolding only effects the current heap */
                  produce(σ1 \ insγ, s => snap.convert(s), tPerm, body, pve, c3, tv)((σ2, c4) => {
                    val c4a = c4.decCycleCounter(predicate)
                    val σ3 = σ2 \ (g = σ.g, γ = σ.γ)
                    eval(σ3, eIn, pve, c4a, tv)(Q)})}))
            else
              Failure[C, ST, H, S, TV](pve dueTo NonPositivePermission(ePerm), c1, tv))}
        else
          sys.error("Recursion that does not go through a function, e.g., a predicate such as " +
            "P {... && next != null ==> unfolding next.P in e} is currently not " +
            "supported in Syxc. It should be  possible to wrap 'unfolding next.P in e' " +
            "in a function, which is then invoked from the predicate body.\n" +
            "Offending node: " + e)

      case _ => sys.error(s"Cannot non-locally evaluate $e (${e.getClass.getName})")
    }
  }

  def withChunkIdentifier(σ: S,
                          locacc: ast.LocationAccess,
                          assertRcvrNonNull: Boolean,
                          pve: PartialVerificationError,
                          c: C,
                          tv: TV)
                         (Q: (ChunkIdentifier, C) => VerificationResult)
                         : VerificationResult =

    locacc match {
      case ast.FieldAccess(eRcvr, field) =>
        eval(σ, eRcvr, pve, c, tv)((tRcvr, c1) =>
          if (assertRcvrNonNull)
            if (decider.assert(Or(NullTrigger(tRcvr), tRcvr !== Null())))
              Q(FieldChunkIdentifier(tRcvr, field.name), c1)
            else
              Failure[C, ST, H, S, TV](pve dueTo ReceiverNull(locacc), c1, tv)
          else
            Q(FieldChunkIdentifier(tRcvr, field.name), c1))

      case ast.PredicateAccess(eArgs, predicate) =>
        evals(σ, eArgs, pve, c, tv)((tArgs, c1) =>
          Q(PredicateChunkIdentifier(predicate.name, tArgs), c1))
    }

	private def evalBinOp[T <: Term]
                       (σ: S,
			                  e0: ast.Expression,
                        e1: ast.Expression,
                        termOp: (Term, Term) => T,
                        pve: PartialVerificationError,
			                  c: C,
                        tv: TV)
                       (Q: (T, C) => VerificationResult)
                       : VerificationResult = {

		eval(σ, e0, pve, c, tv)((t0, c1) =>
			eval(σ, e1, pve, c1, tv)((t1, c2) =>
				Q(termOp(t0, t1), c2)))
  }

  private def failIfDivByZero(t: Term,
                              eDivisor: ast.Expression,
                              tDivisor: Term,
                              tZero: Term,
                              pve: PartialVerificationError,
                              c: C,
                              tv: TV)
                             (Q: (Term, C) => VerificationResult)
                             : VerificationResult = {

    if (decider.assert(tDivisor !== tZero))
      Q(t, c)
    else
      Failure[C, ST, H, S, TV](pve dueTo DivisionByZero(eDivisor), c, tv)
  }

  private def evalPermOp[PO <: P]
                        (σ: S,
                         e0: ast.Expression,
                         e1: ast.Expression,
                         permOp: (P, P) => PO,
                         pve: PartialVerificationError,
                         c: C,
                         tv: TV)
                        (Q: (PO, C) => VerificationResult)
                        : VerificationResult = {

    evalp(σ, e0, pve, c, tv)((t0, c1) =>
      evalp(σ, e1, pve, c1, tv)((t1, c2) =>
        Q(permOp(t0, t1), c2)))
  }

  private case class LocalEvaluationResult(πGuards: Seq[Term],
                                           actualResult: Term,
                                           auxiliaryTerms: Set[Term],
                                           context: C)

  private def combine(localResults: Seq[LocalEvaluationResult],
                      actualResultTransformer: Term => Term = Predef.identity)
                     : (Term, Set[Term]) = {

    val (t1: Term, tAux: Set[Term]) =
      localResults.map {lr =>
        val newGuards = lr.πGuards filterNot decider.π.contains

        val guard: Term = state.terms.utils.BigAnd(newGuards)
        val tAct: Term = Implies(guard, actualResultTransformer(lr.actualResult))
        val tAux: Term = Implies(guard, state.terms.utils.BigAnd(lr.auxiliaryTerms))

        (tAct, tAux)
      }.foldLeft((True(): Term, Set[Term]())){case ((tActAcc, tAuxAcc), (tAct, tAux)) =>
        (And(tActAcc, tAct), tAuxAcc + tAux)
      }

    (t1, tAux)
  }

  /* TODO: The CP-style in which Silicon's main components are written makes it hard to work
   *       with sequences. evalTriggers, evals and execs all share the same pattern, they
   *       essentially recurse over a sequence and accumulate results, where results can be
   *       terms, verification results, contexts, or any combination of these.
   *       It would be nice to find a (probably crazy functional) abstraction that avoids
   *       having to implement that pattern over and over again.
   *
   */
  private def evalTriggers(σ: S, silTriggers: Seq[ast.Trigger], pve: PartialVerificationError, c: C, tv: TV)
                          (Q: (List[Trigger], C) => VerificationResult)
                          : VerificationResult =

    evalTriggers(σ, silTriggers, Nil, pve, c, tv)(Q)

  private def evalTriggers(σ: S,
                           silTriggers: Seq[ast.Trigger],
                           triggers: List[Trigger],
                           pve: PartialVerificationError,
                           c: C,
                           tv: TV)
                          (Q: (List[Trigger], C) => VerificationResult)
                          : VerificationResult = {

    if (silTriggers.isEmpty)
      Q(triggers.reverse, c)
    else
      evalTrigger(σ, silTriggers.head, pve, c, tv)((t, c1) =>
        evalTriggers(σ, silTriggers.tail, t :: triggers, pve, c1, tv)(Q))
  }

  /* TODO: Support applications of user-provided functions as triggers as well.
   *       We can use eval for this, but we don't want to evaluate the function
   *       body as well. Moreover, we don't need to check the preconditions
   *       of functions used as triggers, but we do need to compute the snapshot,
   *       because it is part of terms.FApp.
   *       Axiomatising functions could make this task easier, and it is thus
   *       probably not worth to address this problem before function
   *       axiomatisation has been implemented (or discarded as an idea).
   */
  private def evalTrigger(σ: S, trigger: ast.Trigger, pve: PartialVerificationError, c: C, tv: TV)
                         (Q: (Trigger, C) => VerificationResult)
                         : VerificationResult = {

    val es = trigger.exps collect {case f: ast.DomainFuncApp => f}
    if (es.length != trigger.exps.length)
      logger.warn(s"Only domain function applications are currently supported as triggers. Found ${trigger.exps}")
    evals2(σ, es, Nil, pve, c, tv)((ts, c1) =>
      Q(Trigger(ts), c1))
  }


	override def pushLocalState() {
		fappCacheFrames = fappCacheFrames.push(fappCache)
		super.pushLocalState()
	}

	override def popLocalState() {
		fappCache = fappCacheFrames.top
		fappCacheFrames = fappCacheFrames.pop
		super.popLocalState()
	}
}<|MERGE_RESOLUTION|>--- conflicted
+++ resolved
@@ -250,12 +250,7 @@
             val (t1: Term, tAux: Set[Term]) = combine(localResults)
             val tAnd = And(t0.get, t1)
             assume(tAux)
-<<<<<<< HEAD
-
-            Q(And(t0.get, t1), c1)}})
-=======
             Q(tAnd, localResults.headOption.map(_.context).getOrElse(c1))}})
->>>>>>> 3c98dd0f
 
       /* Strict evaluation of OR */
       case ast.Or(e0, e1) if config.disableShortCircuitingEvaluations() =>
