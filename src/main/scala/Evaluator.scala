--- conflicted
+++ resolved
@@ -330,14 +330,8 @@
           eval(σQuant, body, pve, c0)((tBody, c1) => {
             val tAux = decider.π -- πPre
             evalTriggers(σQuant, silTriggers, pve, c1)((triggers, c2) => {
-<<<<<<< HEAD
-              val tAux = decider.π -- πPre
-              val actualTriggers = triggers ++ c2.additionalTriggers.map(t => Trigger(t))
-              val tQuantAux = Quantification(tQuantOp, tVars, state.terms.utils.BigAnd(tAux), Nil).autoTrigger
-=======
               val actualTriggers = triggers ++ c2.additionalTriggers.map(t => Trigger(t))
               val tQuantAux = Quantification(tQuantOp, tVars, And(tAux), Nil).autoTrigger
->>>>>>> acf20322
               val tQuant = Quantification(tQuantOp, tVars, tBody, actualTriggers)
               val c3 = c2.copy(quantifiedVariables = c2.quantifiedVariables.drop(tVars.length),
                                recordPossibleTriggers = c.recordPossibleTriggers,
