/*
 * This Source Code Form is subject to the terms of the Mozilla Public
 * License, v. 2.0. If a copy of the MPL was not distributed with this
 * file, You can obtain one at http://mozilla.org/MPL/2.0/.
 */

package viper.silver.ast.utility

import org.kiama.util.{Message, Messaging}
import scala.collection.mutable
import util.parsing.input.{Position, NoPosition}
import viper.silver.parser.{PForPerm, PIdnUse, Parser}
import viper.silver.ast._
import scala.Seq

/** An utility object for consistency checking. */
object Consistency {
  var messages: Messaging.Messages = Nil
  def recordIfNot(suspect: Positioned, property: Boolean, message: String) {
    if (!property) {
      val pos = suspect.pos match {
        case rp: AbstractSourcePosition =>
          new Position {
            val line = rp.line
            val column = rp.column
            val lineContents = "<none>"
          }
        case rp: HasLineColumn =>
          new Position {
            val line = rp.line
            val column = rp.column
            val lineContents = "<none>"
          }
        case rp@viper.silver.ast.NoPosition => NoPosition
      }

      this.messages ++= Messaging.aMessage(Message(message,pos))  // this is the way to contruct a message directly with a position (only).
    }
  }

  /** Reset the Kiama messages */
  def resetMessages { this.messages = Nil }
<<<<<<< HEAD
=======

  @inline
  def recordIf(suspect: Positioned, property: Boolean, message: String) =
    recordIfNot(suspect, !property, message)

>>>>>>> 4c57ce64
  /** Names that are not allowed for use in programs. */
  def reservedNames: Seq[String] = Parser.reserved

  /** Returns true iff the string `name` is a valid identifier. */
  def validIdentifier(name: String) = ("^" + Parser.identifier + "$").r.findFirstIn(name).isDefined

  /** Returns true iff the string `name` is a valid identifier, and not a reserved word. */
  def validUserDefinedIdentifier(name: String) = validIdentifier(name) && !reservedNames.contains(name)

  /** Returns true iff the two arguments are of equal length. */
  def sameLength[S, T](a: Seq[T], b: Seq[S]) = a.size == b.size

  /** Returns true iff the first argument can be assigned to the second one,
    * i.e. if the type of the first one is a subtype of the type of the second one. */
  def isAssignable(a: Typed, b: Typed) = a isSubtype b

  /** Returns true iff the arguments are equal of length and
    * the elements of the first argument are assignable to the corresponding elements of the second argument */
  def areAssignable(a: Seq[Typed], b: Seq[Typed]) = sameLength(a, b) && ((a zip b) forall (t => isAssignable(t._1, t._2)))

  /** Returns true iff there are no duplicates. */
  def noDuplicates[T](a: Seq[T]) = a.distinct.size == a.size

  /** Returns true if the given node contains no old expression. */
  def noOld(n: Node) = !n.existsDefined { case _: Old => }

  /** Returns true if the given node contains no result. */
  def noResult(n: Node) = !n.existsDefined { case _: Result => }

  /** Returns true if the given node contains no perm expression.*/
  def noPerm(n: Node)  = !n.existsDefined { case _: CurrentPerm => }

  /** Returns true if the given node contains no forallrefs expression.*/
  def noForallRefs(n: Node)  = !n.existsDefined { case _: ForPerm => }

  /** Returns true if the given node contains no access locations. */
  def noAccessLocation(n: Node) = !n.existsDefined { case _: LocationAccess => }

  /** Convenience methods to treat null values as some other default values (e.g treat null as empty List) */
  def nullValue[T](a: T, b: T) = if (a != null) a else b

  /**
   * Checks that this boolean expression contains no subexpressions that can appear in positive positions (i.e. in
   * conjuncts or on the right side of implications or conditional expressions) only, i.e. no access predicates and
   * no InhaleExhaleExp.
   */
  def checkNoPositiveOnly(e: Exp) = {
    recordIfNot(e, hasNoPositiveOnly(e), s"$e is non pure and appears where only pure expressions are allowed.")
  }

  /**
   * Does this boolean expression contain no subexpressions that can appear in positive positions only?
   * @param exceptInhaleExhale Are inhale-exhale expressions possible?
   *                           Default: false.
   */
  def hasNoPositiveOnly(e: Exp, exceptInhaleExhale: Boolean = false): Boolean = e match {
    case _: AccessPredicate => false
    case InhaleExhaleExp(inhale, exhale) => {
      exceptInhaleExhale && hasNoPositiveOnly(inhale, exceptInhaleExhale) && hasNoPositiveOnly(exhale, exceptInhaleExhale)
    }
    case And(left, right) => {
      hasNoPositiveOnly(left, exceptInhaleExhale) && hasNoPositiveOnly(right, exceptInhaleExhale)
    }
    case Implies(_, right) => {
      // The left side is checked during creation of the Implies expression.
      hasNoPositiveOnly(right, exceptInhaleExhale)
    }
    case _ => true // All other cases are checked during creation of the expression.
  }

  /** This is like `checkNoPositiveOnly`, except that inhale-exhale expressions are fine. */
  def checkNoPositiveOnlyExceptInhaleExhale(e: Exp): Unit =
    recordIfNot(e, hasNoPositiveOnly(e, true), s"$e is non pure and appears where only pure expressions are allowed.")

  /** Check all properties required for a function body. */
  def checkFunctionBody(e: Exp) {
    recordIfNot(e, noOld(e), "Old expressions are not allowed in functions bodies.")
    recordIfNot(e, noResult(e), "Result variables are not allowed in function bodies.")
    recordIfNot(e, noForallRefs(e), "Function bodies are not allowed to contain forallrefs expressions")
    recordIfNot(e, noPerm(e), "Function bodies are not allowed to contain perm expressions")
    checkNoPositiveOnly(e)
  }

  /** Checks that none of the given formal arguments are reassigned inside the body. */
  def checkNoArgsReassigned(args: Seq[LocalVarDecl], b: Stmt) {
    val argVars = args.map(_.localVar).toSet
    for (a@LocalVarAssign(l, _) <- b if argVars.contains(l)) {
      recordIfNot(a, false, s"$a is a reassignment of formal argument $l.")
    }
  }

  /** Check all properties required for a precondition. */
  def checkPre(e: Exp) {
    recordIfNot(e, noOld(e), "Old expressions are not allowed in preconditions.")
    recordIfNot(e, noResult(e), "Result variables are not allowed in preconditions.")
    checkNonPostContract(e)
  }

  /** Check all properties required for a contract expression that is not a postcondition (precondition, invariant, predicate) */
  def checkNonPostContract(e: Exp) {
    recordIfNot(e, noResult(e), "Result variables are only allowed in postconditions of functions.")
    checkPost(e)
  }

  def checkPost(e: Exp) {
    recordIfNot(e, e isSubtype Bool, s"Contract $e: ${e.typ} must be boolean.")
  }

  def noGhostOperations(n: Node) = !n.existsDefined {
    case u: Unfolding if !u.isPure =>
    case gop: GhostOperation if !gop.isInstanceOf[Unfolding] =>
  }

  /** Returns true iff the given expression is a valid trigger. */
  def validTrigger(e: Exp): Boolean = {
    e match {
      case Old(nested) => validTrigger(nested) // case corresponds to OldTrigger node
      case e : PossibleTrigger => !(e.existsDefined { case _: ForbiddenInTrigger => })
      case _ => false
    }
  }

  /** Returns true iff the given QuantifiedExp is either pure, or of the shape of quantified permissions allowed (see QuantifiedPermissionSupporter)*/
  def supportedQuantifier(q: QuantifiedExp) : Boolean = q match {
    case QuantifiedPermissionSupporter.ForallRefPerm(_, _, _, _, _, _, _) =>
      true
    case _ => q.isPure
  }

  /**
   * Is the control flow graph starting at `start` well-formed.  That is, does it have the following
   * properties:
   * <ul>
   * <li>It is acyclic.
   * <li>It has exactly one final block that all paths end in and that has no successors.
   * <li>Jumps are only within a loop, or out of (one or several) loops.
   * </ul>
   */
  // TODO: The last property about jumps is not checked as stated, but a stronger property (essentially forbidding many interesting jumps is checked)
  def isWellformedCfg(start: Block): Boolean = {
    val (ok, acyclic, terminalBlocks) = isWellformedCfgImpl(start)
    ok && acyclic && terminalBlocks.size == 1
  }

  /**
   * Implementation of well-formedness check. Returns (ok, acyclic, terminalBlocks) where `ok` refers
   * to the full graph and `acyclic` and `terminalBlocks` only to the outer-most graph (not any loops with nested
   * graphs).
   */
  private def isWellformedCfgImpl(start: Block, seenSoFar: Set[Block] = Set(), okSoFar: Boolean = true): (Boolean, Boolean, Set[TerminalBlock]) = {
    var ok = okSoFar
    start match {
      case t: TerminalBlock => (okSoFar, true, Set(t))
      case _ =>
        start match {
          case LoopBlock(body, cond, invs, locals, succ) =>
            val (loopok, acyclic, terminalBlocks) = isWellformedCfgImpl(body)
            ok = okSoFar && loopok && acyclic && terminalBlocks.size == 1
          case _ =>
        }
        val seen = seenSoFar union Set(start)
        var terminals = Set[TerminalBlock]()
        var acyclic = true
        for (b <- start.succs) {
          if (seen contains b.dest) {
            acyclic = false
          }
          val (okrec, a, t) = isWellformedCfgImpl(b.dest, seen, ok)
          ok = ok && okrec
          acyclic = acyclic && a
          terminals = terminals union t
        }
        (ok, acyclic, terminals)
    }
  }

<<<<<<< HEAD
  def fieldOrPredicate(p : Positioned) : Boolean = p match {
    case Predicate(_,_,_) => true
    case Field(_,_) => true
    case _ => false
  }

  //check only for predicates (everything else yields true)
  def oneRefParam(p : Positioned) : Boolean = p match {
    case p : Predicate => p.formalArgs.size == 1 && p.formalArgs.head.typ == Ref
    case _ => true
  }

  //check all properties that need to be satisfied by the arguments of forallrefs expressions
  def checkForallRefsArguments(arg : Node) {

    val positioned : Positioned = arg match {
      case p : Positioned => p
      case _ => sys.error("Can only handle positioned arguments!")
    }

    recordIfNot(positioned, fieldOrPredicate(positioned), "Can only use fields and predicates in 'forallrefs' expressions")
    recordIfNot(positioned, oneRefParam(positioned), "Can only use predicates with one Ref parameter in 'forallrefs' expressions")
  }
=======
//  def checkNoImpureConditionals(wand: MagicWand, program: Program) = {
//    var expsToVisit = wand.left :: wand.right :: Nil
//    var visitedMembers = List[Member]()
//    var conditionals = List[Exp]()
//    var continue = true
//    var ok = true
//
//    while (ok && expsToVisit.nonEmpty) {
//      var newExpsToVisit = List[Exp]()
//
//      expsToVisit.foreach(_.visit {
//        case c: Implies if !c.isPure => ok = false
//        case c: CondExp if !c.isPure => ok = false
//
//        case e: UnFoldingExp =>
//          val predicate = e.acc.loc.loc(program)
//
//          if (!visitedMembers.contains(predicate)) {
//            newExpsToVisit ::= predicate.body
//            visitedMembers ::= predicate
//          }
//      })
//
//      expsToVisit = newExpsToVisit
//    }
//
//    recordIfNot(wand, ok, s"Conditionals transitively reachable from a magic wand must be pure (see issue 16).")
//  }

  /** Checks consistency that is depends on some context. For example, that some expression
    * Foo(...) must be pure except if it occurs inside Bar(...).
    *
    * @param n The starting node of the consistency check.
    * @param c The initial context (optional).
    */
  def checkContextDependentConsistency(n: Node, c: Context = Context()) = n.visitWithContext(c) (c => {
    case _: Package =>
      c.copy(insidePackageStmt = true)

    case p: Packaging =>
      recordIfNot(p, c.insideWandStatus.isInside, "Packaging-expressions may only occur inside wands.")

      c.copy(insidePackageStmt = true)

    case a: Applying =>
      recordIfNot(a, c.insideWandStatus.isInside, "Applying-expressions may only occur inside wands.")

      c

    case mw @ MagicWand(lhs, rhs) =>
      checkWandRelatedOldExpressions(rhs, Context(insideWandStatus = InsideWandStatus.Right))

      recordIfNot(lhs, noGhostOperations(lhs), "Ghost operations may not occur on the left of wands.")

      if (!c.insidePackageStmt)
        recordIfNot(rhs, noGhostOperations(rhs), "Ghost operations may only occur inside wands when these are packaged.")

      checkIfValidChainOfGhostOperations(rhs, mw)

      c.copy(insideWandStatus = InsideWandStatus.Yes)

    case po: ApplyOld =>
      recordIfNot(po, c.insideWandStatus.isInside, "given-expressions may only occur inside wands.")

      c

    case e: UnFoldingExp =>
      recordIfNot(e, c.insideWandStatus.isInside || e.isPure, "(Un)folding expressions outside of wands must be pure.")

      c
  })

  private def checkWandRelatedOldExpressions(n: Node, c: Context) {
    n.visitWithContextManually(c) (c => {
      case MagicWand(lhs, rhs) =>
        checkWandRelatedOldExpressions(lhs, c.copy(insideWandStatus = InsideWandStatus.Left))
        checkWandRelatedOldExpressions(rhs, c.copy(insideWandStatus = InsideWandStatus.Right))

      case po: ApplyOld =>
        recordIfNot(po,
                    c.insideWandStatus.isRight,
                    "Wands may contain given-expressions on the rhs only.")
    })
  }

  private def checkIfValidChainOfGhostOperations(n: Node, root: MagicWand): Unit = n match {
    case gop: GhostOperation => checkIfValidChainOfGhostOperations(gop.body, root)
    case let: Let => checkIfValidChainOfGhostOperations(let.body, root)

    case _ =>
      recordIfNot(root, noGhostOperations(n), "Magic wand has unsupported shape. "
                                 + "Its RHS must be of the shape 'GOp1 in GOp2 in ... in A', where the GOps are "
                                 + "(impure) ghost operations, and where the final in-clause assertion A may "
                                 + "only contain pure unfolding expressions.")
  }

  class InsideWandStatus protected[InsideWandStatus](val isInside: Boolean, val isLeft: Boolean, val isRight: Boolean) {
    assert(!(isLeft || isRight) || isInside, "Inconsistent status")
  }

  object InsideWandStatus {
    val No = new InsideWandStatus(false, false, false)
    val Yes = new InsideWandStatus(true, false, false)
    val Left = new InsideWandStatus(true, true, false)
    val Right = new InsideWandStatus(true, false, true)
  }

  /** Context for context dependent consistency checking. */
  case class Context(insidePackageStmt: Boolean = false,
                     insideWandStatus: InsideWandStatus = InsideWandStatus.No)
>>>>>>> 4c57ce64
}<|MERGE_RESOLUTION|>--- conflicted
+++ resolved
@@ -40,14 +40,10 @@
 
   /** Reset the Kiama messages */
   def resetMessages { this.messages = Nil }
-<<<<<<< HEAD
-=======
-
   @inline
   def recordIf(suspect: Positioned, property: Boolean, message: String) =
     recordIfNot(suspect, !property, message)
 
->>>>>>> 4c57ce64
   /** Names that are not allowed for use in programs. */
   def reservedNames: Seq[String] = Parser.reserved
 
@@ -224,7 +220,6 @@
     }
   }
 
-<<<<<<< HEAD
   def fieldOrPredicate(p : Positioned) : Boolean = p match {
     case Predicate(_,_,_) => true
     case Field(_,_) => true
@@ -248,7 +243,7 @@
     recordIfNot(positioned, fieldOrPredicate(positioned), "Can only use fields and predicates in 'forallrefs' expressions")
     recordIfNot(positioned, oneRefParam(positioned), "Can only use predicates with one Ref parameter in 'forallrefs' expressions")
   }
-=======
+
 //  def checkNoImpureConditionals(wand: MagicWand, program: Program) = {
 //    var expsToVisit = wand.left :: wand.right :: Nil
 //    var visitedMembers = List[Member]()
@@ -359,5 +354,4 @@
   /** Context for context dependent consistency checking. */
   case class Context(insidePackageStmt: Boolean = false,
                      insideWandStatus: InsideWandStatus = InsideWandStatus.No)
->>>>>>> 4c57ce64
 }