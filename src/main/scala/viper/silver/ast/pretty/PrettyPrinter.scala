/*
 * This Source Code Form is subject to the terms of the Mozilla Public
 * License, v. 2.0. If a copy of the MPL was not distributed with this
 * file, You can obtain one at http://mozilla.org/MPL/2.0/.
 */

/*
 * This Source Code Form is subject to the terms of the Mozilla Public
 * License, v. 2.0. If a copy of the MPL was not distributed with this
 * file, You can obtain one at http://mozilla.org/MPL/2.0/.
 */

package viper.silver.ast.pretty

import org.kiama.output.{PrettyBinaryExpression, PrettyUnaryExpression, PrettyExpression, ParenPrettyPrinter}
import viper.silver.ast._

/**
 * A pretty printer for the SIL language.
 */
object PrettyPrinter extends org.kiama.output.PrettyPrinter with ParenPrettyPrinter {

  override val defaultIndent = 2

  lazy val uninitialized: Doc = value("<not initialized>")

  /** Pretty-print any AST node. */
  def pretty(n: Node): String = {
    super.pretty(show(n))
  }

  /** Show any AST node. */
  def show(n: Node): Doc = n match {
    case exp: Exp => toParenDoc(exp)
    case stmt: Stmt => showStmt(stmt)
    case typ: Type => showType(typ)
    case p: Program => showProgram(p)
    case m: Member => showMember(m)
    case v: LocalVarDecl => showVar(v)
    case dm: DomainMember => showDomainMember(dm)
    case Trigger(exps) =>
      "{" <+> ssep(exps.to[collection.immutable.Seq] map show, comma) <+> "}"
    case null => uninitialized
  }

  /** Show a program. */
  def showProgram(p: Program): Doc = {
    val Program(domains, fields, functions, predicates, methods) = p
    showComment(p) <>
      ssep((domains ++ fields ++ functions ++ predicates ++ methods).to[collection.immutable.Seq] map show, line <> line)
  }

  /** Show a domain member. */
  def showDomainMember(m: DomainMember): Doc = {
    val memberDoc = m match {
      case f @ DomainFunc(_, _, _, unique) =>
        if (unique) "unique" <+> showDomainFunc(f) else showDomainFunc(f)
      case DomainAxiom(name, exp) =>
        "axiom" <+> name <+>
          braces(nest(
            line <> show(exp)
          ) <> line)
    }
    showComment(m) <> memberDoc
  }


  def showDomainFunc(f: DomainFunc) = {
    val DomainFunc(name, formalArgs, typ, _) = f
    "function" <+> name <> parens(showVars(formalArgs)) <> ":" <+> show(typ)
  }

  /** Show a program member. */
  def showMember(m: Member): Doc = {
    val memberDoc = m match {
      case f@Field(name, typ) =>
        "field" <+> name <> ":" <+> show(typ)
      case m@Method(name, formalArgs, formalReturns, pres, posts, locals, body) =>
        "method" <+> name <> parens(showVars(formalArgs)) <> {
          if (formalReturns.isEmpty) empty
          else empty <+> "returns" <+> parens(showVars(formalReturns))
        } <>
          nest(
            showContracts("requires", pres) <>
            showContracts("ensures", posts)
          ) <>
          line <>
          braces(nest(
            lineIfSomeNonEmpty(locals, if (body == null) null else body.children) <>
              ssep(
                ((if (locals == null) Nil else locals map ("var" <+> showVar(_))) ++
                  Seq(showStmt(body))).to[collection.immutable.Seq], line)
          ) <> line)
      case p@Predicate(name, formalArgs, body) =>
        "predicate" <+> name <> parens(showVars(formalArgs)) <+> (body match {
          case None => empty
          case Some(exp) => braces(nest(line <> show(exp)) <> line)
        })
      case p@Function(name, formalArgs, typ, pres, posts, optBody) =>
        "function" <+> name <> parens(showVars(formalArgs)) <>
          ":" <+> show(typ) <>
          nest(
            showContracts("requires", pres) <>
            showContracts("ensures", posts)
          ) <>
          line <>
          (optBody match {
            case None => empty
            case Some(exp) => braces(nest(line <> show(exp)) <> line)
            case _ => uninitialized
          })
      case d: Domain =>
        showDomain(d)
    }
    showComment(m) <> memberDoc
  }

  /** Shows contracts and use `name` as the contract name (usually `requires` or `ensures`). */
  def showContracts(name: String, contracts: Seq[Exp]): Doc = {
    if (contracts == null)
      line <> name <+> uninitialized
    else
      lineIfSomeNonEmpty(contracts) <> ssep((contracts map (name <+> show(_))).to[collection.immutable.Seq], line)
  }

  /** Returns `n` lines if at least one element of `s` is non-empty, and an empty document otherwise. */
  def lineIfSomeNonEmpty[T](s: Seq[T]*)(implicit n: Int = 1) = {
    if (s.forall(e => e != null && e.isEmpty)) empty
    else {
      var r = empty
      for (i <- 1 to n) r = r <> line
      r
    }
  }

  /** Show a list of formal arguments. */
  def showVars(vars: Seq[LocalVarDecl]): Doc = ssep((vars map showVar).to[collection.immutable.Seq], comma <> space)
  /** Show a variable name with the type of the variable (e.g. to be used in formal argument lists). */
  def showVar(v: LocalVarDecl): Doc = v.name <> ":" <+> showType(v.typ)

  /** Show field name */
  private def showLocation(loc: Location): PrettyPrinter.Doc = loc.name

  /** Show a user-defined domain. */
  def showDomain(d: Domain): Doc = {
    d match {
      case Domain(name, functions, axioms, typVars) =>
        "domain" <+> name <>
          (if (typVars.isEmpty) empty else "[" <> ssep((typVars map show).to[collection.immutable.Seq], comma <> space) <> "]") <+>
          braces(nest(
            line <> line <>
              ssep(((functions ++ axioms) map show).to[collection.immutable.Seq], line <> line)
          ) <> line)
    }
  }

  /** Show a type. */
  def showType(typ: Type): Doc = {
    typ match {
      case Bool => "Bool"
      case Int => "Int"
      case Ref => "Ref"
      case Perm => "Perm"
<<<<<<< HEAD
      case InternalType => "InternalType"
=======
      case Pred => "$PredicateType"
      case Wand => "$WandType"
>>>>>>> 4c57ce64
      case SeqType(elemType) => "Seq" <> "[" <> show(elemType) <> "]"
      case SetType(elemType) => "Set" <> "[" <> show(elemType) <> "]"
      case MultisetType(elemType) => "Multiset" <> "[" <> show(elemType) <> "]"
      case TypeVar(v) => v
      case dt@DomainType(domainName, typVarsMap) =>
        val typArgs = dt.domainTypVars map (t => show(typVarsMap.getOrElse(t, t)))
        domainName <> (if (typArgs.isEmpty) empty else brackets(ssep(typArgs.to[collection.immutable.Seq], comma <> space)))
    }
  }

  /** Show some node inside square braces (with nesting). */
  def showBlock(stmt: Stmt): Doc = {
    braces(nest(
      lineIfSomeNonEmpty(stmt.children) <>
        showStmt(stmt)
    ) <> line)
  }

  /** Show a statement. */
  def showStmt(stmt: Stmt): Doc = {
    val stmtDoc = stmt match {
      case NewStmt(target, fields) =>
        show(target) <+> ":=" <+> "new(" <> ssep((fields map (f => value(f.name))).to[collection.immutable.Seq], comma <> space) <>")"
      case LocalVarAssign(lhs, rhs) => show(lhs) <+> ":=" <+> show(rhs)
      case FieldAssign(lhs, rhs) => show(lhs) <+> ":=" <+> show(rhs)
      case Fold(e) => "fold" <+> show(e)
      case Unfold(e) => "unfold" <+> show(e)
      case Package(e) => "package" <+> show(e)
      case Apply(e) => "apply" <+> show(e)
      case Inhale(e) => "inhale" <+> show(e)
      case Exhale(e) => "exhale" <+> show(e)
      case Assert(e) => "assert" <+> show(e)
      case Fresh(vars) =>
        "fresh" <+> ssep((vars map show).to[collection.immutable.Seq], comma <> space)
      case Constraining(vars, body) =>
        "constraining" <> parens(ssep((vars map show).to[collection.immutable.Seq], comma <> space)) <+> showBlock(body)
      case MethodCall(mname, args, targets) =>
        val call = mname <> parens(ssep((args map show).to[collection.immutable.Seq], comma <> space))
        targets match {
          case Nil => call
          case _ => ssep((targets map show).to[collection.immutable.Seq], comma <> space) <+> ":=" <+> call
        }
      case Seqn(ss) =>
        val sss = ss filter (s => !(s.isInstanceOf[Seqn] && s.children.size == 0))
        ssep((sss map show).to[collection.immutable.Seq], line)
      case While(cond, invs, locals, body) =>
        "while" <+> parens(show(cond)) <>
          nest(
            showContracts("invariant", invs)
          ) <+> lineIfSomeNonEmpty(invs) <>
          braces(nest(
            lineIfSomeNonEmpty(locals, body.children) <>
              ssep(
                ((if (locals == null) Nil else locals map ("var" <+> showVar(_))) ++
                  Seq(showStmt(body))).to[collection.immutable.Seq], line)
          ) <> line)
      case If(cond, thn, els) =>
        "if" <+> parens(show(cond)) <+> showBlock(thn) <> showElse(els)
      case Label(name) =>
        name <> ":"
      case Goto(target) =>
        "goto" <+> target
      case null => uninitialized
    }
    showComment(stmt) <> stmtDoc
  }

  def showElse(els: Stmt): PrettyPrinter.Doc = els match {
    case Seqn(Seq()) => empty
    case Seqn(Seq(s)) => showElse(s)
    case If(cond1, thn1, els1) => empty <+> "elseif" <+> parens(show(cond1)) <+> showBlock(thn1) <> showElse(els1)
    case _ => empty <+> "else" <+> showBlock(els)
  }

  /** Outputs the comments attached to `n` if there is at least one. */
  def showComment(n: Infoed): PrettyPrinter.Doc = {
    if (n == null)
      empty
    else {
      val comment = n.info.comment
      if (comment.size > 0) ssep((comment map ("//" <+> _)).to[collection.immutable.Seq], line) <> line
      else empty
    }
  }

  // Note: pretty-printing expressions is mostly taken care of by kiama
  override def toParenDoc(e: PrettyExpression): Doc = e match {
    case IntLit(i) => value(i)
    case BoolLit(b) => value(b)
    case NullLit() => value(null)
    case AbstractLocalVar(n) => n
    case FieldAccess(rcv, field) =>
      show(rcv) <> "." <> field.name
    case PredicateAccess(params, predicateName) =>
      predicateName <> parens(ssep((params map show).to[collection.immutable.Seq], comma <> space))
    case Unfolding(acc, exp) =>
      parens("unfolding" <+> show(acc) <+> "in" <+> show(exp))
    case Folding(acc, exp) =>
      parens("folding" <+> show(acc) <+> "in" <+> show(exp))
    case Packaging(wand, in) =>
      parens("packaging" <+> show(wand) <+> "in" <+> show(in))
    case Applying(wand, in) =>
      parens("applying" <+> show(wand) <+> "in" <+> show(in))
    case Old(exp) =>
      "old" <> parens(show(exp))
<<<<<<< HEAD
    case LabelledOld(exp,label) =>
      "old" <> brackets(label) <> parens(show(exp))
=======
    case ApplyOld(exp) =>
      "given" <> parens(show(exp))
>>>>>>> 4c57ce64
    case Let(v, exp, body) =>
      parens("let" <+> show(v) <+> "==" <+> show(exp) <+> "in" <+> show(body))
    case CondExp(cond, thn, els) =>
      parens(show(cond) <+> "?" <+> show(thn) <+> ":" <+> show(els))
    case Exists(v, exp) =>
      parens("exists" <+> showVars(v) <+> "::" <+> show(exp))
    case Forall(v, triggers, exp) =>
      parens("forall" <+> showVars(v) <+> "::" <>
        (if (triggers.isEmpty) empty else space <> ssep((triggers map show).to[collection.immutable.Seq], space)) <+>
        show(exp))
    case ForPerm(v, fields, exp) =>
      parens("forallrefs"
        <+> brackets(ssep((fields map showLocation).to[collection.immutable.Seq], comma <> space))
        <+> v.name <+> "::" <+> show(exp))

    case InhaleExhaleExp(in, ex) =>
      brackets(show(in) <> comma <+> show(ex))
    case WildcardPerm() =>
      "wildcard"
    case FullPerm() =>
      "write"
    case NoPerm() =>
      "none"
    case EpsilonPerm() =>
      "epsilon"
    case CurrentPerm(loc) =>
      "perm" <> parens(show(loc))
    case AccessPredicate(loc, perm) =>
      "acc" <> parens(show(loc) <> "," <+> show(perm))
    case FuncApp(funcname, args) =>
      funcname <> parens(ssep((args map show).to[collection.immutable.Seq], comma <> space))
    case DomainFuncApp(funcname, args, _) =>
      funcname <> parens(ssep((args map show).to[collection.immutable.Seq], comma <> space))

    case EmptySeq(elemTyp) =>
      "Seq[" <> showType(elemTyp) <> "]()"
    case ExplicitSeq(elems) =>
      "Seq" <> parens(ssep((elems map show).to[collection.immutable.Seq], comma <> space))
    case RangeSeq(low, high) =>
      "[" <> show(low) <> ".." <> show(high) <> ")"
    case SeqIndex(seq, idx) =>
      show(seq) <> brackets(show(idx))
    case SeqTake(seq, n) =>
      show(seq) <> brackets(".." <> show(n))
    case SeqDrop(SeqTake(seq, n1), n2) =>
      show(seq) <> brackets(show(n2) <> ".." <> show(n1))
    case SeqDrop(seq, n) =>
      show(seq) <> brackets(show(n) <> "..")
    case SeqUpdate(seq, idx, elem) =>
      show(seq) <> brackets(show(idx) <+> ":=" <+> show(elem))
    case SeqLength(seq) =>
      surround(show(seq),verticalbar)
    case SeqContains(elem, seq) =>
      parens(show(elem) <+> "in" <+> show(seq))

    case EmptySet(elemTyp) =>
      "Set[" <> showType(elemTyp) <> "]()"
    case ExplicitSet(elems) =>
      "Set" <> parens(ssep((elems map show).to[collection.immutable.Seq], comma <> space))
    case EmptyMultiset(elemTyp) =>
      "Multiset[" <> showType(elemTyp) <> "]()"
    case ExplicitMultiset(elems) =>
      "Multiset" <> parens(ssep((elems map show).to[collection.immutable.Seq], comma <> space))
    case AnySetUnion(left, right) =>
      show(left) <+> "union" <+> show(right)
    case AnySetIntersection(left, right) =>
      show(left) <+> "intersection" <+> show(right)
    case AnySetSubset(left, right) =>
      show(left) <+> "subset" <+> show(right)
    case AnySetMinus(left, right) =>
      show(left) <+> "setminus" <+> show(right)
    case AnySetContains(elem, s) =>
      parens(show(elem) <+> "in" <+> show(s))
    case AnySetCardinality(s) =>
      surround(show(s),verticalbar)

    case null => uninitialized
    case _: PrettyUnaryExpression | _: PrettyBinaryExpression => super.toParenDoc(e)
    case _ => sys.error(s"unknown expression: ${e.getClass}")
  }

}<|MERGE_RESOLUTION|>--- conflicted
+++ resolved
@@ -161,12 +161,8 @@
       case Int => "Int"
       case Ref => "Ref"
       case Perm => "Perm"
-<<<<<<< HEAD
       case InternalType => "InternalType"
-=======
-      case Pred => "$PredicateType"
       case Wand => "$WandType"
->>>>>>> 4c57ce64
       case SeqType(elemType) => "Seq" <> "[" <> show(elemType) <> "]"
       case SetType(elemType) => "Set" <> "[" <> show(elemType) <> "]"
       case MultisetType(elemType) => "Multiset" <> "[" <> show(elemType) <> "]"
@@ -272,13 +268,10 @@
       parens("applying" <+> show(wand) <+> "in" <+> show(in))
     case Old(exp) =>
       "old" <> parens(show(exp))
-<<<<<<< HEAD
     case LabelledOld(exp,label) =>
       "old" <> brackets(label) <> parens(show(exp))
-=======
     case ApplyOld(exp) =>
       "given" <> parens(show(exp))
->>>>>>> 4c57ce64
     case Let(v, exp, body) =>
       parens("let" <+> show(v) <+> "==" <+> show(exp) <+> "in" <+> show(body))
     case CondExp(cond, thn, els) =>
