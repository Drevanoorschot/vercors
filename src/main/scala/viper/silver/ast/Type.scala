/*
 * This Source Code Form is subject to the terms of the Mozilla Public
 * License, v. 2.0. If a copy of the MPL was not distributed with this
 * file, You can obtain one at http://mozilla.org/MPL/2.0/.
 */

/*
 * This Source Code Form is subject to the terms of the Mozilla Public
 * License, v. 2.0. If a copy of the MPL was not distributed with this
 * file, You can obtain one at http://mozilla.org/MPL/2.0/.
 */

package viper.silver.ast

import utility.Types

/** Silver types. */
sealed trait Type extends Node {
  /**
   * Takes a mapping of type variables to types and substitutes all
   * occurrences of those type variables with the corresponding type.
   */
  def substitute(typVarsMap: Map[TypeVar, Type]): Type

<<<<<<< HEAD
  // At the moment, there is no user-defined subtyping in SIL.
=======
  // At the moment, there is no user-defined subtyping in Silver.
>>>>>>> 3f3f6cbb
  def isSubtype(other: Type): Boolean = {
    (this, other) match {
      case (a: DomainType, b: DomainType) =>
        a.domainName == b.domainName && a.typVarsMap.forall {
          case (tv, t1) =>
            b.typVarsMap.get(tv) match {
              case Some(t2) => t1 isSubtype t2
              case None => false
            }
        }
      case (Wand, Bool) => true
      case _ => this == other
    }
  }

  // Convenience method for checking subtypes
  def isSubtype(other: Typed): Boolean = isSubtype(other.typ)

  /** Is this a concrete type (i.e. no uninstantiated type variables)? */
  def isConcrete: Boolean

  /** See [[viper.silver.ast.utility.Types.typeVariables]]. */
  lazy val typeVariables = Types.typeVariables(this)
}

/** Trait for types built into Silver. */
sealed trait BuiltInType extends Type {
  lazy val isConcrete = true
  def substitute(typVarsMap: Map[TypeVar, Type]): Type = this
}
/** Type for integers. */
case object Int extends BuiltInType
/** Type for booleans. */
case object Bool extends BuiltInType
/** Type for permissions. */
case object Perm extends BuiltInType
/** Type for references. */
case object Ref extends BuiltInType
sealed trait InternalType extends BuiltInType
/** Type for predicates. */
case object Pred extends InternalType
/** Type for letwand-declared variables. */
case object Wand extends InternalType
/** Type for sequences */
case class SeqType(elementType: Type) extends BuiltInType {
  override lazy val isConcrete = elementType.isConcrete
  override def substitute(typVarsMap: Map[TypeVar, Type]): Type =
    SeqType(elementType.substitute(typVarsMap))
}
/** Type for sets */
case class SetType(elementType: Type) extends BuiltInType {
  override lazy val isConcrete = elementType.isConcrete
  override def substitute(typVarsMap: Map[TypeVar, Type]): Type =
    SetType(elementType.substitute(typVarsMap))
}
/** Type for multisets */
case class MultisetType(elementType: Type) extends BuiltInType {
  override lazy val isConcrete = elementType.isConcrete
  override def substitute(typVarsMap: Map[TypeVar, Type]): Type =
    MultisetType(elementType.substitute(typVarsMap))
}

/**
 * Type for user-defined domains. See also the companion object below, which allows passing a Domain - this should be used in general for creation (so that domainTypVars is guaranteed to be set correctly)
 * @param domainName The name of the underlying domain.
 * @param typVarsMap Maps type parameters to (possibly concrete) types. May not map all type
 *                   parameters, may even be empty.
 */
case class DomainType (domainName: String, typVarsMap: Map[TypeVar, Type])
                      (val domainTypVars: Seq[TypeVar])
    extends Type {

  require(typVarsMap.values.forall(t => !t.isInstanceOf[TypeVar]))

  lazy val isConcrete: Boolean = {
    var res = true
    // all type variables need to be gone
    for (typVar <- domainTypVars) {
      typVarsMap.get(typVar) match {
        case None => res = false
        case Some(t) => if (!t.isConcrete) res = false
      }
    }

    res
  }

//  def getDomainTypeVars = domainTypVars

  /** Returns this domain type but adds the type variable mappings from `newTypVarsMap` to those
    * already existing in `this.typVarsMap`. Already existing mappings will '''not''' be overridden!
    * For example, if the underlying domain has a type variable `A`, if `this.typVarsMap` contains
    * `A -> Int` and if `newTypVarsMap` contains `A -> Bool`, then the result will still include
    * the mapping `A -> Int`.
    *
    * @param newTypVarsMap Additional type variable mappings.
    *
    * @return A domain type that corresponds to this domain type plus the additional type
    *         variable mappings.
    */
  def substitute(newTypVarsMap: Map[TypeVar, Type]): DomainType = {
    val unmappedTypeVars = domainTypVars filterNot typVarsMap.keys.toSet.contains
    val additionalTypeMap = (unmappedTypeVars flatMap (t => newTypVarsMap get t map (t -> _))).toMap
    val newTypeMap = typVarsMap ++ additionalTypeMap

    DomainType(domainName, newTypeMap)(domainTypVars)
  }
}

object DomainType{
  def apply(domain: Domain, typVarsMap: Map[TypeVar, Type]): DomainType =
    DomainType(domain.name, typVarsMap)(domain.typVars)
}
/** Type variables. */
case class TypeVar(name: String) extends Type {
  lazy val isConcrete = false

  def substitute(typVarsMap: Map[TypeVar, Type]): Type = {
    typVarsMap.get(this) match {
      case Some(t) => t
      case None => this
    }
  }
}<|MERGE_RESOLUTION|>--- conflicted
+++ resolved
@@ -22,11 +22,7 @@
    */
   def substitute(typVarsMap: Map[TypeVar, Type]): Type
 
-<<<<<<< HEAD
-  // At the moment, there is no user-defined subtyping in SIL.
-=======
   // At the moment, there is no user-defined subtyping in Silver.
->>>>>>> 3f3f6cbb
   def isSubtype(other: Type): Boolean = {
     (this, other) match {
       case (a: DomainType, b: DomainType) =>
