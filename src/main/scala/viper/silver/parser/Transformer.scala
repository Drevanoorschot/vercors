--- conflicted
+++ resolved
@@ -1,135 +1,132 @@
-/*
- * This Source Code Form is subject to the terms of the Mozilla Public
- * License, v. 2.0. If a copy of the MPL was not distributed with this
- * file, You can obtain one at http://mozilla.org/MPL/2.0/.
- */
-
-package viper.silver.parser
-
-/* TODO: This is basically a copy of silver.ast.utility.Transformer. Can we share code?
- *       This could be done by using tree visiting and rewriting functionality from Kiama,
-  *      or to implement something generic ourselves. Shapeless or Scala Macros might be
-  *      useful because they might help us to abstract over arity when it comes to
-  *      copying existing nodes, i.e., case classes.
- */
-object Transformer {
-  /* Attention: You most likely want to call org.kiama.attribution.Attribution.initTree on the transformed node. */
-  def transform[A <: PNode](node: A,
-                            pre: PartialFunction[PNode, PNode] = PartialFunction.empty)(
-                            recursive: PNode => Boolean = !pre.isDefinedAt(_),
-                            post: PartialFunction[PNode, PNode] = PartialFunction.empty): A = {
-
-    @inline
-    def go[B <: PNode](root: B): B = {
-      transform(root, pre)(recursive, post)
-    }
-
-    def recurse(parent: PNode): PNode = {
-      val newNode = parent match {
-        case _: PIdnDef => parent
-        case _: PIdnUse => parent
-        case PFormalArgDecl(idndef, typ) => PFormalArgDecl(go(idndef), go(typ))
-        case PTypeVarDecl(idndef) => PTypeVarDecl(go(idndef))
-        case _: PPrimitiv => parent
-        case PDomainType(domain, args) => PDomainType(go(domain), args map go)
-        case PSeqType(elementType) => PSeqType(go(elementType))
-        case PSetType(elementType) => PSetType(go(elementType))
-        case PMultisetType(elementType) => PMultisetType(go(elementType))
-        case _: PUnknown => parent
-        case  _: PPredicateType | _: PWandType => parent
-
-        case PBinExp(left, op, right) => PBinExp(go(left), op, go(right))
-        case PUnExp(op, exp) => PUnExp(op, go(exp))
-        case _: PIntLit => parent
-        case _: PResultLit => parent
-        case _: PBoolLit => parent
-        case _: PNullLit => parent
-        case PFieldAccess(rcv, idnuse) => PFieldAccess(go(rcv), go(idnuse))
-        case PPredicateAccess(args, idnuse) => PPredicateAccess( args map go, go(idnuse))
-        case PFunctApp(func, args) => PFunctApp(go(func), args map go)
-
-        case PUnfolding(acc, exp) => PUnfolding(go(acc), go(exp))
-        case PFolding(acc, exp) => PFolding(go(acc), go(exp))
-        case PApplying(wand, exp) => PApplying(go(wand), go(exp))
-        case PPackaging(wand, exp) => PPackaging(go(wand), go(exp))
-
-        case PExists(vars, exp) => PExists(vars map go, go(exp))
-        case PForall(vars, triggers, exp) => PForall(vars map go, triggers map (_ map go), go(exp))
-        case PCondExp(cond, thn, els) => PCondExp(go(cond), go(thn), go(els))
-        case PInhaleExhaleExp(in, ex) => PInhaleExhaleExp(go(in), go(ex))
-        case PCurPerm(loc) => PCurPerm(go(loc))
-        case _: PNoPerm => parent
-        case _: PFullPerm => parent
-        case _: PWildcard => parent
-        case _: PEpsilon => parent
-        case PAccPred(loc, perm) => PAccPred(go(loc), go(perm))
-        case POld(e) => POld(go(e))
-        case PApplyOld(e) => PApplyOld(go(e))
-        case PEmptySeq(t) => PEmptySeq(go(t))
-        case PExplicitSeq(elems) => PExplicitSeq(elems map go)
-        case PRangeSeq(low, high) => PRangeSeq(go(low), go(high))
-        case PSeqIndex(seq, idx) => PSeqIndex(go(seq), go(idx))
-        case PSeqTake(seq, n) => PSeqTake(go(seq), go(n))
-        case PSeqDrop(seq, n) => PSeqDrop(go(seq), go(n))
-        case PSeqUpdate(seq, idx, elem) => PSeqUpdate(go(seq), go(idx), go(elem))
-        case PSize(seq) => PSize(go(seq))
-        case PEmptySet(t) => PEmptySet(go(t))
-          //        case _: PEmptySet => parent
-        case PExplicitSet(elems) => PExplicitSet(elems map go)
-        case PEmptyMultiset(t) => PEmptyMultiset(go(t))
-//        case _: PEmptyMultiset => parent
-        case PExplicitMultiset(elems) => PExplicitMultiset(elems map go)
-
-        case PSeqn(ss) => PSeqn(ss map go)
-        case PFold(e) => PFold(go(e))
-        case PUnfold(e) => PUnfold(go(e))
-        case PPackageWand(e) => PPackageWand(go(e))
-        case PApplyWand(e) => PApplyWand(go(e))
-        case PExhale(e) => PExhale(go(e))
-        case PAssert(e) => PAssert(go(e))
-        case PInhale(e) => PInhale(go(e))
-        case PNewStmt(target, fields) => PNewStmt(go(target), fields map (_.map (go)))
-        case PVarAssign(idnuse, rhs) => PVarAssign(go(idnuse), go(rhs))
-        case PFieldAssign(fieldAcc, rhs) => PFieldAssign(go(fieldAcc), go(rhs))
-        case PIf(cond, thn, els) => PIf(go(cond), go(thn), go(els))
-        case PWhile(cond, invs, body) => PWhile(go(cond), invs  map go, go(body))
-        case PFresh(vars) => PFresh(vars map go)
-        case PConstraining(vars, stmt) => PConstraining(vars map go, go(stmt))
-        case PLocalVarDecl(idndef, typ, init) => PLocalVarDecl(go(idndef), go(typ), init map go)
-        case PMethodCall(targets, method, args) => PMethodCall(targets map go, go(method), args map go)
-        case PLabel(idndef) => PLabel(go(idndef))
-        case PGoto(target) => PGoto(go(target))
-        case PDefine(idndef, optArgs, exp) => PDefine(go(idndef), optArgs map (_ map go) , go(exp))
-<<<<<<< HEAD
-        case PLetWand(idndef, wand) => PLetWand(go(idndef), go(wand))
-=======
->>>>>>> 3f3f6cbb
-        case PLet(exp, nestedScope) => PLet(go(exp), go(nestedScope))
-        case PLetNestedScope(idndef, body) => PLetNestedScope(go(idndef), go(body))
-        case _: PSkip => parent
-
-        case PProgram(file, domains, fields, functions, predicates, methods) => PProgram(file, domains map go, fields map go, functions map go, predicates map go, methods map go)
-        case PMethod(idndef, formalArgs, formalReturns, pres, posts, body) => PMethod(go(idndef), formalArgs map go, formalReturns map go, pres map go, posts map go, go(body))
-        case PDomain(idndef, typVars, funcs, axioms) => PDomain(go(idndef), typVars map go, funcs map go, axioms map go)
-        case PField(idndef, typ) => PField(go(idndef), go(typ))
-        case PFunction(idndef, formalArgs, typ, pres, posts, exp) => PFunction(go(idndef), formalArgs map go, go(typ), pres map go, posts map go, go(exp))
-        case PDomainFunction(idndef, formalArgs, typ, unique) => PDomainFunction(go(idndef), formalArgs map go, go(typ), unique)
-        case PPredicate(idndef, formalArgs, body) => PPredicate(go(idndef), formalArgs map go, go(body))
-        case PAxiom(idndef, exp) => PAxiom(go(idndef), go(exp))
-      }
-
-      assert(newNode.getClass == parent.getClass, "Transformer is not expected to change type of nodes.")
-
-      newNode.setPos(parent)
-    }
-
-    val beforeRecursion = pre.applyOrElse(node, identity[PNode])
-    val afterRecursion = if (recursive(node)) {
-      recurse(beforeRecursion)
-    } else {
-      beforeRecursion
-    }
-
-    post.applyOrElse(afterRecursion, identity[PNode]).asInstanceOf[A]
-  }
-}
+/*
+ * This Source Code Form is subject to the terms of the Mozilla Public
+ * License, v. 2.0. If a copy of the MPL was not distributed with this
+ * file, You can obtain one at http://mozilla.org/MPL/2.0/.
+ */
+
+package viper.silver.parser
+
+/* TODO: This is basically a copy of silver.ast.utility.Transformer. Can we share code?
+ *       This could be done by using tree visiting and rewriting functionality from Kiama,
+  *      or to implement something generic ourselves. Shapeless or Scala Macros might be
+  *      useful because they might help us to abstract over arity when it comes to
+  *      copying existing nodes, i.e., case classes.
+ */
+object Transformer {
+  /* Attention: You most likely want to call org.kiama.attribution.Attribution.initTree on the transformed node. */
+  def transform[A <: PNode](node: A,
+                            pre: PartialFunction[PNode, PNode] = PartialFunction.empty)(
+                            recursive: PNode => Boolean = !pre.isDefinedAt(_),
+                            post: PartialFunction[PNode, PNode] = PartialFunction.empty): A = {
+
+    @inline
+    def go[B <: PNode](root: B): B = {
+      transform(root, pre)(recursive, post)
+    }
+
+    def recurse(parent: PNode): PNode = {
+      val newNode = parent match {
+        case _: PIdnDef => parent
+        case _: PIdnUse => parent
+        case PFormalArgDecl(idndef, typ) => PFormalArgDecl(go(idndef), go(typ))
+        case PTypeVarDecl(idndef) => PTypeVarDecl(go(idndef))
+        case _: PPrimitiv => parent
+        case PDomainType(domain, args) => PDomainType(go(domain), args map go)
+        case PSeqType(elementType) => PSeqType(go(elementType))
+        case PSetType(elementType) => PSetType(go(elementType))
+        case PMultisetType(elementType) => PMultisetType(go(elementType))
+        case _: PUnknown => parent
+        case  _: PPredicateType | _: PWandType => parent
+
+        case PBinExp(left, op, right) => PBinExp(go(left), op, go(right))
+        case PUnExp(op, exp) => PUnExp(op, go(exp))
+        case _: PIntLit => parent
+        case _: PResultLit => parent
+        case _: PBoolLit => parent
+        case _: PNullLit => parent
+        case PFieldAccess(rcv, idnuse) => PFieldAccess(go(rcv), go(idnuse))
+        case PPredicateAccess(args, idnuse) => PPredicateAccess( args map go, go(idnuse))
+        case PFunctApp(func, args) => PFunctApp(go(func), args map go)
+
+        case PUnfolding(acc, exp) => PUnfolding(go(acc), go(exp))
+        case PFolding(acc, exp) => PFolding(go(acc), go(exp))
+        case PApplying(wand, exp) => PApplying(go(wand), go(exp))
+        case PPackaging(wand, exp) => PPackaging(go(wand), go(exp))
+
+        case PExists(vars, exp) => PExists(vars map go, go(exp))
+        case PForall(vars, triggers, exp) => PForall(vars map go, triggers map (_ map go), go(exp))
+        case PCondExp(cond, thn, els) => PCondExp(go(cond), go(thn), go(els))
+        case PInhaleExhaleExp(in, ex) => PInhaleExhaleExp(go(in), go(ex))
+        case PCurPerm(loc) => PCurPerm(go(loc))
+        case _: PNoPerm => parent
+        case _: PFullPerm => parent
+        case _: PWildcard => parent
+        case _: PEpsilon => parent
+        case PAccPred(loc, perm) => PAccPred(go(loc), go(perm))
+        case POld(e) => POld(go(e))
+        case PApplyOld(e) => PApplyOld(go(e))
+        case PEmptySeq(t) => PEmptySeq(go(t))
+        case PExplicitSeq(elems) => PExplicitSeq(elems map go)
+        case PRangeSeq(low, high) => PRangeSeq(go(low), go(high))
+        case PSeqIndex(seq, idx) => PSeqIndex(go(seq), go(idx))
+        case PSeqTake(seq, n) => PSeqTake(go(seq), go(n))
+        case PSeqDrop(seq, n) => PSeqDrop(go(seq), go(n))
+        case PSeqUpdate(seq, idx, elem) => PSeqUpdate(go(seq), go(idx), go(elem))
+        case PSize(seq) => PSize(go(seq))
+        case PEmptySet(t) => PEmptySet(go(t))
+          //        case _: PEmptySet => parent
+        case PExplicitSet(elems) => PExplicitSet(elems map go)
+        case PEmptyMultiset(t) => PEmptyMultiset(go(t))
+//        case _: PEmptyMultiset => parent
+        case PExplicitMultiset(elems) => PExplicitMultiset(elems map go)
+
+        case PSeqn(ss) => PSeqn(ss map go)
+        case PFold(e) => PFold(go(e))
+        case PUnfold(e) => PUnfold(go(e))
+        case PPackageWand(e) => PPackageWand(go(e))
+        case PApplyWand(e) => PApplyWand(go(e))
+        case PExhale(e) => PExhale(go(e))
+        case PAssert(e) => PAssert(go(e))
+        case PInhale(e) => PInhale(go(e))
+        case PNewStmt(target, fields) => PNewStmt(go(target), fields map (_.map (go)))
+        case PVarAssign(idnuse, rhs) => PVarAssign(go(idnuse), go(rhs))
+        case PFieldAssign(fieldAcc, rhs) => PFieldAssign(go(fieldAcc), go(rhs))
+        case PIf(cond, thn, els) => PIf(go(cond), go(thn), go(els))
+        case PWhile(cond, invs, body) => PWhile(go(cond), invs  map go, go(body))
+        case PFresh(vars) => PFresh(vars map go)
+        case PConstraining(vars, stmt) => PConstraining(vars map go, go(stmt))
+        case PLocalVarDecl(idndef, typ, init) => PLocalVarDecl(go(idndef), go(typ), init map go)
+        case PMethodCall(targets, method, args) => PMethodCall(targets map go, go(method), args map go)
+        case PLabel(idndef) => PLabel(go(idndef))
+        case PGoto(target) => PGoto(go(target))
+        case PLetWand(idndef, wand) => PLetWand(go(idndef), go(wand))
+        case PDefine(idndef, optArgs, exp) => PDefine(go(idndef), optArgs map (_ map go) , go(exp))
+        case PLet(exp, nestedScope) => PLet(go(exp), go(nestedScope))
+        case PLetNestedScope(idndef, body) => PLetNestedScope(go(idndef), go(body))
+        case _: PSkip => parent
+
+        case PProgram(file, domains, fields, functions, predicates, methods) => PProgram(file, domains map go, fields map go, functions map go, predicates map go, methods map go)
+        case PMethod(idndef, formalArgs, formalReturns, pres, posts, body) => PMethod(go(idndef), formalArgs map go, formalReturns map go, pres map go, posts map go, go(body))
+        case PDomain(idndef, typVars, funcs, axioms) => PDomain(go(idndef), typVars map go, funcs map go, axioms map go)
+        case PField(idndef, typ) => PField(go(idndef), go(typ))
+        case PFunction(idndef, formalArgs, typ, pres, posts, exp) => PFunction(go(idndef), formalArgs map go, go(typ), pres map go, posts map go, go(exp))
+        case PDomainFunction(idndef, formalArgs, typ, unique) => PDomainFunction(go(idndef), formalArgs map go, go(typ), unique)
+        case PPredicate(idndef, formalArgs, body) => PPredicate(go(idndef), formalArgs map go, go(body))
+        case PAxiom(idndef, exp) => PAxiom(go(idndef), go(exp))
+      }
+
+      assert(newNode.getClass == parent.getClass, "Transformer is not expected to change type of nodes.")
+
+      newNode.setPos(parent)
+    }
+
+    val beforeRecursion = pre.applyOrElse(node, identity[PNode])
+    val afterRecursion = if (recursive(node)) {
+      recurse(beforeRecursion)
+    } else {
+      beforeRecursion
+    }
+
+    post.applyOrElse(afterRecursion, identity[PNode]).asInstanceOf[A]
+  }
+}