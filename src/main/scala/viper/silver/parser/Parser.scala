--- conflicted
+++ resolved
@@ -431,13 +431,8 @@
       inhaleExhale |
       perm |
       let |
-<<<<<<< HEAD
       quant | forperm |
-      unfolding |
-=======
-      quant |
       unfolding | folding | applying | packaging |
->>>>>>> 4c57ce64
       setTypedEmpty | explicitSetNonEmpty |
       explicitMultisetNonEmpty | multiSetTypedEmpty |
       seqTypedEmpty | seqLength | explicitSeqNonEmpty | seqRange |
