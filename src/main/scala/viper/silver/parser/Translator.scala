/*
 * This Source Code Form is subject to the terms of the Mozilla Public
 * License, v. 2.0. If a copy of the MPL was not distributed with this
 * file, You can obtain one at http://mozilla.org/MPL/2.0/.
 */

package viper.silver.parser

import com.sun.org.apache.xerces.internal.impl.xs.SubstitutionGroupHandler

import scala.language.implicitConversions
import scala.collection.mutable
import org.kiama.attribution.Attributable
import org.kiama.util.Messaging
import viper.silver.ast._
import viper.silver.ast.utility.{Consistency, Visitor, Statements}

/**
 * Takes an abstract syntax tree after parsing is done and translates it into
 * a SIL abstract syntax tree.
 *
 * [2014-05-08 Malte] The current architecture of the resolver makes it hard
 * to detect all malformed ASTs. It is, for example, hard to detect that an
 * expression "f > 0", where f is an int-typed field, is malformed.
 * The translator can thus not assume that the input tree is completely
 * wellformed, and in cases where a malformed tree is detected, it does not
 * return a tree, but instead, records error messages using Kiama's
 * Messaging feature.
 */
case class Translator(program: PProgram) {
  val file = program.file

  def translate: Option[Program] /*(Program, Seq[Messaging.Record])*/ = {
    // assert(TypeChecker.messagecount == 0, "Expected previous phases to succeed, but found error messages.") // AS: no longer sharing state with these phases

    program match {
      case PProgram(_, pdomains, pfields, pfunctions, ppredicates, pmethods) =>
        (pdomains ++ pfields ++ pfunctions ++ ppredicates ++
            pmethods ++ (pdomains flatMap (_.funcs))) foreach translateMemberSignature

        val domain = pdomains map (translate(_))
        val fields = pfields map (translate(_))
        val functions = pfunctions map (translate(_))
        val predicates = ppredicates map (translate(_))
        val methods = pmethods map (translate(_))
        val prog = Program(domain, fields, functions, predicates, methods)(program)

        if (Consistency.messages.isEmpty) Some(prog) // all error messages generated during translation should be Consistency messages
        else None
    }
  }

  private def translate(m: PMethod): Method = m match {
    case PMethod(name, formalArgs, formalReturns, pres, posts, body) =>
      val m = findMethod(name)
      val plocals = Visitor.shallowCollect(body.childStmts, Nodes.subnodes)({
        case l: PLocalVarDecl => Some(l)
        case w: PWhile => None
      }).flatten // only collect declarations at top-level, not from nested loop bodies
      val locals = plocals map {
        case p@PLocalVarDecl(idndef, t, _) => LocalVarDecl(idndef.name, ttyp(t))(p)
      }
      m.locals = locals
      m.pres = pres map exp
      m.posts = posts map exp
      m.body = stmt(body)
      m
  }

  private def translate(d: PDomain): Domain = d match {
    case PDomain(name, typVars, functions, axioms) =>
      val d = findDomain(name)
      d.functions = functions map (f => findDomainFunction(f.idndef))
      d.axioms = axioms map (translate(_))
      d
  }

  private def translate(a: PAxiom): DomainAxiom = a match {
    case pa@PAxiom(name, e) =>
      DomainAxiom(name.name, exp(e))(a,domainName = pa.domainName.name)
  }

  private def translate(f: PFunction) = f match {
    case PFunction(name, formalArgs, typ, pres, posts, body) =>
      val f = findFunction(name)
      f.pres = pres map exp
      f.posts = posts map exp
      f.body = body map exp
      f
  }

  private def translate(p: PPredicate) = p match {
    case PPredicate(name, formalArgs, body) =>
      val p = findPredicate(name)
      p.body = body map exp
      p
  }

  private def translate(f: PField) = findField(f.idndef)

  private val members = collection.mutable.HashMap[String, Node]()
  /**
   * Translate the signature of a member, so that it can be looked up later.
   */
  private def translateMemberSignature(p: PMember) {
    val pos = p
    val name = p.idndef.name
    val t = p match {
      case PField(_, typ) =>
        Field(name, ttyp(typ))(pos)
      case PFunction(_, formalArgs, typ, _, _, _) =>
        Function(name, formalArgs map liftVarDecl, ttyp(typ), null, null, null)(pos)
      case pdf@ PDomainFunction(_, args, typ, unique) =>
        DomainFunc(name, args map liftVarDecl, ttyp(typ), unique)(pos,NoInfo,pdf.domainName.name)
      case PDomain(_, typVars, funcs, axioms) =>
        Domain(name, null, null, typVars map (t => TypeVar(t.idndef.name)))(pos)
      case PPredicate(_, formalArgs, _) =>
        Predicate(name, formalArgs map liftVarDecl, null)(pos)
      case PMethod(_, formalArgs, formalReturns, _, _, _) =>
        Method(name, formalArgs map liftVarDecl, formalReturns map liftVarDecl, null, null, null, null)(pos)
    }
    members.put(p.idndef.name, t)
  }

  // helper methods that can be called if one knows what 'id' refers to
  private def findDomain(id: PIdentifier) = members.get(id.name).get.asInstanceOf[Domain]
  private def findField(id: PIdentifier) = members.get(id.name).get.asInstanceOf[Field]
  private def findFunction(id: PIdentifier) = members.get(id.name).get.asInstanceOf[Function]
  private def findDomainFunction(id: PIdentifier) = members.get(id.name).get.asInstanceOf[DomainFunc]
  private def findPredicate(id: PIdentifier) = members.get(id.name).get.asInstanceOf[Predicate]
  private def findMethod(id: PIdentifier) = members.get(id.name).get.asInstanceOf[Method]

  /** Takes a `PStmt` and turns it into a `Stmt`. */
  private def stmt(s: PStmt): Stmt = {
    val pos = s
    s match {
      case PVarAssign(idnuse, PFunctApp(func, args)) if members.get(func.name).get.isInstanceOf[Method] =>
        /* This is a method call that got parsed in a slightly confusing way.
         * TODO: Get rid of this case! There is a matching case in the resolver.
         */
        val call = PMethodCall(Seq(idnuse), func, args)
        call.setStart(s.start)
        call.setFinish(s.finish)
        stmt(call)
      case PVarAssign(idnuse, rhs) =>
        LocalVarAssign(LocalVar(idnuse.name)(ttyp(idnuse.typ), pos), exp(rhs))(pos)
      case PFieldAssign(field, rhs) =>
        FieldAssign(FieldAccess(exp(field.rcv), findField(field.idnuse))(field), exp(rhs))(pos)
      case PLocalVarDecl(idndef, t, Some(init)) =>
        LocalVarAssign(LocalVar(idndef.name)(ttyp(t), pos), exp(init))(pos)
      case PLocalVarDecl(_, _, None) =>
        // there are no declarations in the SIL AST; rather they are part of the method signature
        Statements.EmptyStmt
      case PSeqn(ss) =>
        Seqn(ss filterNot (_.isInstanceOf[PSkip]) map stmt)(pos)
      case PFold(e) =>
        Fold(exp(e).asInstanceOf[PredicateAccessPredicate])(pos)
      case PUnfold(e) =>
        Unfold(exp(e).asInstanceOf[PredicateAccessPredicate])(pos)
      case PPackageWand(e) =>
        val wand = translateWandToBePackaged(e.asInstanceOf[PBinExp])
        Package(wand)(pos)
      case PApplyWand(e) =>
        Apply(exp(e))(pos)
      case PInhale(e) =>
        Inhale(exp(e))(pos)
      case PExhale(e) =>
        Exhale(exp(e))(pos)
      case PAssert(e) =>
        Assert(exp(e))(pos)
      case PNewStmt(target, fieldsOpt) =>
        val fields = fieldsOpt match {
          case None => program.fields map (translate(_))
            /* Slightly redundant since we already translated the fields when we
             * translated the PProgram at the beginning of this class.
             */
          case Some(pfields) => pfields map findField
        }
        NewStmt(exp(target).asInstanceOf[LocalVar], fields)(pos)
      case PMethodCall(targets, method, args) =>
        val ts = (targets map exp).asInstanceOf[Seq[LocalVar]]
        MethodCall(findMethod(method), args map exp, ts)(pos)
      case PLabel(name) =>
        Label(name.name)(pos)
      case PGoto(label) =>
        Goto(label.name)(pos)
      case PIf(cond, thn, els) =>
        If(exp(cond), stmt(thn), stmt(els))(pos)
      case PFresh(vars) => Fresh(vars map (v => LocalVar(v.name)(ttyp(v.typ), v)))(pos)
      case PConstraining(vars, ss) =>
        Constraining(vars map (v => LocalVar(v.name)(ttyp(v.typ), v)), stmt(ss))(pos)
      case PWhile(cond, invs, body) =>
        val plocals = body.childStmts collect { // Note: this won't collect declarations from nested loops
          case l: PLocalVarDecl => l
        }
        val locals = plocals map {
          case p@PLocalVarDecl(idndef, t, _) => LocalVarDecl(idndef.name, ttyp(t))(pos)
        }
        While(exp(cond), invs map exp, locals, stmt(body))(pos)
      case PLetWand(idndef, wand) =>
        LocalVarAssign(LocalVar(idndef.name)(Wand, pos), exp(wand))(pos)
      case _: PDefine | _: PSkip =>
        sys.error(s"Found unexpected intermediate statement $s (${s.getClass.getName}})")
    }
  }

  /** Takes a `PExp` and turns it into an `Exp`. */
  private def exp(pexp: PExp): Exp = {
    val pos = pexp
    pexp match {
      case piu @ PIdnUse(name) =>
        piu.decl match {
          case _: PLocalVarDecl | _: PFormalArgDecl => LocalVar(name)(ttyp(pexp.typ), pos)
          case pf: PField =>
            /* A malformed AST where a field is dereferenced without a receiver */
            Consistency.messages ++= Messaging.message(piu, s"expected expression but found field $name")
            LocalVar(pf.idndef.name)(ttyp(pf.typ), pos)
          case _: PLetWand =>
            /* TODO: We might want to differentiate between magic wand references and regular local variables. */
            LocalVar(name)(ttyp(pexp.typ), pos)
          case other =>
            sys.error("should not occur in type-checked program")
        }
      case PBinExp(left, op, right) =>
        val (l, r) = (exp(left), exp(right))
        op match {
          case "+" =>
            r.typ match {
              case Int => Add(l, r)(pos)
              case Perm => PermAdd(l, r)(pos)
              case _ => sys.error("should not occur in type-checked program")
            }
          case "-" =>
            r.typ match {
              case Int => Sub(l, r)(pos)
              case Perm => PermSub(l, r)(pos)
              case _ => sys.error("should not occur in type-checked program")
            }
          case "*" =>
            r.typ match {
              case Int =>
                l.typ match {
                  case Int => Mul(l, r)(pos)
                  case Perm => IntPermMul(r, l)(pos)
                  case _ => sys.error("should not occur in type-checked program")
                }
              case Perm =>
                l.typ match {
                  case Int => IntPermMul(l, r)(pos)
                  case Perm => PermMul(l, r)(pos)
                  case _ => sys.error("should not occur in type-checked program")
                }
              case _ => sys.error("should not occur in type-checked program")
            }
          case "/" =>
            assert(r.typ==Int)
            l.typ match {
              case Perm => PermDiv(l, r)(pos)
              case Int  => assert (l.typ==Int); FractionalPerm(l, r)(pos)
              case _    => sys.error("should not occur in type-checked program")
            }
          case "\\" => Div(l, r)(pos)
          case "%" => Mod(l, r)(pos)
          case "<" =>
            l.typ match {
              case Int => LtCmp(l, r)(pos)
              case Perm => PermLtCmp(l, r)(pos)
              case _ => sys.error("unexpected type")
            }
          case "<=" =>
            l.typ match {
              case Int => LeCmp(l, r)(pos)
              case Perm => PermLeCmp(l, r)(pos)
              case _ => sys.error("unexpected type")
            }
          case ">" =>
            l.typ match {
              case Int => GtCmp(l, r)(pos)
              case Perm => PermGtCmp(l, r)(pos)
              case _ => sys.error("unexpected type")
            }
          case ">=" =>
            l.typ match {
              case Int => GeCmp(l, r)(pos)
              case Perm => PermGeCmp(l, r)(pos)
              case _ => sys.error("unexpected type")
            }
          case "==" => EqCmp(l, r)(pos)
          case "!=" => NeCmp(l, r)(pos)
          case "==>" => Implies(l, r)(pos)
          case "--*" => MagicWand(l, r)(pos)
          case "<==>" => EqCmp(l, r)(pos)
          case "&&" => And(l, r)(pos)
          case "||" => Or(l, r)(pos)
          case "in" =>
            if (right.typ.isInstanceOf[PSeqType])
              SeqContains(l, r)(pos)
            else
              AnySetContains(l, r)(pos)
          case "++" => SeqAppend(l, r)(pos)
          case "subset" => AnySetSubset(l, r)(pos)
          case "intersection" => AnySetIntersection(l, r)(pos)
          case "union" => AnySetUnion(l, r)(pos)
          case "setminus" => AnySetMinus(l, r)(pos)
          case _ => sys.error(s"unexpected operator $op")
        }
      case PUnExp(op, pe) =>
        val e = exp(pe)
        op match {
          case "+" => e
          case "-" =>
            e.typ match {
              case Int => Minus(e)(pos)
              case Perm => PermMinus(e)(pos)
              case _ => sys.error("unexpected type")
            }
          case "!" => Not(e)(pos)
        }
      case PInhaleExhaleExp(in, ex) =>
        InhaleExhaleExp(exp(in), exp(ex))(pos)
      case PIntLit(i) =>
        IntLit(i)(pos)
      case p@PResultLit() =>
        // find function
        var par: Attributable = p.parent
        while (!par.isInstanceOf[PFunction]) {
          if (par == null) sys.error("cannot use 'result' outside of function")
          par = par.parent
        }
        Result()(ttyp(par.asInstanceOf[PFunction].typ), pos)
      case PBoolLit(b) =>
        if (b) TrueLit()(pos) else FalseLit()(pos)
      case PNullLit() =>
        NullLit()(pos)
      case p@PFieldAccess(rcv, idn) =>
        FieldAccess(exp(rcv), findField(idn))(pos)
      case p@PPredicateAccess(args, idn) =>
        PredicateAccess(args map exp, findPredicate(idn))(pos)
      case pfa@PFunctApp(func, args) =>
        members.get(func.name).get match {
          case f: Function => FuncApp(f, args map exp)(pos)
          case f @ DomainFunc(name, formalArgs, typ, _) =>
            val actualArgs = args map exp
            val translatedTyp = ttyp(pexp.typ)
            type TypeSubstitution = Map[TypeVar, Type]
            //Type unification - the range of the result is only the downward closure of t2 (i.e. assumes t2 is ground)
            val paramTypes = (formalArgs map (_.typ)) :+ typ
            val argTypes = (actualArgs map (_.typ)) :+ translatedTyp
            val so : Option[TypeSubstitution] = pfa.domainSubstitution match{
              case Some(ps) => Some(ps.m.map(kv=>TypeVar(kv._1)->ttyp(kv._2)))
              case None => None
            }
            so match {
              case Some(s) =>
                val d = members.get(f.domainName).get.asInstanceOf[Domain]
                assert(s.keys.toSet.subsetOf(d.typVars.toSet))
                val sp = s //completeWithDefault(d.typVars,s)
                assert(sp.keys.toSet == d.typVars.toSet)
                DomainFuncApp(f, actualArgs, sp)(pos)
              case _ => sys.error("type unification error - should report and not crash")
            }
          case _ => sys.error("unexpected reference to non-function")
        }
      case PUnfolding(loc, e) =>
        Unfolding(exp(loc).asInstanceOf[PredicateAccessPredicate], exp(e))(pos)
      case PUnfoldingGhostOp(loc, e) =>
        UnfoldingGhostOp(exp(loc).asInstanceOf[PredicateAccessPredicate], exp(e))(pos)
      case PFoldingGhostOp(loc, e) =>
        FoldingGhostOp(exp(loc).asInstanceOf[PredicateAccessPredicate], exp(e))(pos)
      case PApplyingGhostOp(e, in) =>
        ApplyingGhostOp(exp(e), exp(in))(pos)
      case PPackagingGhostOp(e, in) =>
        val wand = translateWandToBePackaged(e.asInstanceOf[PBinExp])
        PackagingGhostOp(wand, exp(in))(pos)
      case PLet(exp1, PLetNestedScope(variable, body)) =>
        Let(liftVarDecl(variable), exp(exp1), exp(body))(pos)
      case _: PLetNestedScope =>
        sys.error("unexpected node PLetNestedScope, should only occur as a direct child of PLet nodes")
      case PExists(vars, e) =>
        Exists(vars map liftVarDecl, exp(e))(pos)
      case PForall(vars, triggers, e) =>
        val ts = triggers map (exps => Trigger(exps map exp)(exps.head))
        Forall(vars map liftVarDecl, ts, exp(e))(pos)
      case f@PForPerm(v, args, e) =>

        //val args = fields map findField

        //check that the arguments contain only fields and predicates
        args.foreach(a => Consistency.checkForPermArguments(members.get(a.name).get))

        val argAccess = mutable.Buffer[Location]()
        for (a <- args) {

          //we are either dealing with predicates, or fields!
          members.get(a.name).get match {
            case f : Field => argAccess += f
            case p : Predicate =>  argAccess += p
            case _ => sys.error("Internal Error: Can only handle fields and predicates in forperm")
          }
        }

        ForPerm(liftVarDecl(f.variable), argAccess.toList, exp(e))(pos)
      case POld(e) =>
        Old(exp(e))(pos)
      case PLabelledOld(lbl,e) =>
        LabelledOld(exp(e),lbl.name)(pos)
      case PApplyOld(e) =>
        ApplyOld(exp(e))(pos)
      case PCondExp(cond, thn, els) =>
        CondExp(exp(cond), exp(thn), exp(els))(pos)
      case PCurPerm(loc) =>
        CurrentPerm(exp(loc).asInstanceOf[LocationAccess])(pos)
      case PNoPerm() =>
        NoPerm()(pos)
      case PFullPerm() =>
        FullPerm()(pos)
      case PWildcard() =>
        WildcardPerm()(pos)
      case PEpsilon() =>
        EpsilonPerm()(pos)
      case PAccPred(loc, perm) =>
        val p = exp(perm)
        exp(loc) match {
          case loc@FieldAccess(rcv, field) =>
            FieldAccessPredicate(loc, p)(pos)
          case loc@PredicateAccess(rcv, pred) =>
            PredicateAccessPredicate(loc, p)(pos)
          case _ =>
            sys.error("unexpected location")
        }
      case PEmptySeq(_) =>
        EmptySeq(ttyp(pexp.typ.asInstanceOf[PSeqType].elementType))(pos)
      case PExplicitSeq(elems) =>
        ExplicitSeq(elems map exp)(pos)
      case PRangeSeq(low, high) =>
        RangeSeq(exp(low), exp(high))(pos)
      case PSeqIndex(seq, idx) =>
        SeqIndex(exp(seq), exp(idx))(pos)
      case PSeqTake(seq, n) =>
        SeqTake(exp(seq), exp(n))(pos)
      case PSeqDrop(seq, n) =>
        SeqDrop(exp(seq), exp(n))(pos)
      case PSeqUpdate(seq, idx, elem) =>
        SeqUpdate(exp(seq), exp(idx), exp(elem))(pos)
      case PSize(s) =>
        if (s.typ.isInstanceOf[PSeqType])
          SeqLength(exp(s))(pos)
        else
          AnySetCardinality(exp(s))(pos)
      case PEmptySet(_) =>
        EmptySet(ttyp(pexp.typ.asInstanceOf[PSetType].elementType))(pos)
      case PExplicitSet(elems) =>
        ExplicitSet(elems map exp)(pos)
      case PEmptyMultiset(_) =>
        EmptyMultiset(ttyp(pexp.typ.asInstanceOf[PMultisetType].elementType))(pos)
      case PExplicitMultiset(elems) =>
        ExplicitMultiset(elems map exp)(pos)
    }
  }

//  /** Takes a `scala.util.parsing.input.Position` and turns it into a `SourcePosition`. */
//  implicit def liftPos(pos: scala.util.parsing.input.Position): SourcePosition =
//    SourcePosition(file, pos.line, pos.column)

  /** Takes a [[viper.silver.parser.KiamaPositioned]] and turns it into a [[viper.silver.ast.SourcePosition]]. */
<<<<<<< HEAD
  implicit def liftPos(pos: KiamaPositioned): MultiFileParserPosition = {
=======
  implicit def liftPos(pos: KiamaPositioned): SourcePosition = {
>>>>>>> 0ecdd7d1
    val start = LineColumnPosition(pos.start.line, pos.start.column)
    val end = LineColumnPosition(pos.finish.line, pos.finish.column)
    pos.start match {
      case mfpp: MultiFileParserPosition =>
        MultiFileParserPosition(mfpp.rel_file, start, end)
      case _ =>
        MultiFileParserPosition(file, start, end)
    }
  }

  /** Takes a `PFormalArgDecl` and turns it into a `LocalVar`. */
  private def liftVarDecl(formal: PFormalArgDecl) =
    LocalVarDecl(formal.idndef.name, ttyp(formal.typ))(formal)

  /** Takes a `PType` and turns it into a `Type`. */
  private def ttyp(t: PType): Type = t match {
    case PPrimitiv(name) => name match {
      case "Int" => Int
      case "Bool" => Bool
      case "Ref" => Ref
      case "Perm" => Perm
    }
    case PSeqType(elemType) =>
      SeqType(ttyp(elemType))
    case PSetType(elemType) =>
      SetType(ttyp(elemType))
    case PMultisetType(elemType) =>
      MultisetType(ttyp(elemType))
    case PDomainType(name, args) =>
      members.get(name.name) match {
        case Some(d) =>
          val domain = d.asInstanceOf[Domain]
          val typVarMapping = domain.typVars zip (args map ttyp)
          DomainType(domain, typVarMapping /*.filter {
            case (tv, tt) => tv!=tt //!tt.isInstanceOf[TypeVar]
          }*/.toMap)
        case None =>
          assert(args.isEmpty)
          TypeVar(name.name) // not a domain, i.e. it must be a type variable
      }
    case PWandType() => Wand
    case PUnknown() =>
      sys.error("unknown type unexpected here")
    case PPredicateType() =>
      sys.error("unexpected use of internal typ")
  }

  private def translateWandToBePackaged(pwand: PBinExp): MagicWand = {
    /* Translates a PWand and turns expressions such as unfolding into the
     * corresponding ghost operation.
     */

    val f: PartialFunction[PNode, PNode] = {
      /* Make f defined for all ghost operations so that we keep on transforming
       * down the potential chain of ghost operations
       */
      case e: PFoldingGhostOp => e
      case e: PApplyingGhostOp => e
      case e: PPackagingGhostOp => e
      /* Rewrite unfolding expressions to unfolding ghost operations (along the
       * potential chain of ghost operations)
       */
      case unf: PUnfolding => PUnfoldingGhostOp(unf.acc, unf.exp).setPos(unf)
    }

    val rhs = pwand.right.transform(f)(recursive = f.isDefinedAt, allowChangingNodeType = true)
    val ghostOpWand = pwand.copy(right = rhs).setPos(pwand)

    exp(ghostOpWand).asInstanceOf[MagicWand]
  }
}<|MERGE_RESOLUTION|>--- conflicted
+++ resolved
@@ -463,19 +463,10 @@
 //    SourcePosition(file, pos.line, pos.column)
 
   /** Takes a [[viper.silver.parser.KiamaPositioned]] and turns it into a [[viper.silver.ast.SourcePosition]]. */
-<<<<<<< HEAD
-  implicit def liftPos(pos: KiamaPositioned): MultiFileParserPosition = {
-=======
   implicit def liftPos(pos: KiamaPositioned): SourcePosition = {
->>>>>>> 0ecdd7d1
     val start = LineColumnPosition(pos.start.line, pos.start.column)
     val end = LineColumnPosition(pos.finish.line, pos.finish.column)
-    pos.start match {
-      case mfpp: MultiFileParserPosition =>
-        MultiFileParserPosition(mfpp.rel_file, start, end)
-      case _ =>
-        MultiFileParserPosition(file, start, end)
-    }
+    SourcePosition(file, start, end)
   }
 
   /** Takes a `PFormalArgDecl` and turns it into a `LocalVar`. */
