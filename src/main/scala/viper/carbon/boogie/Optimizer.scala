--- conflicted
+++ resolved
@@ -100,10 +100,7 @@
         IntLit(left - right)
       case BinExp(IntLit(left), Mul, IntLit(right)) =>
         IntLit(left * right)
-<<<<<<< HEAD
-=======
      // This case was removed - the evaluation as doubles and translation of RealLit can introduce rounding/precision errors
->>>>>>> daa16234
      /* case BinExp(IntLit(left), Div, IntLit(right)) if right != 0 =>
         RealLit(left.toDouble / right.toDouble)*/
       case BinExp(IntLit(left), IntDiv, IntLit(right)) if right != 0 =>
