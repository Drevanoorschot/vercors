--- conflicted
+++ resolved
@@ -18,8 +18,6 @@
 import viper.carbon.boogie.LocalVarWhereDecl
 import viper.carbon.boogie.Trigger
 import viper.silver.verifier.PartialVerificationError
-<<<<<<< HEAD
-=======
 import viper.carbon.boogie.LocalVarDecl
 import viper.carbon.boogie.Assume
 import viper.carbon.boogie.RealLit
@@ -32,13 +30,12 @@
 import viper.carbon.boogie.ConstDecl
 import viper.carbon.boogie.Const
 import viper.carbon.boogie.LocalVar
-import viper.silver.ast.{NoPerm, PermGtCmp, WildcardPerm}
+import viper.silver.ast.{NoPerm, PermGtCmp}
 import viper.carbon.boogie.Forall
 import viper.carbon.boogie.Assign
 import viper.carbon.boogie.Func
 import viper.carbon.boogie.TypeAlias
 import viper.carbon.boogie.FuncApp
->>>>>>> fa9d359b
 import viper.carbon.verifier.Verifier
 import viper.silver.ast.{WildcardPerm, PredicateAccess, PredicateAccessPredicate}
 
@@ -113,7 +110,7 @@
   // wildcards, inverse functions of receiver expressions
 
   private val inverseFunName = "invRecv" //prefix of function name for inverse functions used for inhale/exhale of qp
-  private val triggerFunName = "neverTriggered" //prefix of function name for trigger function used for inhale/exhlale of qp
+  private val triggerFunName = "neverTriggered" //prefix of function name for trigger function used for inhale/exhale of qp
   private var inverseFuncs: ListBuffer[Func] = new ListBuffer[Func](); //list of inverse functions used for inhale/exhale qp
   private var triggerFuncs: ListBuffer[Func] = new ListBuffer[Func](); //list of inverse functions used for inhale/exhale qp
 
@@ -310,13 +307,8 @@
                 If(cond,
                   stmts ++
                     (permVar := permAdd(permVar, permVal)) ++
-<<<<<<< HEAD
                     (if (perm.isInstanceOf[sil.WildcardPerm]) {
-                      (Assert(curPerm > RealLit(0), error.dueTo(reasons.InsufficientPermission(loc))) ++
-=======
-                    (if (perm.isInstanceOf[WildcardPerm]) {
                       (Assert(curPerm > noPerm, error.dueTo(reasons.InsufficientPermission(loc))) ++
->>>>>>> fa9d359b
                         Assume(wildcard < curPerm)): Stmt
                     } else {
                       Nil
@@ -336,27 +328,9 @@
       case w@sil.MagicWand(_,_) =>
         val wandRep = wandModule.getWandRepresentation(w)
         val curPerm = currentPermission(translateNull, wandRep)
-<<<<<<< HEAD
-        Comment("permLe")++ //using RealLit(1.0) instead of FullPerm due to permLe's implementation
-          Assert(permLe(RealLit(1.0), curPerm), error.dueTo(reasons.MagicWandChunkNotFound(w))) ++
-          (if (!usingOldState) curPerm := permSub(curPerm, RealLit(1.0)) else Nil)
-=======
         Comment("permLe")++
           Assert(permLe(fullPerm, curPerm), error.dueTo(reasons.MagicWandChunkNotFound(w))) ++
           (if (!usingOldState) curPerm := permSub(curPerm, fullPerm) else Nil)
-      case qp@sil.utility.QuantifiedPermissions.QPForall(v,cond,recv,fld,perms,forall,fieldAccess) =>
-        // alpha renaming, to avoid clashes in context, use vFresh instead of v
-        var isWildcard = false
-        val vFresh = env.makeUniquelyNamed(v); env.define(vFresh.localVar)
-        val ((qpComp@QPComponents(translatedLocal,translatedCond,translatedRecv,translatedPerms), renamedQP),stmts,wildcard) =
-          if(perms.isInstanceOf[WildcardPerm]) {
-            isWildcard = true
-            val w = LocalVar(Identifier("wildcard"), Real)
-            (setupQPComponents(qp, vFresh,Some(w)),LocalVarWhereDecl(w.name, w > noPerm) :: Havoc(w) :: Nil,w)
-          } else {
-            (setupQPComponents(qp,vFresh),Nil,null)
-          }
->>>>>>> fa9d359b
 
       case fa@sil.Forall(v, cond, expr) =>
 
@@ -372,7 +346,6 @@
   }
 
 
-<<<<<<< HEAD
   /*For QP \forall x:T :: c(x) ==> acc(e(x),p(x)) this case class describes an instantiation of the QP where
    * cond = c(expr), recv = e(expr) and perm = p(expr) and expr is of type T and may be dependent on the variable given by v. */
   case class QuantifiedFieldComponents( translatedVar:LocalVarDecl,
@@ -385,16 +358,6 @@
                                               invFun:Exp,
                                               obj:Exp,
                                               field:Exp)
-=======
-        val permNeeded =
-          if(isWildcard) {
-            currentPermission(translatedRecv, translatedLocation) > noPerm
-          } else {
-            currentPermission(translatedRecv, translatedLocation) >= translatedPerms
-          }
-        val enoughPerm = Assert(Forall(translateLocalVarDecl(vFresh), Seq(), translatedCond ==> permNeeded),
-          error.dueTo(reasons.InsufficientPermission(fieldAccess)))
->>>>>>> fa9d359b
 
   /**
     * translates given quantified field access predicate to Boogie components needed for translation of the statement
@@ -513,7 +476,7 @@
             //define permission requirement
             val permNeeded =
               if(isWildcard) {
-                currentPermission(translatedRecv, translatedLocation) > RealLit(0)
+            currentPermission(translatedRecv, translatedLocation) > noPerm
               } else {
                 currentPermission(translatedRecv, translatedLocation) >= translatedPerms
               }
@@ -773,38 +736,6 @@
         val wandRep = wandModule.getWandRepresentation(w)
         val curPerm = currentPermission(translateNull, wandRep)
         (if (!usingOldState) curPerm := permAdd(curPerm, fullPerm) else Nil)
-<<<<<<< HEAD
-=======
-      case qp@sil.utility.QuantifiedPermissions.QPForall(v,cond,recv,fld,perms,forall,fieldAccess) =>
-        // alpha renaming, to avoid clashes in context, use vFresh instead of v
-        val vFresh = env.makeUniquelyNamed(v); env.define(vFresh.localVar)
-        val ((qpComp@QPComponents(translatedLocal,translatedCond,translatedRecv,translatedPerms), renamedQP),stmts) =
-          if(perms.isInstanceOf[WildcardPerm]) {
-            val w = LocalVar(Identifier("wildcard"), Real)
-            (setupQPComponents(qp, vFresh,Some(w)),LocalVarWhereDecl(w.name, w > noPerm) :: Havoc(w) :: Nil)
-          } else {
-            (setupQPComponents(qp,vFresh),Nil)
-          }
-
-        val a@sil.utility.QuantifiedPermissions.QPForall(_,_,_,_,renamedPerms,_,_) = renamedQP
-
-        val translatedLocation = translateLocation(Expressions.instantiateVariables(fieldAccess, v.localVar,  vFresh.localVar))
-
-        val obj = LocalVarDecl(Identifier("o"), refType)
-        val field = LocalVarDecl(Identifier("f"), fieldType)
-
-        val curPerm:Exp = currentPermission(obj.l,translatedLocation)
-        val invFun = addInverseFunction(vFresh.typ)
-        val invFunApp = FuncApp(invFun.name, Seq(obj.l), invFun.typ )
-
-        val (condInv, rcvInv, permInv) = (translatedCond.replace(env.get(vFresh.localVar), invFunApp),translatedRecv.replace(env.get(vFresh.localVar), invFunApp),translatedPerms.replace(env.get(vFresh.localVar), invFunApp) )
-
-        val (invAssm1, invAssm2) = inverseAssumptions(invFun, qpComp,QPComponents(obj,condInv, rcvInv, permInv))
-
-        val nonNullAssumptions =
-          assmsToStmt(Forall(Seq(translateLocalVarDecl(vFresh)),Seq(),(translatedCond && permissionPositiveInternal(translatedPerms, Some(renamedPerms), false)) ==>
-            (translatedRecv !== translateNull) ))
->>>>>>> fa9d359b
 
       //Quantified Permission Expression
       case fa@sil.Forall(_, _, _) =>
@@ -928,7 +859,7 @@
              //define wildcard if necessary
              if (perms.isInstanceOf[WildcardPerm]) {
                val w = LocalVar(Identifier("wildcard"), Real)
-               (w, LocalVarWhereDecl(w.name, w > RealLit(0)) :: Havoc(w) :: Nil)
+               (w, LocalVarWhereDecl(w.name, w > noPerm) :: Havoc(w) :: Nil)
              } else {
                (translateExp(renamingPerms), Nil)
              }
@@ -1405,29 +1336,6 @@
       (  (v.l !== vFresh.l) &&  cond && cond.replace(v.l, vFresh.l) && permGt(perm,noPerm) && permGt(perm.replace(v.l, vFresh.l),noPerm) ) ==> (recv !== recv.replace(v.l, vFresh.l)) )
   }
 
-<<<<<<< HEAD
-=======
-  /*makes assumptions about the inverse of the receiver expression in qpStandard
-   *qpcompStandard represents the qp \forall v::T. c(v) ==> acc(e(v).f,p(v))
-   *qpcompInverse represents the qp \forall vInv::T. c(inv(v)) ==> e(inv(v)).f, p(inv(v))
-   */
-  def inverseAssumptions(invFun: Func, qpcompStandard: QPComponents, qpcompInverse: QPComponents):(Exp, Exp) = {
-    val QPComponents(v, cond, recv, perm) = qpcompStandard
-    val QPComponents(vInv, condInv, recvInv, permInv) = qpcompInverse
-
-    val tr1 =
-      if(recv.isInstanceOf[LocalVar]) {
-        Seq()
-      } else {
-        Seq(Trigger(recv))
-      }
-    val assm1 = (Forall(Seq(v), tr1, (cond && permGt(perm, noPerm)) ==> (FuncApp(invFun.name, Seq(recv), invFun.typ) === v.l )))
-
-    val assm2 = Forall(Seq(vInv), Seq(Trigger(FuncApp(invFun.name, Seq(vInv.l), invFun.typ))), (condInv && permGt(permInv, noPerm)) ==> (recvInv === vInv.l) )
-
-    (assm1,assm2)
-  }
->>>>>>> fa9d359b
 
   /* records a fresh function which represents the inverse function of a receiver expression in a qp, if the qp is
    given by \forall x:: T. c(x) ==> acc(e(x).f,p(x)) then "outputType" is T. The returned function takes values of type
