--- conflicted
+++ resolved
@@ -664,7 +664,6 @@
         env.undefine(vFresh.localVar)
 
         res
-<<<<<<< HEAD
         //TODO predicate Access
       case qpp@sil.utility.QuantifiedPermissions.QPPForall(v,cond,args,predname,perms,forall,predAccess) =>
         // alpha renaming, to avoid clashes in context, use vFresh instead of v
@@ -792,9 +791,6 @@
 
       case _ => Nil
 
-=======
-      case _ => Nil
->>>>>>> edccb062
     }
   }
 
