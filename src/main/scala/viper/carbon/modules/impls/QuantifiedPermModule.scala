--- conflicted
+++ resolved
@@ -162,15 +162,9 @@
   def currentStateVars: Seq[Var] = Seq(mask)
   def currentStateExps: Seq[Exp] = Seq(maskExp)
 
-<<<<<<< HEAD
   def initBoogieState: Stmt = {
-    mask := originalMask
+    mask := originalMask // ALEX: not sure if this is right - should this assignment happen?
     resetBoogieState
-=======
-  def initState: Stmt = {
-    mask := originalMask // ALEX: not sure if this is right - should this assignment happen?
-    resetState
->>>>>>> e09a5173
   }
   def resetBoogieState = {
     (maskVar := zeroMask)
