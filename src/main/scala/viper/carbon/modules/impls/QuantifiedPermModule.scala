/*
 * This Source Code Form is subject to the terms of the Mozilla Public
 * License, v. 2.0. If a copy of the MPL was not distributed with this
 * file, You can obtain one at http://mozilla.org/MPL/2.0/.
 */

package viper.carbon.modules.impls

import viper.carbon.modules._
import viper.carbon.modules.components._
import viper.silver.ast.utility.Expressions
import viper.silver.{ast => sil}
import viper.carbon.boogie._
import viper.carbon.boogie.Implicits._
import viper.silver.verifier._
import viper.carbon.boogie.NamedType
import viper.carbon.boogie.MapSelect
import viper.carbon.boogie.LocalVarWhereDecl
import viper.carbon.boogie.Trigger
import viper.silver.verifier.PartialVerificationError
import viper.silver.ast.{Literal, NoInfo, NoPosition, NullLit, PredicateAccess, PredicateAccessPredicate, WildcardPerm}
import viper.silver.ast.{And => _, Bool => _, Div => _, Exp => _, Int => _, LocalVar => _, LocalVarDecl => _, Mul => _, Not => _, Stmt => _}
import viper.carbon.verifier.Verifier

import scala.collection.mutable.ListBuffer

/**
 * An implementation of [[viper.carbon.modules.PermModule]] supporting quantified permissions.
 */
class QuantifiedPermModule(val verifier: Verifier)
  extends PermModule
  with CarbonStateComponent
  with InhaleComponent
  with ExhaleComponent
  with TransferComponent
  with StmtComponent
  with DefinednessComponent {

  import verifier._
  import heapModule._
  import mainModule._
  import expModule._
  import stateModule._

  def name = "Permission module"

  override def start() {
    stateModule.register(this)
    exhaleModule.register(this)
    inhaleModule.register(this)
    stmtModule.register(this, before = Seq(verifier.heapModule)) // check for field write permission should come before the operation itself (but adding permissions for new stmts is done afterwards - see handleStmt below)
    expModule.register(this)
    wandModule.register(this)
  }

  implicit val namespace = verifier.freshNamespace("perm")
  private val axiomNamespace = verifier.freshNamespace("perm.axiom")
  private val permTypeName = "Perm"
  private val maskTypeName = "MaskType"
  private val maskType = NamedType(maskTypeName)
  private val pmaskTypeName = "PMaskType"
  override val pmaskType = NamedType(pmaskTypeName)
  private val maskName = Identifier("Mask")
  private val originalMask = GlobalVar(maskName, maskType)
  private var mask: Var = originalMask // When reading, don't use this directly: use either maskVar or maskExp as needed
  private def maskVar : Var = {assert (!usingOldState); mask}
  private def maskExp : Exp = (if (usingOldState) Old(mask) else mask)
  private val zeroMaskName = Identifier("ZeroMask")
  private val zeroMask = Const(zeroMaskName)
  private val zeroPMaskName = Identifier("ZeroPMask")
  override val zeroPMask = Const(zeroPMaskName)
  private val noPermName = Identifier("NoPerm")
  private val noPerm = Const(noPermName)
  private val fullPermName = Identifier("FullPerm")
  private val fullPerm = Const(fullPermName)
  private val permAddName = Identifier("PermAdd")
  private val permSubName = Identifier("PermSub")
  private val permDivName = Identifier("PermDiv")
  private val permConstructName = Identifier("Perm")
  private val goodMaskName = Identifier("GoodMask")
  private val hasDirectPermName = Identifier("HasDirectPerm")
  private val predicateMaskFieldName = Identifier("PredicateMaskField")

  private val resultMask = LocalVarDecl(Identifier("ResultMask"),maskType)
  private val summandMask1 = LocalVarDecl(Identifier("SummandMask1"),maskType)
  private val summandMask2 = LocalVarDecl(Identifier("SummandMask2"),maskType)
  private val sumMasks = Identifier("sumMask")
  private val tempMask = LocalVar(Identifier("TempMask"),maskType)

  private val qpMaskName = Identifier("QPMask")
  private val qpMask = LocalVar(qpMaskName, maskType)
  private var qpId = 0 //incremented each time a quantified permission expression is inhaled/exhaled, used to deal with
  // wildcards, inverse functions of receiver expressions

  private val inverseFunName = "invRecv" //prefix of function name for inverse functions used for inhale/exhale of qp
  private val triggerFunName = "triggerFun" //prefix of function name for trigger function used for inhale/exhlale of qp
  private var inverseFuncs: ListBuffer[Func] = new ListBuffer[Func](); //list of inverse functions used for inhale/exhale qp
  private var triggerFuncs: ListBuffer[Func] = new ListBuffer[Func](); //list of inverse functions used for inhale/exhale qp

  override def preamble = {
    val obj = LocalVarDecl(Identifier("o")(axiomNamespace), refType)
    val field = LocalVarDecl(Identifier("f")(axiomNamespace), fieldType)
    val permInZeroMask = MapSelect(zeroMask, Seq(obj.l, field.l))
    val permInZeroPMask = MapSelect(zeroPMask, Seq(obj.l, field.l))
    // permission type
    TypeAlias(permType, Real) ::
      // mask and mask type
      TypeAlias(maskType, MapType(Seq(refType, fieldType), permType, fieldType.freeTypeVars)) ::
      GlobalVarDecl(maskName, maskType) ::
      // zero mask
      ConstDecl(zeroMaskName, maskType) ::
      Axiom(Forall(
        Seq(obj, field),
        Trigger(permInZeroMask),
        (permInZeroMask === RealLit(0)))) ::
      // pmask type
      TypeAlias(pmaskType, MapType(Seq(refType, fieldType), Bool, fieldType.freeTypeVars)) ::
      // zero pmask
      ConstDecl(zeroPMaskName, pmaskType) ::
      Axiom(Forall(
        Seq(obj, field),
        Trigger(permInZeroPMask),
        permInZeroPMask === FalseLit())) ::
      // predicate mask function
      Func(predicateMaskFieldName,
        Seq(LocalVarDecl(Identifier("f"), predicateVersionFieldType())),
        predicateMaskFieldType) ::
      // permission amount constants
      ConstDecl(noPermName, permType) ::
      Axiom(noPerm === RealLit(0)) ::
      ConstDecl(fullPermName, permType) ::
      Axiom(fullPerm === RealLit(1)) ::
      // permission constructor
      Func(permConstructName, Seq(LocalVarDecl(Identifier("a"), Real), LocalVarDecl(Identifier("b"), Real)), permType) :: Nil ++
      // good mask
      Func(goodMaskName, LocalVarDecl(maskName, maskType), Bool) ++
      Axiom(Forall(stateModule.staticStateContributions,
        Trigger(Seq(staticGoodState)),
        staticGoodState ==> staticGoodMask)) ++ {
      val perm = currentPermission(obj.l, field.l)
      Axiom(Forall(staticStateContributions ++ obj ++ field,
        Trigger(Seq(staticGoodMask, perm)),
        // permissions are non-negative
        (staticGoodMask ==> ( perm >= RealLit(0) &&
          // permissions for fields which aren't predicates are smaller than 1
          // permissions for fields which aren't predicates or wands are smaller than 1
          ((staticGoodMask && heapModule.isPredicateField(field.l).not && heapModule.isWandField(field.l).not) ==> perm <= RealLit(1) )))
      ))    } ++ {
      val obj = LocalVarDecl(Identifier("o")(axiomNamespace), refType)
      val field = LocalVarDecl(Identifier("f")(axiomNamespace), fieldType)
      val args = staticMask ++ Seq(obj, field)
      val funcApp = FuncApp(hasDirectPermName, args map (_.l), Bool)
      val permission = currentPermission(staticMask(0).l, obj.l, field.l)
      Func(hasDirectPermName, args, Bool) ++
        Axiom(Forall(
          staticMask ++ Seq(obj, field),
          Trigger(funcApp),
          funcApp <==> permissionPositive(permission)
        ))
    } ++ {
      val obj = LocalVarDecl(Identifier("o")(axiomNamespace), refType)
      val field = LocalVarDecl(Identifier("f")(axiomNamespace), fieldType)
      val args = Seq(resultMask,summandMask1,summandMask2)
      val funcApp = FuncApp(sumMasks, args map (_.l), Bool)
      val permResult = currentPermission(resultMask.l, obj.l, field.l)
      val permSummand1 = currentPermission(summandMask1.l,obj.l,field.l)
      val permSummand2 = currentPermission(summandMask2.l,obj.l,field.l)
      Func(sumMasks,args,Bool) ++
        Axiom(Forall(
          args++Seq(obj,field),
          Trigger(Seq(funcApp,permResult)) ++ Trigger(Seq(funcApp,permSummand1)) ++
            Trigger(Seq(funcApp,permSummand2)),
          funcApp ==> (permResult === (permSummand1 + permSummand2))
        ))
    } ++ {
      MaybeCommentedDecl("Function for trigger used in checks which are never triggered",
        triggerFuncs)
    } ++ {
      MaybeCommentedDecl("Functions used as inverse of receiver expressions in quantified permissions during inhale and exhale",
        inverseFuncs)
    } 
  }

  def permType = NamedType(permTypeName)

  def staticStateContributions: Seq[LocalVarDecl] = Seq(LocalVarDecl(maskName, maskType))
  def currentStateContributions: Seq[LocalVarDecl] = Seq(LocalVarDecl(mask.name, maskType))
  def currentStateVars : Seq[Var] = Seq(mask)
  def currentStateExps: Seq[Exp] = Seq(maskExp)

  def initBoogieState: Stmt = {
    mask = originalMask
    resetBoogieState
  }
  def resetBoogieState = {
    (maskVar := zeroMask)
  }
  def initOldState: Stmt = {
    val mVar = maskVar
    Assume(Old(mVar) === mVar)
  }

  override def reset = {
    mask = originalMask
    allowLocationAccessWithoutPerm = false
    qpId = 0
    inverseFuncs = new ListBuffer[Func]();
    triggerFuncs = new ListBuffer[Func]();
  }

  override def usingOldState = stateModuleIsUsingOldState

  override def predicateMaskField(pred: Exp): Exp = {
    FuncApp(predicateMaskFieldName, Seq(pred), pmaskType)
  }

  def staticGoodMask = FuncApp(goodMaskName, LocalVar(maskName, maskType), Bool)

  private def permAdd(a: Exp, b: Exp): Exp = a + b
  private def permSub(a: Exp, b: Exp): Exp = a - b
  private def permDiv(a: Exp, b: Exp): Exp = a / b

  override def freshTempState(name: String): Seq[Var] = {
    Seq(LocalVar(Identifier(s"${name}Mask"), maskType))
  }

  override def restoreState(s: Seq[Var]) {
    mask = s(0)
  }

  /**
   * Can a location on a given receiver be read?
   */
  private def hasDirectPerm(mask: Exp, obj: Exp, loc: Exp): Exp =
    FuncApp(hasDirectPermName, Seq(maskExp, obj, loc), Bool)
  private def hasDirectPerm(obj: Exp, loc: Exp): Exp = hasDirectPerm(maskExp, obj, loc)
  override def hasDirectPerm(la: sil.LocationAccess): Exp = {
    la match {
      case sil.FieldAccess(rcv, field) =>
        hasDirectPerm(translateExp(rcv), translateLocation(la))
      case sil.PredicateAccess(_, _) =>
        hasDirectPerm(translateNull, translateLocation(la))
    }
  }

  /**
   * Expression that expresses that 'permission' is positive. 'silPerm' is used to
   * optimize the check if possible.
   */
  override def permissionPositive(permission: Exp, zeroOK : Boolean = false): Exp = permissionPositiveInternal(permission, None, zeroOK)

  private def permissionPositiveInternal(permission: Exp, silPerm: Option[sil.Exp] = None, zeroOK : Boolean = false): Exp = {
    (permission, silPerm) match {
      case (x, _) if permission == fullPerm => TrueLit()
      case (_, Some(sil.FullPerm())) => TrueLit()
      case (_, Some(sil.WildcardPerm())) => TrueLit()
      case (_, Some(sil.NoPerm())) => if (zeroOK) TrueLit() else FalseLit()
      case _ => if(zeroOK) permission >= RealLit(0) else permission > RealLit(0)
    }
  }

  def sumMask(summandMask1: Seq[Exp], summandMask2: Seq[Exp]): Exp =
    FuncApp(sumMasks, currentMask++summandMask1++summandMask2,Bool)

  override def exhaleExp(e: sil.Exp, error: PartialVerificationError): Stmt = {
    e match {
      case sil.AccessPredicate(loc, prm) =>
        val p = PermissionSplitter.normalizePerm(prm)
        val perms = PermissionSplitter.splitPerm(p) filter (x => x._1 - 1 == exhaleModule.currentPhaseId)
        (if (exhaleModule.currentPhaseId == 0)
          (if (!p.isInstanceOf[WildcardPerm])
            Assert(permissionPositiveInternal(translatePerm(p), Some(p), true), error.dueTo(reasons.NegativePermission(p))) else Nil: Stmt) ++ Nil // check amount is non-negative
        else Nil) ++
          (if (perms.size == 0) {
            Nil
          } else {
            val permVar = LocalVar(Identifier("perm"), permType)
            val curPerm = currentPermission(loc)
            var onlyWildcard = true
            (permVar := noPerm) ++
              (for ((_, cond, perm) <- perms) yield {
                val (permVal, wildcard, stmts): (Exp, Exp, Stmt) =
                  if (perm.isInstanceOf[WildcardPerm]) {
                    val w = LocalVar(Identifier("wildcard"), Real)
                    (w, w, LocalVarWhereDecl(w.name, w > RealLit(0)) :: Havoc(w) :: Nil)
                  } else {
                    onlyWildcard = false
                    (translatePerm(perm), null, Nil)
                  }
                If(cond,
                  stmts ++
                    (permVar := permAdd(permVar, permVal)) ++
                    (if (perm.isInstanceOf[WildcardPerm]) {
                      (Assert(curPerm > RealLit(0), error.dueTo(reasons.InsufficientPermission(loc))) ++
                        Assume(wildcard < curPerm)): Stmt
                    } else {
                      Nil
                    }),
                  Nil)
              }).flatten ++
              (if (onlyWildcard) Nil else if (exhaleModule.currentPhaseId + 1 == 2) {
                If(permVar !== noPerm,
                  (Assert(curPerm > RealLit(0), error.dueTo(reasons.InsufficientPermission(loc))) ++
                    Assume(permVar < curPerm)): Stmt, Nil)
              } else {
                If(permVar !== noPerm,
                  Assert(permLe(permVar, curPerm), error.dueTo(reasons.InsufficientPermission(loc))), Nil)
              }) ++
              (if (!usingOldState) curPerm := permSub(curPerm, permVar) else Nil)
          })
      case w@sil.MagicWand(_,_) =>
        val wandRep = wandModule.getWandRepresentation(w)
        val curPerm = currentPermission(translateNull, wandRep)
        Comment("permLe")++ //using RealLit(1.0) instead of FullPerm due to permLe's implementation
          Assert(permLe(RealLit(1.0), curPerm), error.dueTo(reasons.MagicWandChunkNotFound(w))) ++
          (if (!usingOldState) curPerm := permSub(curPerm, RealLit(1.0)) else Nil)

      case fa@sil.Forall(v, cond, expr) =>

        if (fa.isPure) {
          Nil
        } else {
          //Quantified Permission
          val stmt = translateExhale(fa, error)
          stmt
        }
      case _ => Nil
    }
  }


  /*For QP \forall x:T :: c(x) ==> acc(e(x),p(x)) this case class describes an instantiation of the QP where
   * cond = c(expr), recv = e(expr) and perm = p(expr) and expr is of type T and may be dependent on the variable given by v. */
  case class QuantifiedFieldComponents( translatedVar:LocalVarDecl,
                                        translatedCondcond: Exp,
                                        translatedRcv: Exp,
                                        translatedPerm: Exp,
                                        translatedLoc:Exp)
  case class QuantifiedFieldInverseComponents(condInv: Exp,
                                             recvInv: Exp,
                                              invFun:Exp,
                                              obj:Exp,
                                              field:Exp)

  /**
    * translates given quantified field access predicate to Boogie components needed for translation of the statement
    */
  def translateFieldAccessComponents(v:sil.LocalVarDecl, cond:sil.Exp, fieldAccess:sil.FieldAccess, perms:sil.Exp): (QuantifiedFieldComponents, Boolean, LocalVar, Stmt) = {
        val newV = env.makeUniquelyNamed(v);
        env.define(newV.localVar);

        //replaces components with unique localVar
        def renaming[E <: sil.Exp] = (e:E) => Expressions.renameVariables(e, v.localVar, newV.localVar)

        //translate components
        val translatedLocal = translateLocalVarDecl(newV)
        val translatedCond = translateExp(renaming(cond))
        val translatedRcv = translateExp(renaming(fieldAccess.rcv))
        val translatedLocation = translateLocation(renaming(fieldAccess))

        //translate Permission and create Stmts and Local Variable if wildcard permission
        var isWildcard = false
        val (translatedPerms, stmts, wildcard) = {
          if (perms.isInstanceOf[WildcardPerm]) {
            isWildcard = true
            val w = LocalVar(Identifier("wildcard"), Real)
            (w, LocalVarWhereDecl(w.name, w > RealLit(0)) :: Havoc(w) :: Nil, w)
          } else {
            (translateExp(renaming(perms)), Nil, null)
          }
        }

        //return values: Quantified Field Components, wildcard
        (QuantifiedFieldComponents(translateLocalVarDecl(newV), translatedCond, translatedRcv, translatedPerms, translatedLocation),
          isWildcard,
          wildcard,
          stmts)
  }

  def translateExhale(fa: sil.Forall, error: PartialVerificationError): Stmt =  {
    val stmt = fa match {
      case qp@sil.utility.QuantifiedPermissions.QuantifiedPermission(v, cond, expr)  =>
        val res = expr match {
          case sil.FieldAccessPredicate(fieldAccess@sil.FieldAccess(recv, f), perms) =>
            // alpha renaming, to avoid clashes in context, use vFresh instead of v

            val vFresh = env.makeUniquelyNamed(v); env.define(vFresh.localVar);
            var isWildcard = false
            def renaming[E <: sil.Exp] = (e:E) => Expressions.renameVariables(e, v.localVar, vFresh.localVar)

            val (renamingCond, renamingRecv, renamingPerms, renamingFieldAccess) = (renaming(cond), renaming(recv), renaming(perms), renaming(fieldAccess))
            val (translatedCond, translatedRecv) = (translateExp(renamingCond), translateExp(renamingRecv))

            val translatedLocal = translateLocalVarDecl(vFresh)

            val (translatedPerms, stmts, wildcard) = {
              if (perms.isInstanceOf[WildcardPerm]) {
                isWildcard = true
                val w = LocalVar(Identifier("wildcard"), Real)
                (w, LocalVarWhereDecl(w.name, w > RealLit(0)) :: Havoc(w) :: Nil, w)
              } else {
                (translateExp(renamingPerms), Nil, null)
              }
            }

            val translatedLocation = translateLocation(renamingFieldAccess)

            val obj = LocalVarDecl(Identifier("o"), refType)
            val field = LocalVarDecl(Identifier("f"), fieldType)

            val curPerm:Exp = currentPermission(obj.l,translatedLocation)
            val invFun = addInverseFunction(vFresh.typ)
            val invFunApp = FuncApp(invFun.name, Seq(obj.l), invFun.typ )

            //translate Triggers
            var renamedTriggers:Seq[sil.Trigger] = Seq()
            for (trigger <- fa.triggers) {
              renamedTriggers = renamedTriggers ++ Seq(sil.Trigger(trigger.exps.map(x => renaming(x)))(trigger.pos, trigger.info))
            }
            var translatedTriggers:Seq[Trigger] = Seq()
            for (trigger <- renamedTriggers) {
              translatedTriggers = translatedTriggers ++ (Trigger(trigger.exps.map(x => translateExp(x))))
            }


            //define trigger function
            val triggerFun = Func(Identifier(triggerFunName+qpId), LocalVarDecl(Identifier("recv"), refType), typeModule.translateType(vFresh.typ))
            triggerFuncs += triggerFun
            val triggerFunApp = FuncApp(triggerFun.name,Seq(translatedRecv), triggerFun.typ)
            val invTriggerFunApp = FuncApp(triggerFun.name, Seq(obj.l), triggerFun.typ)

            val (condInv, rcvInv, permInv) = (translatedCond.replace(env.get(vFresh.localVar), invFunApp),translatedRecv.replace(env.get(vFresh.localVar), invFunApp),translatedPerms.replace(env.get(vFresh.localVar), invFunApp) )

            //Trigger for first inverse function. It should be triggered for all location accesses via the permission map.
            //This cannot be done with the inverse function. All generated/user-given Triggers are included.
            var tr1:Seq[Trigger] = validateTrigger(Seq(translatedLocal), Trigger(translatedRecv))
            if (tr1.nonEmpty) {
              for (trigger <- translatedTriggers) {
                if (!tr1.contains(trigger)) {
                  tr1 = tr1 ++ validateTrigger(Seq(translatedLocal), trigger)
                }
              }
            }


            val invAssm1 = (Forall(Seq(translatedLocal), tr1, translatedCond ==> (FuncApp(invFun.name, Seq(translatedRecv), invFun.typ) === translatedLocal.l )))
            val invAssm2 = Forall(Seq(obj), Seq(Trigger(FuncApp(invFun.name, Seq(obj.l), invFun.typ))), condInv ==> (rcvInv === obj.l) )

            //val invs:Seq[Stmt] = getInverseAssumptions()

            //val notNull = Assert(Forall(translateLocalVarDecl(vFresh), Seq(), translatedCond && permissionPositive(translatedPerms) ==> checkNonNullReceiver(renamingFieldAccess)),
            //  error.dueTo(reasons.ReceiverNull(fieldAccess)))

            val permPositive = Assert(Forall(translateLocalVarDecl(vFresh),tr1, translatedCond ==> permissionPositiveInternal(translatedPerms,None,true)),
              error.dueTo(reasons.NegativePermission(perms)))

            val permNeeded =
              if(isWildcard) {
                currentPermission(translatedRecv, translatedLocation) > RealLit(0)
              } else {
                currentPermission(translatedRecv, translatedLocation) >= translatedPerms
              }
            val enoughPerm = Assert(Forall(translateLocalVarDecl(vFresh), tr1, translatedCond ==> permNeeded),
              error.dueTo(reasons.InsufficientPermission(fieldAccess)))

            val wildcardAssms:Stmt =
              if(isWildcard) {
                (Assert(Forall(translateLocalVarDecl(vFresh), Seq(), translatedCond ==> (currentPermission(translatedRecv, translatedLocation) > noPerm)), error.dueTo(reasons.InsufficientPermission(fieldAccess))))++
                  (Assume(Forall(translateLocalVarDecl(vFresh), Seq(), translatedCond ==> (wildcard < currentPermission(translatedRecv, translatedLocation)))))
              } else {
                Nil
              }

            //assumptions for locations that gain permission
            val condTrueLocations = (condInv ==> (
              (if (!usingOldState) {
                (  currentPermission(qpMask,obj.l,translatedLocation) === curPerm - permInv )
              } else {
                currentPermission(qpMask,obj.l,translatedLocation) === curPerm
              } )
              ) )

            //assumption for locations that don't gain permission
            val condFalseLocations = (condInv.not ==> (currentPermission(qpMask,obj.l,translatedLocation) === curPerm))

            //assumption for locations that are definitely independent of any of the locations part of the QP (i.e. different
            //field)
            val independentLocations = Assume(Forall(Seq(obj,field), Trigger(currentPermission(obj.l,field.l))++
              Trigger(currentPermission(qpMask,obj.l,field.l)),(field.l !== translatedLocation) ==>
              (currentPermission(obj.l,field.l) === currentPermission(qpMask,obj.l,field.l))) )


            val ts = Seq(Trigger(curPerm),Trigger(currentPermission(qpMask,obj.l,translatedLocation)),Trigger(invFunApp))


            val v2 = LocalVarDecl(Identifier(translatedLocal.name.name), translatedLocal.typ)
            val is_injective = Forall( translatedLocal++v2,validateTriggers(translatedLocal++v2, Seq(Trigger(Seq(triggerFunApp, triggerFunApp.replace(translatedLocal.l, v2.l))))),(  (translatedLocal.l !== v2.l) &&  translatedCond && translatedCond.replace(translatedLocal.l, v2.l) ) ==> (translatedRecv !== translatedRecv.replace(translatedLocal.l, v2.l)))
            val injectiveAssertion = Assert(is_injective,error.dueTo(reasons.ReceiverNotInjective(fieldAccess)))

            val res1 = Havoc(qpMask) ++
              stmts ++
              wildcardAssms ++
              permPositive ++
              CommentBlock("check if receiver " + recv.toString() + " is injective",injectiveAssertion) ++
              enoughPerm ++
              CommentBlock("assumptions for inverse of receiver " + recv.toString(), Assume(invAssm1)++Assume(invAssm2)) ++
              Assume(Forall(obj,ts, condTrueLocations&&condFalseLocations )) ++
              independentLocations ++
              (mask := qpMask)

            env.undefine(vFresh.localVar)

            res1
          //Predicate access
          case predAccPred@sil.PredicateAccessPredicate(PredicateAccess(args, predname), perms) =>
            // alpha renaming, to avoid clashes in context, use vFresh instead of v
            var isWildcard = false
            val vFresh = env.makeUniquelyNamed(v); env.define(vFresh.localVar);
            def renaming[E <: sil.Exp] = (e:E) => Expressions.renameVariables(e, v.localVar, vFresh.localVar)

            val (renamingCond,renamingPerms) = (renaming(cond),renaming(perms))

            val translatedLocal = translateLocalVarDecl(vFresh)
            val translatedCond = translateExp(renamingCond)
            val translatedArgs = args.map(translateExp)

            val (translatedPerms, stmts, wildcard) = {
              if (perms.isInstanceOf[WildcardPerm]) {
                isWildcard = true
                val w = LocalVar(Identifier("wildcard"), Real)
                (w, LocalVarWhereDecl(w.name, w > RealLit(0)) :: Havoc(w) :: Nil, w)
              } else {
                (translateExp(renamingPerms), Nil, null)
              }
            }

            //create local variables from arguments of the predicate
            val predicate = program.findPredicate(predname)
            val formalVars = predicate.formalArgs //sil.LocalVarDecl
            val renamedVars = formalVars.map(env.makeUniquelyNamed)
            renamedVars.foreach(x => env.define(x.localVar))
            val locVars = renamedVars.map(x => LocalVarDecl(Identifier(x.name), typeModule.translateType(x.typ)))
            val formalArgsExpr = renamedVars.map(x => sil.LocalVar(x.name)(x.typ))
            val locExpArgs2 = formalArgsExpr.map(translateExp)

            //define inverse function
            qpId = qpId + 1
            val invFun = Func(Identifier(inverseFunName+qpId), locVars , typeModule.translateType(vFresh.typ))
            inverseFuncs += invFun
            val funApp = FuncApp(invFun.name, translatedArgs, invFun.typ)
            val locExpArgs = locVars.map(_.l)
            val invFunApp = FuncApp(invFun.name, locExpArgs, invFun.typ)

            //define trigger function
            val triggerFun = Func(Identifier(triggerFunName+qpId), locVars,  typeModule.translateType(vFresh.typ))
            val triggerFunApp = FuncApp(triggerFun.name, translatedArgs, triggerFun.typ)
            val invTriggerFunApp = FuncApp(triggerFun.name, locExpArgs, triggerFun.typ)

            //translate Triggers
            var renamedTriggers:Seq[sil.Trigger] = Seq()
            for (trigger <- fa.triggers) {
              renamedTriggers = renamedTriggers ++ Seq(sil.Trigger(trigger.exps.map(x => renaming(x)))(trigger.pos, trigger.info))
            }
            var translatedTriggers:Seq[Trigger] = Seq()
            for (trigger <- renamedTriggers) {
              translatedTriggers = translatedTriggers ++ (Trigger(trigger.exps.map(x => translateExp(x))))
            }

            //replace all arguments:
            val condInv = translatedCond.replace(translatedLocal.l, invFunApp)

            val argsInv = translatedArgs.map(x => x.replace(translatedLocal.l, invFunApp))

            val permInv = translatedPerms.replace(translatedLocal.l, invFunApp)

            val curPerm = currentPermission(predAccPred.loc)
            val translatedLocation = translateLocation(predAccPred.loc)


            //define inverse functions
            val tr1 = validateTrigger(translatedLocal, Trigger(translateLocation(predAccPred.loc)))

            val invAssm1 = Forall(translatedLocal, tr1, translatedCond ==> (funApp === translatedLocal.l))

            //for each argument, define a inverse function
            val eqExpr = (argsInv zip locVars.map(_.l)).map(x => x._1 === x._2)


            val tr2 = Seq(Trigger(invFunApp))
            val invAssm2 = eqExpr.map(expr => Forall(locVars, tr2, condInv ==> expr))


            val permPositive = Assert(Forall(locVars, Seq(), condInv ==> permissionPositive(permInv)),
              error.dueTo(reasons.NegativePermission(perms)))

            val permNeeded =
              if(isWildcard) {
                (currentPermission(translateNull, translatedLocation) > RealLit(0))
              } else {
                (currentPermission(translateNull, translatedLocation) >= translatedPerms)
              }
            val enoughPerm = Assert(Forall(translatedLocal, Seq(), translatedCond ==> permNeeded),
              error.dueTo(reasons.InsufficientPermission(predAccPred.loc)))

            val wildcardAssms:Stmt =
              if(isWildcard) {
                Assert(Forall(translatedLocal, Seq(), translatedCond ==> (currentPermission(translateNull, translatedLocation) > noPerm)), error.dueTo(reasons.InsufficientPermission(predAccPred.loc))) ++
                  Assume(Forall(translatedLocal, Seq(), translatedCond ==> (wildcard < currentPermission(translateNull, translatedLocation))))
              } else {
                Nil
              }


            //assumptions for locations that gain permission
            val condTrueLocations = translatedCond ==> (
              if (!usingOldState) {
                (currentPermission(qpMask, translateNull, translatedLocation) === curPerm - permInv)
              } else {
                (currentPermission(qpMask, translateNull, translatedLocation) === curPerm)
              } )


            //assumption for locations that don't gain permission
            val condFalseLocations = translatedCond.not ==> ((currentPermission(qpMask,translateNull, translatedLocation)) === curPerm)
            val temp = currentPermission(qpMask, translateNull, translatedLocation)

            //final assumption statement
            //val permissionsMap = Assume(Forall(translatedLocal,trs, condTrueLocations&&condFalseLocations ))



            //assumption for locations that are definitely independent of any of the locations part of the QP (i.e. different fields)
            val obj = LocalVarDecl(Identifier("o"), refType)
            val field = LocalVarDecl(Identifier("f"), fieldType)
            val fieldVar = LocalVar(Identifier("f"), fieldType)
            val independentLocations = Assume(Forall(Seq(obj,field), Seq(Trigger(currentPermission(obj.l, field.l)), Trigger(currentPermission(qpMask, obj.l, field.l))),
              ((obj.l !== translateNull) ||  isPredicateField(fieldVar).not || (getPredicateId(fieldVar) !== IntLit(getPredicateId(predname)) ))  ==>
                (currentPermission(obj.l,field.l) === currentPermission(qpMask,obj.l,field.l))))


            //assert injectivity of inverse function:
            //define new variable
            //var translatedLocal2 = LocalVarDecl(Identifier(v2.name), translatedLocal.typ);
            val translatedLocal2 = LocalVarDecl(Identifier(translatedLocal.name.name), translatedLocal.typ) //new varible

            val injectiveCond = (translatedLocal.l.!==(translatedLocal2.l)) && translatedCond && translatedCond.replace(translatedLocal.l, translatedLocal2.l);

            val translatedArgs2= translatedArgs.map(x => x.replace(translatedLocal.l, translatedLocal2.l))

            val ineqs = (translatedArgs zip translatedArgs2).map(x => x._1 !== x._2)
            val ineqExpr = ineqs.reduce((expr1, expr2) => (expr1) || (expr2))
            val injectiveAssertion = Assert(Forall((translatedLocal ++ translatedLocal2), Seq(),injectiveCond ==> ineqExpr), error.dueTo(reasons.ReceiverNotInjective(predAccPred.loc)))

            val gl = new PredicateAccess(formalArgsExpr, predname) (predicate.pos, predicate.info)
            val general_location = translateLocation(gl)
            val invFunApp2 = FuncApp(invFun.name, locExpArgs2, invFun.typ)
            val condInv2 = translatedCond.replace(translatedLocal.l, invFunApp2)

            val tr = Seq(Trigger(currentPermission(qpMask,translateNull, general_location)), Trigger(currentPermission(mask, translateNull, general_location)), Trigger(invFunApp2))
            val mappedVars = formalArgsExpr.map(x => env.get(x))
            val vars = mappedVars.map(x => LocalVarDecl(x.name, x.typ))
            val independentPredicate = Assume(Forall(vars, tr, (condInv2.not) ==> (currentPermission(qpMask,translateNull, general_location) === currentPermission(translateNull, general_location))))
            val permissionsMap = Assume(Forall(vars,tr, condInv2 ==> (currentPermission(qpMask,translateNull, general_location) === currentPermission(translateNull, general_location) - permInv)))



            val res1 = Havoc(qpMask) ++
              stmts ++
              wildcardAssms ++
              permPositive ++
              CommentBlock("check if receiver " + predAccPred.toString() + " is injective",injectiveAssertion) ++
              enoughPerm ++
              CommentBlock("assumptions for inverse of receiver " + predAccPred.toString(), Assume(invAssm1)++ invAssm2.map(Assume)) ++
              permissionsMap ++
              independentPredicate ++
              independentLocations ++
              (mask := qpMask)

            env.undefine(vFresh.localVar)
            renamedVars.foreach(x => env.undefine(x.localVar))
            res1
          case _ =>
            if (expr.isPure) {
              val forall = sil.Forall(v, Seq(), sil.Implies(cond, expr)(cond.pos, cond.info))(expr.pos, expr.info)
              Assert(translateExp(forall), error.dueTo(reasons.AssertionFalse(expr))) ++ Nil
            } else {
              Nil
            }
        }
        res
      case _ => Nil
      //Field Access

    }
    stmt
  }

  /*
* Gaurav (03.04.15): this basically is a simplified exhale so some code is duplicated,
* I haven't yet found a nice way of avoiding the code duplication
*/
  override def transferRemove(e:TransferableEntity, cond:Exp): Stmt = {
    val permVar = LocalVar(Identifier("perm"), permType)
    val curPerm = currentPermission(e.rcv,e.loc)
    curPerm := permSub(curPerm,e.transferAmount)
  }

  override def transferValid(e:TransferableEntity):Seq[(Stmt,Exp)] = {
    Nil
  }

  override def inhaleExp(e: sil.Exp): Stmt = {
    inhaleAux(e, Assume)
  }

  /*
   * same as the original inhale except that it abstracts over the way assumptions are expressed in the
   * Boogie program
   * Note: right now (05.04.15) inhale AND transferAdd both use this function
   */
  private def inhaleAux(e: sil.Exp, assmsToStmt: Exp => Stmt):Stmt = {
    e match {
      case sil.AccessPredicate(loc, prm) =>
        val perm = PermissionSplitter.normalizePerm(prm)
        val curPerm = currentPermission(loc)
        val permVar = LocalVar(Identifier("perm"), permType)
        val (permVal, stmts): (Exp, Stmt) =
          if (perm.isInstanceOf[WildcardPerm]) {
            val w = LocalVar(Identifier("wildcard"), Real)
            (w, LocalVarWhereDecl(w.name, w > RealLit(0)) :: Havoc(w) :: Nil)
          } else {
            (translatePerm(perm), Nil)
          }
        stmts ++
          (permVar := permVal) ++
          assmsToStmt(permissionPositiveInternal(permVar, Some(perm), true)) ++
          assmsToStmt(permissionPositiveInternal(permVar, Some(perm), false) ==> checkNonNullReceiver(loc)) ++
          (if (!usingOldState) curPerm := permAdd(curPerm, permVar) else Nil)
      case w@sil.MagicWand(left,right) =>
        val wandRep = wandModule.getWandRepresentation(w)
        val curPerm = currentPermission(translateNull, wandRep)
        (if (!usingOldState) curPerm := permAdd(curPerm, fullPerm) else Nil)

      //Quantified Permission Expression
      case fa@sil.Forall(_, _, _) =>
        if (fa.isPure) {
          Nil
        } else {
          //Quantified Permission
          val stmt:Stmt = translateInhale(fa)
          stmt ++ Nil
        }
      case _ => Nil

    }
  }

  var varMap:Map[Identifier,Boolean] = Map()

  def containVars(n:Node) {
    if (n.isInstanceOf[Var]) {
      varMap+= (n.asInstanceOf[Var].name -> true)
    }

    for (sub <- n.subnodes ) {
      containVars(sub)
    }
  }

  /*
      Checks whether the trigger is of a type accepted by Boogie. These can be: any Var and Constants, MapSelect and Function App (considering their arguments itself are valid)
      and Binary Expressions
   */
  def validTypes(exp:Exp): Boolean = {
    exp match {
      case LocalVar(_, _) => true
      case GlobalVar(_, _) => true
      case Const(_) => true
      case IntLit(_) => true
      case RealLit(_) => true
      case BoolLit(_) => true
      case MapSelect(_, idxs) => idxs.map(validTypes).reduce((b1, b2) => b1 && b2) //TODO check arguments or not?
      case FuncApp(_, args, _) => args.map(validTypes).reduce((b1, b2) => b1 && b2)
      case BinExp(_, _, _) => true
      case _ => false
    }
  }

  def validTrigger(vars:Seq[LocalVarDecl], exps:Seq[Exp]) : Boolean = {
    varMap = Map()
    //Main-Node
    var validType = true
    for (expr <- exps) {
      //not only LocalVar
      if (expr.isInstanceOf[LocalVar]) {
        validType = false;
      }
      if (!validTypes(expr)) {
        validType = false
      }
      //map occuring LocalVars
      containVars(expr)
    }
    var containsVars = (vars.map(x => varMap.contains(x.name))).reduce((var1, var2) => var1 && var2)
    validType && containsVars
  }

  def validateTrigger(vars:Seq[LocalVarDecl], trigger:Trigger): Seq[Trigger] = {
    //any trigger expression only LocalVar -> invalid
    if (validTrigger(vars, trigger.exps))  {
      Seq(trigger)
    } else {
      Seq()
    }
  }

  def validateTriggers(vars:Seq[LocalVarDecl], triggers:Seq[Trigger]):Seq[Trigger] = {
    if (triggers.isEmpty) {
      Seq()
    } else {
      val validatedTriggers = triggers.map(validateTrigger(vars, _))
      validatedTriggers.reduce((t1, t2) => t1 ++ t2)
    }
  }

  def translateInhale(e: sil.Forall): Stmt = e match{
    case qp@sil.utility.QuantifiedPermissions.QuantifiedPermission(v, cond, expr) =>
     if (qp.isPure) {
       val forall = sil.Forall(v, Seq(), sil.Implies(cond, expr)(cond.pos, cond.info))(expr.pos, expr.info)
       Assume(translateExp(forall)) ++ Nil
     } else {
       val res = expr match {
         //Field Access
         case sil.FieldAccessPredicate(fieldAccess@sil.FieldAccess(recv, f), perms) =>
           // alpha renaming, to avoid clashes in context, use vFresh instead of v
           val vFresh = env.makeUniquelyNamed(v); env.define(vFresh.localVar);
           def renaming[E <: sil.Exp] = (e:E) => Expressions.renameVariables(e, v.localVar, vFresh.localVar)

           val (renamingCond, renamingRecv, renamingPerms, renamingFieldAccess) = (renaming(cond), renaming(recv), renaming(perms), renaming(fieldAccess))
           val (translatedCond, translatedRecv) = (translateExp(renamingCond), translateExp(renamingRecv))

           val translatedLocal = translateLocalVarDecl(vFresh)

           val (translatedPerms, stmts) = {
             if (perms.isInstanceOf[WildcardPerm]) {
               val w = LocalVar(Identifier("wildcard"), Real)
               (w, LocalVarWhereDecl(w.name, w > RealLit(0)) :: Havoc(w) :: Nil)
             } else {
               (translateExp(renamingPerms), Nil)
             }
           }

           val translatedLocation = translateLocation(Expressions.instantiateVariables(fieldAccess, v.localVar,  vFresh.localVar))

           val obj = LocalVarDecl(Identifier("o"), refType)
           val field = LocalVarDecl(Identifier("f"), fieldType)


           val curPerm:Exp = currentPermission(obj.l,translatedLocation)
           val invFun = addInverseFunction(vFresh.typ)
           val invFunApp = FuncApp(invFun.name, Seq(obj.l), invFun.typ )

           //translate Triggers
           var renamedTriggers:Seq[sil.Trigger] = Seq()
           for (trigger <- e.triggers) {
             renamedTriggers = renamedTriggers ++ Seq(sil.Trigger(trigger.exps.map(x => renaming(x)))(trigger.pos, trigger.info))
           }

           var translatedTriggers:Seq[Trigger] = Seq()
           for (trigger <- renamedTriggers) {
             translatedTriggers = translatedTriggers ++ (Trigger(trigger.exps.map(x => translateExp(x))))
           }
           val (condInv, rcvInv, permInv) = (translatedCond.replace(env.get(vFresh.localVar), invFunApp),translatedRecv.replace(env.get(vFresh.localVar), invFunApp),translatedPerms.replace(env.get(vFresh.localVar), invFunApp) )


           //Trigger for first inverse function. It should be triggered for all location accesses via the permission map.
           //This cannot be done with the inverse function. All generated/user-given Triggers are included.
           var tr1:Seq[Trigger] = validateTrigger(Seq(translatedLocal), Trigger(translatedRecv))
           if (tr1.nonEmpty) {
             for (trigger <- translatedTriggers) {
               if (!tr1.contains(trigger)) {
                 tr1 = tr1 ++ validateTrigger(Seq(translatedLocal), trigger)
               }
             }
           }


           val invAssm1 = (Forall(Seq(translatedLocal), tr1, translatedCond ==> (FuncApp(invFun.name, Seq(translatedRecv), invFun.typ) === translatedLocal.l )))
           val invAssm2 = Forall(Seq(obj), Seq(Trigger(FuncApp(invFun.name, Seq(obj.l), invFun.typ))), condInv ==> (rcvInv === obj.l) )

           val nonNullAssumptions =
             Assume(Forall(Seq(translatedLocal),tr1,(translatedCond && permissionPositiveInternal(translatedPerms, Some(renamingPerms), false)) ==>
               (translatedRecv !== translateNull) ))

           val permPositive = Assume(Forall(translateLocalVarDecl(vFresh), Seq(), translatedCond ==> permissionPositiveInternal(translatedPerms,None,true)))


           //assumptions for locations that gain permission
           val condTrueLocations = (condInv ==> (
             (if (!usingOldState) {
               (  currentPermission(qpMask,obj.l,translatedLocation) === curPerm + permInv )
             } else {
               currentPermission(qpMask,obj.l,translatedLocation) === curPerm
             } )
             ) )

           //assumption for locations that don't gain permission
           val condFalseLocations = (condInv.not ==> (currentPermission(qpMask,obj.l,translatedLocation) === curPerm))

           //assumption for locations that are definitely independent of any of the locations part of the QP (i.e. different
           //field)

           val independentLocations = Assume(Forall(Seq(obj,field), Trigger(currentPermission(obj.l,field.l))++
             Trigger(currentPermission(qpMask,obj.l,field.l)),(field.l !== translatedLocation) ==>
             (currentPermission(obj.l,field.l) === currentPermission(qpMask,obj.l,field.l))) )

           val ts = Seq(Trigger(curPerm),Trigger(currentPermission(qpMask,obj.l,translatedLocation)),Trigger(invFunApp))



           val v2 = LocalVarDecl(Identifier("v2"),translatedLocal.typ)

           val injectiveTrigger = validateTrigger(translatedLocal++v2, Trigger(Seq(translatedRecv, translatedRecv.replace(translatedLocal.l, v2.l))))
           val injectiveAssumption = Assume(Forall( translatedLocal++v2,injectiveTrigger,((translatedLocal.l !== v2.l) &&  translatedCond && translatedCond.replace(translatedLocal.l, v2.l) ) ==> (translatedRecv !== translatedRecv.replace(translatedLocal.l, v2.l))))

           val res1 = Havoc(qpMask) ++
             stmts ++
             CommentBlock("Define Inverse Function", Assume(invAssm1) ++
               Assume(invAssm2)) ++
             CommentBlock("Assume set of fields is nonNull", nonNullAssumptions) ++
             MaybeComment("Assume permission expression is non-negative for all fields", permPositive) ++
             CommentBlock("Assume injectivity", injectiveAssumption) ++
             CommentBlock("Define permissions", Assume(Forall(obj,ts, condTrueLocations&&condFalseLocations )) ++
               independentLocations) ++
             (mask := qpMask)

           env.undefine(vFresh.localVar)

           res1
         //Predicate access
         case predAccPred@sil.PredicateAccessPredicate(PredicateAccess(args, predname), perms) =>
           // alpha renaming, to avoid clashes in context, use vFresh instead of v
           val vFresh = env.makeUniquelyNamed(v); env.define(vFresh.localVar);
           def renaming[E <: sil.Exp] = (e:E) => Expressions.renameVariables(e, v.localVar, vFresh.localVar)

           val (renamingCond,renamingPerms) = (renaming(cond),renaming(perms))

           val translatedLocal = translateLocalVarDecl(vFresh)
           val translatedCond = translateExp(renamingCond)
           val translatedArgs = args.map(translateExp)  //TODO: renaming as well? no?

           val (translatedPerms, stmts) = {
             if (perms.isInstanceOf[WildcardPerm]) {
               val w = LocalVar(Identifier("wildcard"), Real)
               (w, LocalVarWhereDecl(w.name, w > RealLit(0)) :: Havoc(w) :: Nil)
             } else {
               (translateExp(renamingPerms), Nil)
             }
           }
           //create local variables from arguments of the predicate
           val predicate = program.findPredicate(predname)
           val formalVars = predicate.formalArgs //sil.LocalVarDecl
           val renamedVars = formalVars.map(env.makeUniquelyNamed)

           renamedVars.foreach(x => env.define(x.localVar))
           val formalArgsExpr = renamedVars.map(x => sil.LocalVar(x.name)(x.typ))
           val locVars = renamedVars.map(x => LocalVarDecl(Identifier(x.name), typeModule.translateType(x.typ)))


           //define inverse function
           qpId = qpId + 1
           val invFun = Func(Identifier(inverseFunName+qpId), locVars , typeModule.translateType(vFresh.typ))
           inverseFuncs += invFun
           val funApp = FuncApp(invFun.name, translatedArgs, invFun.typ)
           val locExpArgs = locVars.map(_.l)
           val locExpArgs2 = formalArgsExpr.map(translateExp)
           val invFunApp = FuncApp(invFun.name, locExpArgs, invFun.typ)

           //replace all arguments:
           val condInv = translatedCond.replace(translatedLocal.l, invFunApp)
           val argsInv = translatedArgs.map(x => x.replace(translatedLocal.l, invFunApp))
           val permInv = translatedPerms.replace(translatedLocal.l, invFunApp)

           //translate Triggers
           var renamedTriggers:Seq[sil.Trigger] = Seq()
           for (trigger <- e.triggers) {
             renamedTriggers = renamedTriggers ++ Seq(sil.Trigger(trigger.exps.map(x => renaming(x)))(trigger.pos, trigger.info))
           }
           var translatedTriggers:Seq[Trigger] = Seq()
           for (trigger <- renamedTriggers) {
             translatedTriggers = translatedTriggers ++ (Trigger(trigger.exps.map(x => translateExp(x))))
           }


           //define inverse functions
           var tr1: Seq[Trigger] = validateTrigger(Seq(translatedLocal), Trigger(translateLocation(predAccPred.loc)))
           if (tr1.nonEmpty) { //TODO: is this necessary?sbt
             for (trigger <- translatedTriggers) {
               if (!tr1.contains(trigger)) {
                 tr1 = tr1 ++ validateTrigger(Seq(translatedLocal), trigger)
               }
             }
           }

           val invAssm1 = Forall(translatedLocal, tr1, translatedCond ==> (funApp === translatedLocal.l))

           //for each argument, define a inverse function
           val eqExpr = (argsInv zip locVars.map(_.l)).map(x => x._1 === x._2)


           val tr2 = Seq(Trigger(invFunApp))
           val invAssm2 = eqExpr.map(expr => Forall(locVars, tr2, condInv ==> expr))

           //assumptions for locations that gain permission
           val curPerm = currentPermission(predAccPred.loc)
           val translatedLocation = translateLocation(predAccPred.loc)
           val condTrueLocations = translatedCond ==> (
             if (!usingOldState) {
               (currentPermission(qpMask, translateNull, translatedLocation) === curPerm + permInv)
             } else {
               (currentPermission(qpMask, translateNull, translatedLocation) === curPerm)
             } )

           //assumption for locations that don't gain permission
           val condFalseLocations = translatedCond.not ==> ((currentPermission(qpMask,translateNull, translatedLocation)) === curPerm)
           val temp = currentPermission(qpMask, translateNull, translatedLocation)

           //assumption for locations that are definitely independent of any of the locations part of the QP (i.e. different fields)
           val obj = LocalVarDecl(Identifier("o"), refType)
           val field = LocalVarDecl(Identifier("f"), fieldType)
           val fieldVar = LocalVar(Identifier("f"), fieldType)
           val independentLocations = Assume(Forall(Seq(obj,field), Seq(Trigger(currentPermission(obj.l, field.l)), Trigger(currentPermission(qpMask, obj.l, field.l))),
             ((obj.l !== translateNull) ||  isPredicateField(fieldVar).not || (getPredicateId(fieldVar) !== IntLit(getPredicateId(predname)) ))  ==>
               (currentPermission(obj.l,field.l) === currentPermission(qpMask,obj.l,field.l))))

           val gl = new PredicateAccess(formalArgsExpr, predname) (predicate.pos, predicate.info)
           val general_location = translateLocation(gl)
           val invFunApp2 = FuncApp(invFun.name, locExpArgs2, invFun.typ)
           val condInv2 = translatedCond.replace(translatedLocal.l, invFunApp2)


           val mappedVars = formalArgsExpr.map(x => env.get(x))
           val vars = mappedVars.map(x => LocalVarDecl(x.name, x.typ))


           val tr = Seq(Trigger(currentPermission(qpMask,translateNull, general_location)), Trigger(currentPermission(mask, translateNull, general_location)), Trigger(invFunApp2))
           val independentPredicate = Assume(Forall(vars, tr, (condInv2.not) ==> (currentPermission(qpMask,translateNull, general_location) === currentPermission(translateNull, general_location))))
           val permissionsMap = Assume(Forall(vars,tr, condInv2 ==> (currentPermission(qpMask,translateNull, general_location) === currentPermission(translateNull, general_location) + permInv)))

           //assume injectivity of inverse function:
           //define new variable

           val v2 = env.makeUniquelyNamed(v); env.define(v2.localVar)
           val translatedLocal2 = LocalVarDecl(Identifier(translatedLocal.name.name), translatedLocal.typ) //new varible

           val injectiveCond = (translatedLocal.l.!==(translatedLocal2.l)) && translatedCond && translatedCond.replace(translatedLocal.l, translatedLocal2.l);

           val translatedArgs2= translatedArgs.map(x => x.replace(translatedLocal.l, translatedLocal2.l))

           val ineqs = (translatedArgs zip translatedArgs2).map(x => x._1 !== x._2)
           val ineqExpr = ineqs.reduce((expr1, expr2) => (expr1) || (expr2))
           val injectiveTrigger = if (e.triggers.isEmpty) {
             val loc1 = translateLocation(predAccPred.loc)
             val loc2 = loc1.replace(translatedLocal.l, translatedLocal2.l)
               validateTriggers(translatedLocal ++ translatedLocal2, Trigger(Seq(loc1, loc2)))
             } else {

               validateTriggers(translatedLocal ++ translatedLocal2, translatedTriggers.map(x => Trigger(x.exps ++ x.exps.map(y => y.replace(translatedLocal.l, translatedLocal2.l)))))
             }
           val injectiveAssumption = Assume(Forall((translatedLocal ++ translatedLocal2), injectiveTrigger,injectiveCond ==> ineqExpr))

           val res1 = Havoc(qpMask) ++
             stmts ++
             Assume(invAssm1) ++
             invAssm2.map(Assume) ++
             injectiveAssumption ++
             permissionsMap ++
             independentLocations ++
             independentPredicate ++
             (mask := qpMask)

           env.undefine(vFresh.localVar)
           env.undefine(v2.localVar)
           renamedVars.foreach(x => env.undefine(x.localVar))

           res1
         case _ =>
           if (expr.isPure) {
             val forall = sil.Forall(v, Seq(), sil.Implies(cond, expr)(cond.pos, cond.info))(expr.pos, expr.info)
             Assume(translateExp(forall)) ++ Nil
           } else {
             Nil
           }
       }
       res
     }
    case _ => Nil
  }



  //renamed Localvariable and Condition
  def getMapping(v: sil.LocalVarDecl, cond:sil.Exp, expr:sil.Exp): Seq[Exp] = {
    val res = expr match {
      case qp@sil.utility.QuantifiedPermissions.QuantifiedPermission(v, cond, expr)  =>
        Nil
      case sil.FieldAccessPredicate(fa@sil.FieldAccess(rcvr, f), gain) =>
        Nil
      case predAccPred@sil.PredicateAccessPredicate(PredicateAccess(args, predname), perm) =>
        Nil
      case sil.And(e0, e1) =>
        Nil
      case sil.Implies(e0, e1) =>
        //e0 must be pure
        Nil
      case sil.Or(e0, e1) =>
        //e0 must be pure
        Nil
      case _ => Nil
    }
    res
  }

  override def transferAdd(e:TransferableEntity, cond:Exp): Stmt = {
    val curPerm = currentPermission(e.rcv,e.loc)
    /* GP: probably redundant in current transfer as these assumputions are implied

      (cond := cond && permissionPositive(e.transferAmount, None,true)) ++
      {
      e match {
        case TransferableFieldAccessPred(rcv,_,_,_) => (cond := cond && checkNonNullReceiver(rcv))
        case _ => Nil
      }
    } ++ */
    (if (!usingOldState) curPerm := permAdd(curPerm, e.transferAmount) else Nil)
  }

  override def tempInitMask(rcv: Exp, loc:Exp):(Seq[Exp], Stmt) = {
    val curPerm = currentPermission(tempMask,rcv,loc)
    val setMaskStmt = (tempMask := zeroMask) ++ (curPerm := fullPerm)
    (tempMask, setMaskStmt)
  }


  def currentPermission(loc: sil.LocationAccess): MapSelect = {
    loc match {
      case sil.FieldAccess(rcv, field) =>
        currentPermission(translateExp(rcv), translateLocation(loc))
      case sil.PredicateAccess(_, _) =>
        currentPermission(translateNull, translateLocation(loc))
    }
  }

  def currentPermission(rcv: Exp, location: Exp): MapSelect = {
    currentPermission(maskExp, rcv, location)
  }
  def currentPermission(mask: Exp, rcv: Exp, location: Exp): MapSelect = {
    MapSelect(mask, Seq(rcv, location))
  }

  override def permissionLookup(la: sil.LocationAccess) : Exp = {
    currentPermission(la)
  }

  override def currentMask = Seq(maskExp)
  override def staticMask = Seq(LocalVarDecl(maskName, maskType))
  override def staticPermissionPositive(rcv: Exp, loc: Exp) = {
    hasDirectPerm(staticMask(0).l, rcv, loc)
  }

  def translatePerm(e: sil.Exp): Exp = {
    require(e isSubtype sil.Perm)
    e match {
      case sil.NoPerm() =>
        noPerm
      case sil.FullPerm() =>
        fullPerm
      case sil.WildcardPerm() =>
        sys.error("cannot translate wildcard at an arbitrary position (should only occur directly in an accessibility predicate)")
      case sil.EpsilonPerm() =>
        sys.error("epsilon permissions are not supported by this permission module")
      case sil.CurrentPerm(loc) =>
        currentPermission(loc)
      case sil.FractionalPerm(left, right) =>
        BinExp(translateExp(left), Div, translateExp(right))
      case sil.PermMinus(a) =>
        UnExp(Minus,translatePerm(a))
      case sil.PermAdd(a, b) =>
        permAdd(translatePerm(a), translatePerm(b))
      case sil.PermSub(a, b) =>
        permSub(translatePerm(a), translatePerm(b))
      case sil.PermMul(a, b) =>
        BinExp(translatePerm(a), Mul, translatePerm(b))
      case sil.PermDiv(a,b) =>
        permDiv(translatePerm(a), translateExp(b))
      case sil.IntPermMul(a, b) =>
        val i = translateExp(a)
        val p = translatePerm(b)
        BinExp(RealConv(i), Mul, p)
      case sil.CondExp(cond, thn, els) =>
        CondExp(translateExp(cond), translatePerm(thn), translatePerm(els))
      case _ //sil.LocalVar | _: sil.FuncLikeApp | _:sil.FieldAccess
      =>
        translateExp(e) // any permission-typed expression should be translatable
      //case _ => sys.error(s"not a permission expression: $e")
    }
  }

  def translatePermComparison(e: sil.Exp): Exp = {
    val t = translateExp(_)
    e match {
      case sil.EqCmp(a, b) => permEq(t(a), t(b))
      case sil.NeCmp(a, b) => permNe(t(a), t(b))
      case sil.DomainBinExp(a, sil.PermGeOp, b) => permGe(t(a), t(b))
      case sil.DomainBinExp(a, sil.PermGtOp, b) => permGt(t(a), t(b))
      case sil.DomainBinExp(a, sil.PermLeOp, b) => permLe(t(a), t(b))
      case sil.DomainBinExp(a, sil.PermLtOp, b) => permLt(t(a), t(b))
      case _ => sys.error("not a permission comparison")
    }
  }

  val currentAbstractReads = collection.mutable.ListBuffer[String]()

  private def isAbstractRead(exp: sil.Exp) = {
    exp match {
      case sil.LocalVar(name) => currentAbstractReads.contains(name)
      case _ => false
    }
  }

  override def enterConstrainingBlock(cb: sil.Constraining): Stmt = {
    val vars = cb.vars map translateLocalVar
    currentAbstractReads ++= (cb.vars map (_.name))
    Nil
  }

  override def leaveConstrainingBlock(cb: sil.Constraining): Stmt = {
    val vars = cb.vars map (_.name)
    currentAbstractReads --= vars
    Nil
  }


  override def freshReads(vars: Seq[viper.silver.ast.LocalVar]): Stmt = {
    val bvs = vars map translateLocalVar
    Havoc(bvs) ++
      (bvs map (v => Assume((v > RealLit(0)) && (v < RealLit(1)))))
  }

  override def handleStmt(s: sil.Stmt) : (Stmt,Stmt) =
    s match {
      case n@sil.NewStmt(target,fields) =>
        (Nil,for (field <- fields) yield {
          Assign(currentPermission(sil.FieldAccess(target, field)()), fullPerm)
        })
      case assign@sil.FieldAssign(fa, rhs) =>
        (Assert(permGe(currentPermission(fa), fullPerm), errors.AssignmentFailed(assign).dueTo(reasons.InsufficientPermission(fa))),Nil)
      case _ => (Nil,Nil)
    }

  private def permEq(a: Exp, b: Exp): Exp = {
    a === b
  }
  private def permNe(a: Exp, b: Exp): Exp = {
    a !== b
  }
  private def permLt(a: Exp, b: Exp): Exp = {
    a < b
  }
  private def permLe(a: Exp, b: Exp): Exp = {
    // simple optimization that helps in many cases
    if (a == fullPerm) permEq(a, b)
    else a <= b
  }
  private def permGt(a: Exp, b: Exp): Exp = {
    // simple optimization that helps in many cases
    if (b == fullPerm) permEq(a, b)
    else permLt(b, a)
  }
  private def permGe(a: Exp, b: Exp): Exp = {
    permLe(b, a)
  }

  override val numberOfPhases = 3
  override def isInPhase(e: sil.Exp, phaseId: Int): Boolean = {
    e match {
      case sil.AccessPredicate(loc, perm) => true // do something in all phases
      case _ => phaseId == 0
    }
  }

  override def phaseDescription(phase: Int): String = {
    phase match {
      case 0 => "pure assertions and fixed permissions"
      case 1 => "abstract read permissions (and scaled abstract read permissions)"
      case 2 => "all remaining permissions (containing read permissions, but in a negative context)"
    }
  }

  // AS: this is a trick to avoid well-definedness checks for the outermost heap dereference in an AccessPredicate node (since it describes the location to which permission is provided).
  // The trick is somewhat fragile, in that it relies on the ordering of the calls to this method (but generally works out because of the recursive traversal of the assertion).
  private var allowLocationAccessWithoutPerm = false
  override def simplePartialCheckDefinedness(e: sil.Exp, error: PartialVerificationError, makeChecks: Boolean): Stmt = {
    if(makeChecks) (
      e match {
        case sil.CurrentPerm(loc) =>
          allowLocationAccessWithoutPerm = true
          Nil
        case sil.AccessPredicate(loc, perm) =>
          allowLocationAccessWithoutPerm = true
          Nil
        case fa@sil.LocationAccess(_) =>
          if (allowLocationAccessWithoutPerm) {
            allowLocationAccessWithoutPerm = false
            Nil
          } else {
            Assert(hasDirectPerm(fa), error.dueTo(reasons.InsufficientPermission(fa)))
          }
        case sil.PermDiv(a, b) =>
          Assert(translateExp(b) !== IntLit(0), error.dueTo(reasons.DivisionByZero(b)))
        case _ => Nil
      }
      ) else Nil
  }

  /*For QP \forall x:T :: c(x) ==> acc(e(x),p(x)) this case class describes an instantiation of the QP where
   * cond = c(expr), recv = e(expr) and perm = p(expr) and expr is of type T and may be dependent on the variable given by v. */
  case class QPComponents(v:LocalVarDecl,cond: Exp, recv: Exp, perm: Exp)
  /**
   *
   * @param qp the quantified permission (i.e. should match object sil.QuantifiedPermissionSupporter.ForallRefPerm
   * @param vFresh the variable which should replace the current bound variable of the qp
   * @return returns a boogie representation of the qp (QPComponents) and a renamed sil node of the  inputted qp
   */
  private def setupQPComponents(qp: sil.Forall, vFresh: sil.LocalVarDecl, permExpr: Option[Exp] = None): (QPComponents,sil.Forall) = {
    qp match {
      case sil.utility.QuantifiedPermissions.QPForall(v, cond, recv, _, perms, forall, fieldAccess) =>
        def renaming[E <: sil.Exp] = (e: E) => Expressions.renameVariables(e, v.localVar, vFresh.localVar)

        val (renamingCond, renamingRecv, renamingPerms, renamingFieldAccess) = (renaming(cond), renaming(recv), renaming(perms), renaming(fieldAccess))
        val (translatedCond, translatedRecv) = (translateExp(renamingCond), translateExp(renamingRecv))

        val translatedPerms = permExpr match {
          case None => translateExp(renamingPerms)
          case Some(p) => p
        }
            //          sil.Forall(Seq(vFresh), Seq(), sil.Implies(renamingCond,sil.FieldAccessPredicate(renamingFieldAccess, renamingPerms)(fieldAccess.pos,fieldAccess.info))(NoPosition,NoInfo))(qp.pos,qp.info))
            //note: we lose the position and info data of the implies
            (QPComponents(translateLocalVarDecl(vFresh), translatedCond, translatedRecv, translatedPerms), renaming(qp))

          case _ => sys.error("setupQPComponents only handles quantified permissions")
        }
    }

  /*For QP \forall x:T :: c(x) ==> acc(pred(e1(x), ....., en(x),p(x)) this case class describes an instantiation of the QP where
 * cond = c(expr), e1(x), ...en(x) = args and perm = p(expr) and expr is of type T and may be dependent on the variable given by v. */
  case class QPPComponents(v:LocalVarDecl, cond: Exp, predname:String, args:Seq[Exp], perm:Exp, predAcc:PredicateAccessPredicate)
  /**
    *
    * @param qp the quantified permission (i.e. should match object sil.QuantifiedPermissionSupporter.ForallRefPerm
    * @param vFresh the variable which should replace the current bound variable of the qp
    * @return returns a boogie representation of the qp (QPComponents) and a renamed sil node of the  inputted qp
    */
  private def setupQPPComponents(qp: sil.Forall, vFresh: sil.LocalVarDecl, permExpr: Option[Exp] = None): (QPPComponents,sil.Forall) = {
    qp match {
      case sil.utility.QuantifiedPermissions.QPPForall(v,cond,args,predname,perms,forall,predAccess) =>
        def renaming[E <: sil.Exp] = (e:E) => Expressions.renameVariables(e, v.localVar, vFresh.localVar)

        val (renamingCond,renamingPerms) = (renaming(cond),renaming(perms))

        val renamingArgs = args.map(translateExp)

        val translatedCond = translateExp(renamingCond)

        val translatedPerms = permExpr match {
          case None => translateExp(renamingPerms)
          case Some(p) => p
        }

        (QPPComponents(translateLocalVarDecl(vFresh),translatedCond, predname, renamingArgs, translatedPerms, predAccess), renaming(qp))
      case _ => sys.error("setupQPPComponents only handles quantified predicate permissions")
    }
  }

  //checks if the receiver expression in qpcomp is injective
  def isInjective(qpcomp: QPComponents):Exp = {
    val QPComponents(v, cond, recv, perm) = qpcomp

    val vFresh = LocalVarDecl(Identifier("v2"),v.typ)
    Forall( v++vFresh,Seq(),
      (  (v.l !== vFresh.l) &&  cond && cond.replace(v.l, vFresh.l) ) ==> (recv !== recv.replace(v.l, vFresh.l)) )
  }


  /* records a fresh function which represents the inverse function of a receiver expression in a qp, if the qp is
   given by \forall x:: T. c(x) ==> acc(e(x).f,p(x)) then "outputType" is T. The returned function takes values of type
   Ref and returns value of type T.
   */

  private def addInverseFunction(outputType: sil.Type):Func = {
    qpId = qpId+1;
    val res = Func(Identifier(inverseFunName+qpId), LocalVarDecl(Identifier("recv"), refType), typeModule.translateType(outputType))
    inverseFuncs += res
    res
  }

<<<<<<< HEAD
  private def addInversePredicateFunction(outputType: sil.Type):Func = {
    qpId = qpId+1;
    val res = Func(Identifier(inverseFunName+qpId), LocalVarDecl(Identifier("recv"), refType), typeModule.translateType(outputType))
    inverseFuncs += res
    res
  }

  override def conservativeIsPositivePerm(e: sil.Exp): Boolean = splitter.conservativeIsPositivePerm(e)
=======
  override def conservativeIsPositivePerm(e: sil.Exp): Boolean = splitter.conservativeStaticIsStrictlyPositivePerm(e)
>>>>>>> 836ddd03

    def splitter = PermissionSplitter
  object PermissionSplitter {

    def isStrictlyPositivePerm(e: sil.Exp): Exp = {
      require(e isSubtype sil.Perm, s"found ${e.typ} ($e), but required Perm")
      val backup = permissionPositiveInternal(translatePerm(e), Some(e))
      e match {
        case sil.NoPerm() => FalseLit()
        case sil.FullPerm() => TrueLit()
        case sil.WildcardPerm() => TrueLit()
        case sil.EpsilonPerm() =>  sys.error("epsilon permissions are not supported by this permission module")
        case x: sil.LocalVar if isAbstractRead(x) => TrueLit()
        case sil.CurrentPerm(loc) => backup
        case sil.FractionalPerm(left, right) =>
          val (l, r) = (translateExp(left), translateExp(right))
          ((l > IntLit(0)) && (r > IntLit(0))) || ((l < IntLit(0)) && (r < IntLit(0)))
        case sil.PermMinus(a) =>
          isStrictlyNegativePerm(a)
        case sil.PermAdd(left, right) =>
          (isStrictlyPositivePerm(left) && isStrictlyPositivePerm(right)) || backup
        case sil.PermSub(left, right) => backup
        case sil.PermMul(a, b) =>
          (isStrictlyPositivePerm(a) && isStrictlyPositivePerm(b)) || (isStrictlyNegativePerm(a) && isStrictlyNegativePerm(b))
        case sil.PermDiv(a, b) =>
          isStrictlyPositivePerm(a) // note: b should be ruled out from being non-positive
        case sil.IntPermMul(a, b) =>
          val n = translateExp(a)
          ((n > IntLit(0)) && isStrictlyPositivePerm(b)) || ((n < IntLit(0)) && isStrictlyNegativePerm(b))
        case sil.CondExp(cond, thn, els) =>
          CondExp(translateExp(cond), isStrictlyPositivePerm(thn), isStrictlyPositivePerm(els))
        case _ => backup
      }
    }

    def conservativeStaticIsStrictlyPositivePerm(e: sil.Exp): Boolean = {
      require(e isSubtype sil.Perm, s"found ${e.typ} ($e), but required Perm")
      e match {
        case sil.NoPerm() => false
        case sil.FullPerm() => true
        case sil.WildcardPerm() => true
        case sil.EpsilonPerm() =>  sys.error("epsilon permissions are not supported by this permission module")
        case x: sil.LocalVar if isAbstractRead(x) => true
        case sil.CurrentPerm(loc) => false // conservative
        case sil.FractionalPerm(sil.IntLit(m), sil.IntLit(n)) =>
          m > 0 && n > 0 || m < 0 && n < 0
        case sil.FractionalPerm(left, right) => false // conservative
        case sil.PermMinus(a) =>
          conservativeStaticIsStrictlyNegativePerm(a)
        case sil.PermAdd(left, right) =>
          conservativeStaticIsStrictlyPositivePerm(left) && conservativeStaticIsStrictlyPositivePerm(right)
        case sil.PermSub(left, right) => false // conservative
        case sil.PermMul(a, b) =>
          (conservativeStaticIsStrictlyPositivePerm(a) && conservativeStaticIsStrictlyPositivePerm(b)) || (conservativeStaticIsStrictlyNegativePerm(a) && conservativeStaticIsStrictlyNegativePerm(b))
        case sil.PermDiv(a, b) =>
          conservativeStaticIsStrictlyPositivePerm(a) // note: b should be guaranteed ruled out from being non-positive
        case sil.IntPermMul(sil.IntLit(n), b) =>
          n > 0 && conservativeStaticIsStrictlyPositivePerm(b) || n < 0 && conservativeStaticIsStrictlyNegativePerm(b)
        case sil.IntPermMul(a, b) => false // conservative
        case sil.CondExp(cond, thn, els) => // conservative
          conservativeStaticIsStrictlyPositivePerm(thn) && conservativeStaticIsStrictlyPositivePerm(els)
        case _ => false // conservative?
      }
    }

    def conservativeStaticIsStrictlyNegativePerm(e: sil.Exp): Boolean = {
      require(e isSubtype sil.Perm, s"found ${e.typ} ($e), but required Perm")
      e match {
        case sil.NoPerm() => false // strictly negative
        case sil.FullPerm() => false
        case sil.WildcardPerm() => false
        case sil.EpsilonPerm() =>  sys.error("epsilon permissions are not supported by this permission module")
        case x: sil.LocalVar => false // conservative
        case sil.CurrentPerm(loc) => false // conservative
        case sil.FractionalPerm(sil.IntLit(m), sil.IntLit(n)) =>
          m > 0 && n < 0 || m < 0 && n > 0
        case sil.FractionalPerm(left, right) => false // conservative
        case sil.PermMinus(a) =>
          conservativeStaticIsStrictlyPositivePerm(a)
        case sil.PermAdd(left, right) =>
          conservativeStaticIsStrictlyNegativePerm(left) && conservativeStaticIsStrictlyNegativePerm(right)
        case sil.PermSub(left, right) => false // conservative
        case sil.PermMul(a, b) =>
          (conservativeStaticIsStrictlyPositivePerm(a) && conservativeStaticIsStrictlyNegativePerm(b)) || (conservativeStaticIsStrictlyNegativePerm(a) && conservativeStaticIsStrictlyPositivePerm(b))
        case sil.PermDiv(a, b) =>
          conservativeStaticIsStrictlyNegativePerm(a) // note: b should be guaranteed ruled out from being non-positive
        case sil.IntPermMul(sil.IntLit(n), b) =>
          n > 0 && conservativeStaticIsStrictlyNegativePerm(b) || n < 0 && conservativeStaticIsStrictlyPositivePerm(b)
        case sil.IntPermMul(a, b) => false // conservative
        case sil.CondExp(cond, thn, els) => // conservative
          conservativeStaticIsStrictlyNegativePerm(thn) && conservativeStaticIsStrictlyNegativePerm(els)
        case _ => false // conservative?
      }
    }


    def isStrictlyNegativePerm(e: sil.Exp): Exp = {
      require(e isSubtype sil.Perm)
      val backup = UnExp(Not,permissionPositiveInternal(translatePerm(e), Some(e), true))
      e match {
        case sil.NoPerm() => FalseLit() // strictly negative
        case sil.FullPerm() => FalseLit()
        case sil.WildcardPerm() => FalseLit()
        case sil.EpsilonPerm() =>  sys.error("epsilon permissions are not supported by this permission module")
        case x: sil.LocalVar if isAbstractRead(x) => FalseLit()
        case sil.CurrentPerm(loc) => backup
        case sil.FractionalPerm(left, right) =>
          val (l, r) = (translateExp(left), translateExp(right))
          ((l < IntLit(0)) && (r > IntLit(0))) || ((l > IntLit(0)) && (r < IntLit(0)))
        case sil.PermMinus(a) =>
          isStrictlyPositivePerm(a)
        case sil.PermAdd(left, right) =>
          (isStrictlyNegativePerm(left) && isStrictlyNegativePerm(right)) || backup
        case sil.PermSub(left, right) => backup
        case sil.PermMul(a, b) =>
          (isStrictlyPositivePerm(a) && isStrictlyNegativePerm(b)) || (isStrictlyNegativePerm(a) && isStrictlyPositivePerm(b))
        case sil.PermDiv(a, b) =>
          isStrictlyNegativePerm(a) // note: b should be guaranteed ruled out from being non-positive
        case sil.IntPermMul(a, b) =>
          val n = translateExp(a)
          ((n > IntLit(0)) && isStrictlyNegativePerm(b)) || ((n < IntLit(0)) && isStrictlyPositivePerm(b))
        case sil.CondExp(cond, thn, els) =>
          CondExp(translateExp(cond), isStrictlyNegativePerm(thn), isStrictlyNegativePerm(els))
        case _ => backup
      }
    }

    // Does this permission amount definitely denote a statically-known constant amount?
    // NOTE: this is conservative and so always returns false for local variables
    def isFixedPerm(e: sil.Exp): Boolean = {
      require(e isSubtype sil.Perm)
      e match {
        case sil.NoPerm() => true
        case sil.FullPerm() => true
        case sil.WildcardPerm() => false
        case sil.EpsilonPerm() =>  sys.error("epsilon permissions are not supported by this permission module")
        //case sil.CurrentPerm(loc) => true
        case sil.FractionalPerm(left, right) => { // AS: this seems a reasonable way to catch the possibilities - if no free variables and no heap dependence, I think the expression must be made up of statically-known parts? Trying to avoid writing a whole extra method for the purpose of correctly supporting this case..
          if(left.existsDefined({case _:sil.LocalVar => }) || left.existsDefined({case _:sil.LocalVar => })) false else {
            val prog: sil.Program = verifier.program
            !left.isHeapDependent(prog) && !right.isHeapDependent(prog)
          }
        }
        case sil.PermMinus(a) =>
          isFixedPerm(a)
        case sil.PermAdd(left, right) =>
          isFixedPerm(left) && isFixedPerm(right)
        case sil.PermSub(left, right) =>
          isFixedPerm(left) && isFixedPerm(right)
        case sil.PermMul(left, right) =>
          isFixedPerm(left) && isFixedPerm(right)
        case sil.PermDiv(left, right) =>
          isFixedPerm(left)
        case sil.IntPermMul(a, b) =>
          isFixedPerm(b)
        case sil.CondExp(cond, thn, els) =>
          isFixedPerm(thn) && isFixedPerm(els) // note: this doesn't take account of condition (due to being a syntactic check) - in theory could be overly-restrictive
        //case _: sil.FuncLikeApp => true
        case _ => false // conservative for local variables, field dereferences etc.
      }
    }

    def normalizePerm(e0: sil.Exp): sil.Exp = {
      var r = normalizePermHelper(e0)
      while (!r._1) {
        r = normalizePermHelper(r._2)
      }
      r._2
    }

    // Applies the following rewrite rules (a,b,c are perms, m,n are ints):
    //1 (a - b) --> (a + (-1*b))
    //2 (a+b)*c --> ((a*c) + (b*c))
    //2 a*(b+c) --> ((a*b) + (a*c))
    //2b (a+b)/n --> ((a/n) + (b/n))
    //3 (n*(b+c)) --> (n*b + n*c)
    //4 (m*(n*c)) --> ((m*n)*c)
    // (a*b) --> (b*a) if b is a "fixedPerm" and a is not
    // (a*wildcard) --> wildcard if isStrictlyPositivePerm(a)
    // a*(x?b:c) --> (x?(a*b):(a*c)) etc.
    // (x?b:c)/n --> (x?(b/n):(c/n)) etc.

    def normalizePermHelper(e0: sil.Exp): (Boolean, sil.Exp) = {
      // we use this flag to indicate whether something changed
      var done = true
      if (isFixedPerm(e0)) {
        // no rewriting of fixed permission necessary
        (true, e0)
      } else {
        // remove permission subtraction
        val e1 = e0.transform()(_ => true, {
          case sil.PermSub(left, right) => done = false
            sil.PermAdd(left, sil.IntPermMul(sil.IntLit(-1)(), right)())()
        })

        // remove unary minus
        val e1a = e1.transform()(_ => true, {
          case sil.PermMinus(a) => done = false
            sil.IntPermMul(sil.IntLit(-1)(), a)()
        })

        // move permission multiplications all the way to the inside
        val e2 = e1a.transform()(_ => true, {
          case sil.PermMul(sil.PermAdd(a, b), c) => done = false
            sil.PermAdd(sil.PermMul(a, c)(), sil.PermMul(b, c)())()
          case sil.PermMul(a, sil.PermAdd(b, c)) => done = false
            sil.PermAdd(sil.PermMul(a, b)(), sil.PermMul(a, c)())()
        })

        // move permission divisions all the way to the inside
        val e2b = e2.transform()(_ => true, {
          case sil.PermDiv(sil.PermAdd(a, b), n) => done = false
            sil.PermAdd(sil.PermDiv(a,n)(),sil.PermDiv(b,n)())()
        })

        // move integer permission multiplications all the way to the inside
        val e3 = e2b.transform()(_ => true, {
          case x@sil.IntPermMul(a, sil.PermAdd(b, c)) => done = false
            sil.PermAdd(sil.IntPermMul(a, b)(), sil.IntPermMul(a, c)())()
          case sil.IntPermMul(a, sil.PermMul(b, c)) => done = false
            sil.PermMul(b, sil.IntPermMul(a, c)())()
        })

        // group integer permission multiplications
        val e4 = e3.transform()(_ => true, {
          case sil.IntPermMul(a, sil.IntPermMul(b, c)) => done = false
            sil.IntPermMul(sil.Mul(a, b)(), c)()
        })

        // move non-fixed part of permission multiplication to right-hand side
        val e5 = e4.transform()(_ => true, {
          case sil.PermMul(a, b) if isFixedPerm(b) && !isFixedPerm(a) => done = false
            sil.PermMul(b, a)()
        })

        // collapse a*wildcard to just wildcard, if b is known to be positive
        val e5a = e5.transform()(_ => true, {
          case sil.PermMul(a, wp@sil.WildcardPerm()) if conservativeStaticIsStrictlyPositivePerm(a) => done = false
            sil.WildcardPerm()(wp.pos,wp.info)
        })

        // propagate multiplication and division into conditional expressions
        val e6 = e5a.transform()(_ => true, {
          case sil.IntPermMul(a, sil.CondExp(cond, thn, els)) => done = false
            sil.CondExp(cond, sil.IntPermMul(a,thn)(), sil.IntPermMul(a,els)())()
          case sil.IntPermMul(sil.CondExp(cond, thn, els),a) => done = false
            sil.CondExp(cond, sil.IntPermMul(thn,a)(), sil.IntPermMul(els,a)())()
          case sil.PermMul(a, sil.CondExp(cond, thn, els)) => done = false
            sil.CondExp(cond, sil.PermMul(a,thn)(), sil.PermMul(a,els)())()
          case sil.PermMul(sil.CondExp(cond, thn, els),a) => done = false
            sil.CondExp(cond, sil.PermMul(thn,a)(), sil.PermMul(els,a)())()
          case sil.PermDiv(sil.CondExp(cond, thn, els),n) => done = false
            sil.CondExp(cond, sil.PermDiv(thn,n)(), sil.PermDiv(els,n)())()
        })

        // propagate addition into conditional expressions
        val e7 = e6.transform()(_ => true, {
          case sil.PermAdd(a, sil.CondExp(cond, thn, els)) => done = false
            sil.CondExp(cond, sil.PermAdd(a,thn)(), sil.PermMul(a,els)())()
          case sil.PermAdd(sil.CondExp(cond, thn, els),a) => done = false
            sil.CondExp(cond, sil.PermAdd(thn,a)(), sil.PermMul(els,a)())()
        })


        (done, e7)
      }
    }

    // decide which phase this permission amount belongs to, and the conditional under which the decision is made
    // Phase 1: isFixedPerm(p)
    // Phase 2: positive occurrences of abstract read permissions (and multiples thereof)
    // Phase 3: everything else (e.g. 1-k where k is abstract read permission)

    // e should be normalised first by calling normalizePerm(e)
    def splitPerm(e: sil.Exp): Seq[(Int, Exp, sil.Exp)] ={
      def addCond(in: Seq[(Int, Exp, sil.Exp)], c: Exp): Seq[(Int, Exp, sil.Exp)] = {
        in map (x => (x._1, BinExp(c, And, x._2), x._3))
      }
      def divideBy(in: Seq[(Int, Exp, sil.Exp)], c: sil.Exp): Seq[(Int, Exp, sil.Exp)] = {
        in map (x => (x._1, x._2, sil.PermDiv(x._3,c)()))
      }
      val zero = IntLit(0)
      e match {
        case sil.PermSub(sil.FullPerm(), p: sil.LocalVar) if isAbstractRead(p) =>
          (3, TrueLit(), e)
        case p if isFixedPerm(p) =>
          (1, TrueLit(), p)
        case p:sil.LocalVar =>
          //assert(isAbstractRead(p)) // doesn't match conservative checking of isFixedPerm
          if (isAbstractRead(p)) {
            (2, TrueLit(), p)
          } else {
            (3, TrueLit(), p)
          }
        case sil.IntPermMul(n, p: sil.LocalVar) if isAbstractRead(p) =>
          val cond = translateExp(n) > zero
          Seq((2, cond, e), (3, UnExp(Not, cond), e))
        case sil.PermMul(left, right: sil.LocalVar) if isAbstractRead(right) =>
          val cond = isStrictlyPositivePerm(left)
          Seq((2, cond, e), (3, UnExp(Not, cond), e))
        case sil.PermMul(left, sil.IntPermMul(n, p: sil.LocalVar)) if isAbstractRead(p) =>
          val cond = isStrictlyPositivePerm(left) && (translateExp(n) > zero)
          Seq((2, cond, e), (3, UnExp(Not, cond), e))
        case sil.PermAdd(left, right) =>
          val splitted = splitPerm(left) ++ splitPerm(right)
          val cond = isStrictlyPositivePerm(left) && isStrictlyPositivePerm(right)
          addCond(splitted, cond) ++ Seq((3, UnExp(Not, cond), e))
        case sil.CondExp(cond,thn,els) =>
          val thncases = splitPerm(thn)
          val elscases = splitPerm(els)
          val transcond = translateExp(cond)
          addCond(thncases,transcond) ++ addCond(elscases,UnExp(Not,transcond))
        case sil.PermDiv(a,n) =>
          val cases = splitPerm(a)
          divideBy(cases,n)
        case _ =>
          (3, TrueLit(), e)
      }
    }
  }
}<|MERGE_RESOLUTION|>--- conflicted
+++ resolved
@@ -1404,7 +1404,6 @@
     res
   }
 
-<<<<<<< HEAD
   private def addInversePredicateFunction(outputType: sil.Type):Func = {
     qpId = qpId+1;
     val res = Func(Identifier(inverseFunName+qpId), LocalVarDecl(Identifier("recv"), refType), typeModule.translateType(outputType))
@@ -1412,10 +1411,7 @@
     res
   }
 
-  override def conservativeIsPositivePerm(e: sil.Exp): Boolean = splitter.conservativeIsPositivePerm(e)
-=======
   override def conservativeIsPositivePerm(e: sil.Exp): Boolean = splitter.conservativeStaticIsStrictlyPositivePerm(e)
->>>>>>> 836ddd03
 
     def splitter = PermissionSplitter
   object PermissionSplitter {
