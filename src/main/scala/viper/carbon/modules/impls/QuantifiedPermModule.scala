--- conflicted
+++ resolved
@@ -13,9 +13,31 @@
 import viper.carbon.boogie._
 import viper.carbon.boogie.Implicits._
 import viper.silver.verifier._
+import viper.carbon.boogie.NamedType
+import viper.carbon.boogie.MapSelect
+import viper.carbon.boogie.LocalVarWhereDecl
+import viper.carbon.boogie.Trigger
 import viper.silver.verifier.PartialVerificationError
 import viper.silver.ast.{Literal, NoInfo, NoPosition, NullLit, PredicateAccess, PredicateAccessPredicate, WildcardPerm}
 import viper.silver.ast.{And => _, Bool => _, Div => _, Exp => _, Int => _, LocalVar => _, LocalVarDecl => _, Mul => _, Not => _, Stmt => _}
+import viper.carbon.boogie.LocalVarDecl
+import viper.carbon.boogie.Assume
+import viper.carbon.boogie.RealLit
+import viper.carbon.boogie.GlobalVar
+import viper.carbon.boogie.GlobalVarDecl
+import viper.carbon.boogie.Axiom
+import viper.carbon.boogie.BinExp
+import viper.carbon.boogie.MapType
+import viper.carbon.boogie.Assert
+import viper.carbon.boogie.ConstDecl
+import viper.carbon.boogie.Const
+import viper.carbon.boogie.LocalVar
+import viper.silver.ast.WildcardPerm
+import viper.carbon.boogie.Forall
+import viper.carbon.boogie.Assign
+import viper.carbon.boogie.Func
+import viper.carbon.boogie.TypeAlias
+import viper.carbon.boogie.FuncApp
 import viper.carbon.verifier.Verifier
 
 import scala.collection.mutable.ListBuffer
@@ -399,12 +421,7 @@
               }
             }
 
-<<<<<<< HEAD
             val translatedLocation = translateLocation(renamingFieldAccess)
-=======
-        val permPositive = Assert(Forall(translateLocalVarDecl(vFresh), Seq(), translatedCond ==> permissionPositive(translatedPerms,true)),
-          error.dueTo(reasons.NegativePermission(perms)))
->>>>>>> 73655619
 
             val obj = LocalVarDecl(Identifier("o"), refType)
             val field = LocalVarDecl(Identifier("f"), fieldType)
@@ -756,7 +773,6 @@
     }
   }
 
-<<<<<<< HEAD
   var varMap:Map[Identifier,Boolean] = Map()
 
   def containVars(n:Node) {
@@ -767,13 +783,6 @@
     if (n.isInstanceOf[Var]) {
       varMap+= (n.asInstanceOf[Var].name -> true)
     }
-=======
-        val nonNullAssumptions =
-          assmsToStmt(Forall(Seq(translateLocalVarDecl(vFresh)),Seq(),(translatedCond && permissionPositiveInternal(translatedPerms, Some(renamedPerms), false)) ==>
-            (translatedRecv !== translateNull) ))
-
-        val permPositive = assmsToStmt(Forall(translateLocalVarDecl(vFresh), Seq(), translatedCond ==> permissionPositiveInternal(translatedPerms,None,true)))
->>>>>>> 73655619
 
     for (sub <- n.subnodes ) {
       containVars(sub)
@@ -881,9 +890,12 @@
 
            val nonNullAssumptions =
              Assume(Forall(Seq(translatedLocal),tr1,(translatedCond && permissionPositive(translatedPerms, Some(renamingPerms), false)) ==>
+          assmsToStmt(Forall(Seq(translateLocalVarDecl(vFresh)),Seq(),(translatedCond && permissionPositiveInternal(translatedPerms, Some(renamedPerms), false)) ==>
                (translatedRecv !== translateNull) ))
 
            val permPositive = Assume(Forall(translateLocalVarDecl(vFresh), Seq(), translatedCond ==> permissionPositive(translatedPerms,None,true)))
+        val permPositive = assmsToStmt(Forall(translateLocalVarDecl(vFresh), Seq(), translatedCond ==> permissionPositiveInternal(translatedPerms,None,true)))
+        val permPositive = assmsToStmt(Forall(translateLocalVarDecl(vFresh), Seq(), translatedCond ==> permissionPositiveInternal(translatedPerms,None,true)))
 
 
            //assumptions for locations that gain permission
@@ -1390,7 +1402,6 @@
     res
   }
 
-<<<<<<< HEAD
   private def addInversePredicateFunction(outputType: sil.Type):Func = {
     qpId = qpId+1;
     val res = Func(Identifier(inverseFunName+qpId), LocalVarDecl(Identifier("recv"), refType), typeModule.translateType(outputType))
@@ -1398,12 +1409,9 @@
     res
   }
 
-  def splitter = PermissionSplitter
-=======
   override def conservativeIsPositivePerm(e: sil.Exp): Boolean = splitter.conservativeIsPositivePerm(e)
 
     def splitter = PermissionSplitter
->>>>>>> 73655619
   object PermissionSplitter {
 
     def isStrictlyPositivePerm(e: sil.Exp): Exp = {
