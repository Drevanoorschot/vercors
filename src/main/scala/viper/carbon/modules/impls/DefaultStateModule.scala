--- conflicted
+++ resolved
@@ -33,9 +33,6 @@
     Func(Identifier(isGoodState), stateContributions, Bool)
   }
 
-<<<<<<< HEAD
-  def initBoogieState: Stmt = {
-=======
   override def reset : Unit = {
     curOldState = null
     curState = null
@@ -44,8 +41,7 @@
     resetState
   }
 
-  def initState: Stmt = {
->>>>>>> e09a5173
+  def initBoogieState: Stmt = {
     curState = new StateComponentMapping()
     // note: it is important that these are set before calling e.g. initState on components
     usingOldState = false
@@ -53,11 +49,7 @@
 
     // initialize the state of all components and assume that afterwards the
     // whole state is good
-<<<<<<< HEAD
   val stmt =  (components map (_.initBoogieState)) :+
-=======
-    val stmt = (components map (_.initState)) :+
->>>>>>> e09a5173
       assumeGoodState
     // note: this code should come afterwards, to allow the components to reset their state variables
     for (c <- components) {
@@ -65,12 +57,7 @@
     }
     stmt
   }
-<<<<<<< HEAD
   def resetBoogieState: Stmt = {
-=======
-
-  def resetState: Stmt = {
->>>>>>> e09a5173
     usingOldState = false
     treatOldAsCurrent = false
     curState = new StateComponentMapping()
@@ -109,31 +96,21 @@
 
 
   // Note: For "old" state, these variables should be wrapped in "Old(.)" before use
-<<<<<<< HEAD
   type StateComponentMapping = java.util.IdentityHashMap[CarbonStateComponent, Seq[Var]]
-  override type StateSnapshot = (StateComponentMapping,Boolean,Boolean)
-=======
-  type StateComponentMapping = java.util.IdentityHashMap[StateComponent, Seq[Var]]
   override type StateSnapshot = (StateComponentMapping, Boolean, Boolean)
 
->>>>>>> e09a5173
 
   private var curOldState: StateComponentMapping = null
   private var curState: StateComponentMapping = null
 
-<<<<<<< HEAD
   private lazy val stateRepository = new mutable.HashMap[String, StateSnapshot]()
 
   override def stateRepositoryPut(name:String, snapshot: StateSnapshot) = stateRepository.put(name,snapshot)
 
   override def stateRepositoryGet(name:String) : Option[StateSnapshot] = stateRepository.get(name)
 
-  override def freshTempState(name: String): (Stmt, StateSnapshot) = {
-    val previousState = new StateSnapshot(new StateComponentMapping(),usingOldState,treatOldAsCurrent)
-=======
   override def freshTempState(name: String, discardCurrent: Boolean = false, initialise: Boolean = false): (Stmt, StateSnapshot) = {
     val previousState = new StateSnapshot(new StateComponentMapping(), usingOldState, treatOldAsCurrent)
->>>>>>> e09a5173
 
     curState = new StateComponentMapping() // essentially, the code below "clones" what curState should represent anyway. But, if we omit this line, we inadvertently alias the previous hash map.
 
