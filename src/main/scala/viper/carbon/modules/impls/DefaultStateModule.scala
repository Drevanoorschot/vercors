--- conflicted
+++ resolved
@@ -26,11 +26,7 @@
   implicit val stateNamespace = verifier.freshNamespace("state")
 
   override def assumeGoodState = {
-<<<<<<< HEAD
-    Assume(FuncApp(Identifier(isGoodState), currentStateContributionValues, Bool))
-=======
     Assume(currentGoodState)
->>>>>>> 8d399718
   }
 
   override def preamble = {
@@ -85,29 +81,21 @@
       exps map (e => Assume(e === Old(e))): Stmt
     }
   }
-<<<<<<< HEAD
   def staticStateContributions: Seq[LocalVarDecl] = components flatMap (_.staticStateContributions)
   def currentStateContributions: Seq[LocalVarDecl] = components flatMap (_.currentStateContributions)
   def currentStateContributionValues: Seq[Exp] = components flatMap (_.currentState)
-=======
-
-  def stateContributions: Seq[LocalVarDecl] = components flatMap (_.stateContributions)
-
-  def currentStateContributions: Seq[Exp] = components flatMap (_.currentStateExps)
->>>>>>> 8d399718
+
 
   def staticGoodState: Exp = {
     FuncApp(Identifier(isGoodState), staticStateContributions map (v => LocalVar(v.name, v.typ)), Bool)
   }
 
   def currentGoodState: Exp = {
-<<<<<<< HEAD
     FuncApp(Identifier(isGoodState), currentStateContributionValues, Bool)
   }
 
 
-  override type StateSnapshot = java.util.IdentityHashMap[StateComponent, Seq[Exp]]
-=======
+  def currentGoodState: Exp = {
     FuncApp(Identifier(isGoodState), currentStateContributions, Bool)
   }
 
@@ -115,7 +103,6 @@
   // Note: For "old" state, these variables should be wrapped in "Old(.)" before use
   type StateComponentMapping = java.util.IdentityHashMap[CarbonStateComponent, Seq[Var]]
   override type StateSnapshot = (StateComponentMapping, Boolean, Boolean)
->>>>>>> 8d399718
 
 
   private var curOldState: StateComponentMapping = null
