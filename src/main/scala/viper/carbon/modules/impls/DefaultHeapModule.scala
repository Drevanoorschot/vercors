--- conflicted
+++ resolved
@@ -67,16 +67,12 @@
   private var currentHeapName = heapName
   private val exhaleHeapName = Identifier("ExhaleHeap")
   private val exhaleHeap = LocalVar(exhaleHeapName, heapTyp)
-<<<<<<< HEAD
-  private var heap: Exp = GlobalVar(heapName, heapTyp)
+  private val originalHeap = GlobalVar(heapName, heapTyp)
   private val qpHeapName = Identifier("QPHeap")
   private val qpHeap = LocalVar(qpHeapName, heapTyp)
-=======
-  private val originalHeap = GlobalVar(heapName, heapTyp)
   private var heap: Var = originalHeap
   private def heapVar: Var = {assert (!usingOldState); heap}
   private def heapExp: Exp = (if (usingOldState) Old(heap) else heap)
->>>>>>> 8d399718
   private val nullName = Identifier("null")
   private val nullLit = Const(nullName)
   private val freshObjectName = Identifier("freshObj")
@@ -429,24 +425,18 @@
     Assume(Old(hVar) === hVar)
   }
 
-<<<<<<< HEAD
   def staticStateContributions: Seq[LocalVarDecl] = Seq(LocalVarDecl(heapName, heapTyp))
   def currentStateContributions: Seq[LocalVarDecl] = Seq(LocalVarDecl(currentHeapName, heapTyp))
-  def currentState: Seq[Exp] = Seq(heap)
-=======
-  def stateContributions: Seq[LocalVarDecl] = Seq(LocalVarDecl(heapName, heapTyp))
   def currentStateVars: Seq[Var] = Seq(heap)
   def currentStateExps: Seq[Exp] = Seq(heapExp)
 
->>>>>>> 8d399718
 
   override def freshTempState(name: String): Seq[Var] = {
     Seq(LocalVar(Identifier(s"${name}Heap"), heapTyp))
   }
 
-<<<<<<< HEAD
-  override def restoreState(s: Seq[Exp]) {
-    heap = s(0)
+  override def restoreState(s: Seq[Var]) {
+    heap = s(0) // note: this should be accessed via heapVar or heapExp as appropriate (whether a variable is essential or not)
     currentHeapName =
       s(0) match {
         case LocalVar(id,typ) => id
@@ -454,10 +444,6 @@
         case Old(_) => currentHeapName
         case _ => sys.error("wrong state representation for heap module: " + s(0).toString() + " " + s(0).getClass().toString())
       }
-=======
-  override def restoreState(s: Seq[Var]) {
-    heap = s(0) // note: this should be accessed via heapVar or heapExp as appropriate (whether a variable is essential or not)
->>>>>>> 8d399718
   }
 
   override def usingOldState = stateModuleIsUsingOldState
