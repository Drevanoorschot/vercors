/*
 * This Source Code Form is subject to the terms of the Mozilla Public
 * License, v. 2.0. If a copy of the MPL was not distributed with this
 * file, You can obtain one at http://mozilla.org/MPL/2.0/.
 */

package viper.carbon.modules.impls

import viper.carbon.modules._
import viper.carbon.modules.components._
import viper.silver.{ast => sil}
import viper.carbon.boogie._
import viper.carbon.boogie.Implicits._
import viper.silver.verifier._
import viper.carbon.boogie.NamedType
import viper.carbon.boogie.MapSelect
import viper.carbon.boogie.LocalVarWhereDecl
import viper.carbon.boogie.Trigger
import viper.carbon.boogie.TypeDecl
import viper.silver.verifier.PartialVerificationError
import viper.carbon.boogie.LocalVarDecl
import viper.carbon.boogie.Assume
import viper.carbon.boogie.RealLit
import viper.carbon.boogie.GlobalVar
import viper.carbon.boogie.GlobalVarDecl
import viper.carbon.boogie.Axiom
import viper.carbon.boogie.BinExp
import viper.carbon.boogie.MapType
import viper.carbon.boogie.Assert
import viper.carbon.boogie.ConstDecl
import viper.carbon.boogie.Const
import viper.carbon.boogie.LocalVar
import viper.silver.ast.WildcardPerm
import viper.carbon.boogie.Forall
import viper.carbon.boogie.Assign
import viper.carbon.boogie.Func
import viper.carbon.boogie.TypeAlias
import viper.carbon.boogie.FuncApp
import viper.carbon.verifier.Verifier

/**
 * The default implementation of a [[viper.carbon.modules.PermModule]].
 */
class NoEpsilonsPermModule(val verifier: Verifier)
  extends PermModule
  with StateComponent
  with InhaleComponent
  with ExhaleComponent
  with TransferComponent
  with SimpleStmtComponent
  with DefinednessComponent {

  import verifier._
  import heapModule._
  import expModule._
  import stateModule._

  def name = "Permission module"

  override def start() {
    stateModule.register(this)
    exhaleModule.register(this)
    inhaleModule.register(this)
    stmtModule.register(this)
    expModule.register(this)
    wandModule.register(this)
  }

  implicit val namespace = verifier.freshNamespace("perm")
  private val axiomNamespace = verifier.freshNamespace("perm.axiom")
  private val permTypeName = "Perm"
  private val maskTypeName = "MaskType"
  private val maskType = NamedType(maskTypeName)
  private val pmaskTypeName = "PMaskType"
  override val pmaskType = NamedType(pmaskTypeName)
  private val maskName = Identifier("Mask")
  private val originalMask = GlobalVar(maskName, maskType)
  private var mask: Var = originalMask // When reading, don't use this directly: use either maskVar or maskExp as needed
  private def maskVar : Var = {assert (!usingOldState); mask}
  private def maskExp : Exp = (if (usingOldState) Old(mask) else mask)
  private val zeroMaskName = Identifier("ZeroMask")
  private val zeroMask = Const(zeroMaskName)
  private val zeroPMaskName = Identifier("ZeroPMask")
  override val zeroPMask = Const(zeroPMaskName)
  private val noPermName = Identifier("NoPerm")
  private val noPerm = Const(noPermName)
  private val fullPermName = Identifier("FullPerm")
  private val fullPerm = Const(fullPermName)
  private val permAddName = Identifier("PermAdd")
  private val permSubName = Identifier("PermSub")
  private val permDivName = Identifier("PermDiv")
  private val permConstructName = Identifier("Perm")
  private val goodMaskName = Identifier("GoodMask")
  private val hasDirectPermName = Identifier("HasDirectPerm")
  private val predicateMaskFieldName = Identifier("PredicateMaskField")

  private val resultMask = LocalVarDecl(Identifier("ResultMask"),maskType)
  private val summandMask1 = LocalVarDecl(Identifier("SummandMask1"),maskType)
  private val summandMask2 = LocalVarDecl(Identifier("SummandMask2"),maskType)
  private val sumMasks = Identifier("sumMask")
  private val tempMask = LocalVar(Identifier("TempMask"),maskType)

  override def preamble = {
    val obj = LocalVarDecl(Identifier("o")(axiomNamespace), refType)
    val field = LocalVarDecl(Identifier("f")(axiomNamespace), fieldType)
    val permInZeroMask = MapSelect(zeroMask, Seq(obj.l, field.l))
    val permInZeroPMask = MapSelect(zeroPMask, Seq(obj.l, field.l))
    // permission type
      TypeAlias(permType, Real) ::
      // mask and mask type
      TypeAlias(maskType, MapType(Seq(refType, fieldType), permType, fieldType.freeTypeVars)) ::
      GlobalVarDecl(maskName, maskType) ::
      // zero mask
      ConstDecl(zeroMaskName, maskType) ::
      Axiom(Forall(
        Seq(obj, field),
        Trigger(permInZeroMask),
        (permInZeroMask === RealLit(0)))) ::
      // pmask type
      TypeAlias(pmaskType, MapType(Seq(refType, fieldType), Bool, fieldType.freeTypeVars)) ::
      // zero pmask
      ConstDecl(zeroPMaskName, pmaskType) ::
      Axiom(Forall(
        Seq(obj, field),
        Trigger(permInZeroPMask),
        permInZeroPMask === FalseLit())) ::
      // predicate mask function
      Func(predicateMaskFieldName,
        Seq(LocalVarDecl(Identifier("f"), predicateVersionFieldType())),
        predicateMaskFieldType) ::
      // permission amount constants
      ConstDecl(noPermName, permType) ::
      Axiom(noPerm === RealLit(0)) ::
      ConstDecl(fullPermName, permType) ::
      Axiom(fullPerm === RealLit(1)) ::
      // permission constructor
      Func(permConstructName, Seq(LocalVarDecl(Identifier("a"), Real), LocalVarDecl(Identifier("b"), Real)), permType) :: Nil ++
      // good mask
      Func(goodMaskName, LocalVarDecl(maskName, maskType), Bool) ++
      Axiom(Forall(stateModule.stateContributions,
        Trigger(Seq(staticGoodState)),
        staticGoodState ==> staticGoodMask)) ++ {
      val perm = currentPermission(obj.l, field.l)
<<<<<<< HEAD
      Axiom(Forall(stateContributions ++ obj ++ field,
        Trigger(Seq(staticGoodMask, perm)),
        // permissions are non-negative
        (staticGoodMask ==> perm >= RealLit(0)) &&
        // permissions for fields which aren't predicates or wands are smaller than 1
          ((staticGoodMask && heapModule.isPredicateField(field.l).not && heapModule.isWandField(field.l).not) ==> perm <= RealLit(1) )
      ))
=======
        Axiom(Forall(stateContributions ++ obj ++ field,
          Trigger(Seq(staticGoodMask, perm)),
          staticGoodMask ==>
            // permissions are non-negative
            (perm >= RealLit(0) &&
             //and permissions for fields which aren't predicates are smaller than 1
            (heapModule.isPredicateField(field.l).not ==> (perm <= RealLit(1)) ) )
        ))
>>>>>>> 9427f11c
    } ++ {
      val obj = LocalVarDecl(Identifier("o")(axiomNamespace), refType)
      val field = LocalVarDecl(Identifier("f")(axiomNamespace), fieldType)
      val args = staticMask ++ Seq(obj, field)
      val funcApp = FuncApp(hasDirectPermName, args map (_.l), Bool)
      val permission = currentPermission(staticMask(0).l, obj.l, field.l)
      Func(hasDirectPermName, args, Bool) ++
        Axiom(Forall(
          staticMask ++ Seq(obj, field),
          Trigger(funcApp),
          funcApp <==> permissionPositive(permission)
        ))
    } ++ {
        val obj = LocalVarDecl(Identifier("o")(axiomNamespace), refType)
        val field = LocalVarDecl(Identifier("f")(axiomNamespace), fieldType)
        val args = Seq(resultMask,summandMask1,summandMask2)
        val funcApp = FuncApp(sumMasks, args map (_.l), Bool)
        val permResult = currentPermission(resultMask.l, obj.l, field.l)
        val permSummand1 = currentPermission(summandMask1.l,obj.l,field.l)
        val permSummand2 = currentPermission(summandMask2.l,obj.l,field.l)
        Func(sumMasks,args,Bool) ++
          Axiom(Forall(
            args++Seq(obj,field),
            Trigger(Seq(funcApp,permResult)) ++ Trigger(Seq(funcApp,permSummand1)) ++
              Trigger(Seq(funcApp,permSummand2)),
            funcApp ==> (permResult === (permSummand1 + permSummand2))
          ))
      }
  }

  def permType = NamedType(permTypeName)

  def stateContributions: Seq[LocalVarDecl] = Seq(LocalVarDecl(maskName, maskType))
  def currentStateVars: Seq[Var] = Seq(mask)
  def currentStateExps: Seq[Exp] = Seq(maskExp)

  def initState: Stmt = {
    mask := originalMask
    resetState
  }
  def resetState = {
    (maskVar := zeroMask)
  }
  def initOldState: Stmt = {
    val mVar = maskVar
    Assume(Old(mVar) === mVar)
  }

  override def usingOldState = stateModuleIsUsingOldState

  override def predicateMaskField(pred: Exp): Exp = {
    FuncApp(predicateMaskFieldName, Seq(pred), pmaskType)
  }

  def staticGoodMask = FuncApp(goodMaskName, LocalVar(maskName, maskType), Bool)

  private def permAdd(a: Exp, b: Exp): Exp = a + b
  private def permSub(a: Exp, b: Exp): Exp = a - b
  private def permDiv(a: Exp, b: Exp): Exp = a / b

  override def freshTempState(name: String): Seq[Var] = {
    Seq(LocalVar(Identifier(s"${name}Mask"), maskType))
  }

  override def restoreState(s: Seq[Var]) {
    mask = s(0) // note: should be read instead via maskVar or maskExp as appropriate (depending on whether a variable is required or not)
  }
  /**
   * Can a location on a given receiver be read?
   */
  private def hasDirectPerm(mask: Exp, obj: Exp, loc: Exp): Exp =
    FuncApp(hasDirectPermName, Seq(mask, obj, loc), Bool)
  private def hasDirectPerm(obj: Exp, loc: Exp): Exp = hasDirectPerm(maskExp, obj, loc)
  override def hasDirectPerm(la: sil.LocationAccess): Exp = {
    la match {
      case sil.FieldAccess(rcv, field) =>
        hasDirectPerm(translateExp(rcv), translateLocation(la))
      case sil.PredicateAccess(_, _) =>
        hasDirectPerm(translateNull, translateLocation(la))
    }
  }

  /**
   * Expression that expresses that 'permission' is positive. 'silPerm' is used to
   * optimize the check if possible.
   */
  private def permissionPositive(permission: Exp, silPerm: Option[sil.Exp] = None, zeroOK : Boolean = false): Exp = {
    (permission, silPerm) match {
      case (x, _) if permission == fullPerm => TrueLit()
      case (_, Some(sil.FullPerm())) => TrueLit()
      case (_, Some(sil.WildcardPerm())) => TrueLit()
      case (_, Some(sil.NoPerm())) => if (zeroOK) TrueLit() else FalseLit()
      case _ => if(zeroOK) permission >= RealLit(0) else permission > RealLit(0)
    }
  }

  def sumMask(summandMask1: Seq[Exp], summandMask2: Seq[Exp]): Exp =
    FuncApp(sumMasks, currentMask++summandMask1++summandMask2,Bool)

  override def exhaleExp(e: sil.Exp, error: PartialVerificationError): Stmt = {
    e match {
      case sil.AccessPredicate(loc, p) =>
        val perms = PermissionSplitter.splitPerm(p) filter (x => x._1 - 1 == exhaleModule.currentPhaseId)
        (if (exhaleModule.currentPhaseId == 0)
          (if (!p.isInstanceOf[WildcardPerm])
            Assert(permissionPositive(translatePerm(p), Some(p), true), error.dueTo(reasons.NegativePermission(p))) else Nil: Stmt) ++
            Assert(checkNonNullReceiver(loc), error.dueTo(reasons.ReceiverNull(loc)))
          else Nil) ++
          (if (perms.size == 0) {
          Nil
        } else {
            val permVar = LocalVar(Identifier("perm"), permType)
            val curPerm = currentPermission(loc)
            var onlyWildcard = true
            (permVar := noPerm) ++
            (for ((_, cond, perm) <- perms) yield {
            val (permVal, wildcard, stmts): (Exp, Exp, Stmt) =
              if (perm.isInstanceOf[WildcardPerm]) {
                val w = LocalVar(Identifier("wildcard"), Real)
                (w, w, LocalVarWhereDecl(w.name, w > RealLit(0)) :: Havoc(w) :: Nil)
              } else {
                onlyWildcard = false
                (translatePerm(perm), null, Nil)
              }
            If(cond,
              stmts ++
                (permVar := permAdd(permVar, permVal)) ++
                (if (perm.isInstanceOf[WildcardPerm]) {
                  (Assert(curPerm > RealLit(0), error.dueTo(reasons.InsufficientPermission(loc))) ++
                    Assume(wildcard < curPerm)): Stmt
                } else {
                  Nil
                }),
              Nil)
          }).flatten ++
              (if (onlyWildcard) Nil else if (exhaleModule.currentPhaseId + 1 == 2) {
                If(permVar !== noPerm,
                (Assert(curPerm > RealLit(0), error.dueTo(reasons.InsufficientPermission(loc))) ++
                  Assume(permVar < curPerm)): Stmt, Nil)
              } else {
                If(permVar !== noPerm,
                Assert(permLe(permVar, curPerm), error.dueTo(reasons.InsufficientPermission(loc))), Nil)
              }) ++
              (if (!usingOldState) curPerm := permSub(curPerm, permVar) else Nil)
        })
      case w@sil.MagicWand(left,right) =>
        val wandRep = wandModule.getWandRepresentation(w)
        val curPerm = currentPermission(translateNull, wandRep)
        Comment("permLe")++ //using RealLit(1.0) instead of FullPerm due to permLe's implementation
        Assert(permLe(RealLit(1.0), curPerm), error.dueTo(reasons.MagicWandChunkNotFound(w))) ++
        (if (!isUsingOldState) curPerm := permSub(curPerm, RealLit(1.0)) else Nil)
      case _ => Nil
    }
  }

  /*
 * Gaurav (03.04.15): this basically is a simplified exhale so some code is duplicated,
 * I haven't yet found a nice way of avoiding the code duplication
 */
  override def transferRemove(e:TransferableEntity, cond:Exp): Stmt = {
        val permVar = LocalVar(Identifier("perm"), permType)
        val curPerm = currentPermission(e.rcv,e.loc)
        curPerm := permSub(curPerm,e.transferAmount)
  }

  override def transferValid(e:TransferableEntity):Seq[(Stmt,Exp)] = {
   Nil
  }



/* old version of inhaleExp (05.04.15)
  override def inhaleExp(e: sil.Exp): Stmt = {
    e match {
      case sil.AccessPredicate(loc, perm) =>
        val curPerm = currentPermission(loc)
        val permVar = LocalVar(Identifier("perm"), permType)
        val (permVal, stmts): (Exp, Stmt) =
          if (perm.isInstanceOf[WildcardPerm]) {
            val w = LocalVar(Identifier("wildcard"), Real)
            (w, LocalVarWhereDecl(w.name, w > RealLit(0)) :: Havoc(w) :: Nil)
          } else {
            (translatePerm(perm), Nil)
          }
        stmts ++
          (permVar := permVal) ++
          Assume(permissionPositive(permVar, Some(perm), true)) ++
          Assume(checkNonNullReceiver(loc)) ++
          (if (!usingOldState) curPerm := permAdd(curPerm, permVar) else Nil)
      case _ => Nil
    }
  }*/

  override def inhaleExp(e: sil.Exp): Stmt = {
    inhaleAux(e, Assume)
  }

  /*
   * same as the original inhale except that it abstracts over the way assumptions are expressed in the
   * Boogie program
   * Note: right now (05.04.15) inhale AND transferAdd both use this function
   */
  private def inhaleAux(e: sil.Exp, assmsToStmt: Exp => Stmt):Stmt = {
    e match {
      case sil.AccessPredicate(loc, perm) =>
        val curPerm = currentPermission(loc)
        val permVar = LocalVar(Identifier("perm"), permType)
        val (permVal, stmts): (Exp, Stmt) =
          if (perm.isInstanceOf[WildcardPerm]) {
            val w = LocalVar(Identifier("wildcard"), Real)
            (w, LocalVarWhereDecl(w.name, w > RealLit(0)) :: Havoc(w) :: Nil)
          } else {
            (translatePerm(perm), Nil)
          }
        stmts ++
          (permVar := permVal) ++
          assmsToStmt(permissionPositive(permVar, Some(perm), true)) ++
          assmsToStmt(checkNonNullReceiver(loc)) ++
          (if (!isUsingOldState) curPerm := permAdd(curPerm, permVar) else Nil)
      case w@sil.MagicWand(left,right) =>
        val wandRep = wandModule.getWandRepresentation(w)
        val curPerm = currentPermission(translateNull, wandRep)
        (if (!isUsingOldState) curPerm := permAdd(curPerm, fullPerm) else Nil)
      case _ => Nil
    }
  }

  override def transferAdd(e:TransferableEntity, cond:Exp): Stmt = {
    val curPerm = currentPermission(e.rcv,e.loc)
    /* GP: probably redundant in current transfer as these assumputions are implied

      (cond := cond && permissionPositive(e.transferAmount, None,true)) ++
      {
      e match {
        case TransferableFieldAccessPred(rcv,_,_,_) => (cond := cond && checkNonNullReceiver(rcv))
        case _ => Nil
      }
    } ++ */
      (if (!isUsingOldState) curPerm := permAdd(curPerm, e.transferAmount) else Nil)
  }

  override def tempInitMask(rcv: Exp, loc:Exp):(Seq[Exp], Stmt) = {
    val curPerm = currentPermission(tempMask,rcv,loc)
    val setMaskStmt = (tempMask := zeroMask) ++ (curPerm := fullPerm)
    (tempMask, setMaskStmt)
  }

  override def currentPermission(loc: sil.LocationAccess): MapSelect = {
    loc match {
      case sil.FieldAccess(rcv, field) =>
        currentPermission(translateExp(rcv), translateLocation(loc))
      case sil.PredicateAccess(_, _) =>
        currentPermission(translateNull, translateLocation(loc))
    }
  }
<<<<<<< HEAD

  override def currentPermission(rcv: Exp, location: Exp): MapSelect = {
    currentPermission(mask, rcv, location)
=======
  def currentPermission(rcv: Exp, location: Exp): MapSelect = {
    currentPermission(maskExp, rcv, location)
>>>>>>> 9427f11c
  }
  def currentPermission(mask: Exp, rcv: Exp, location: Exp): MapSelect = {
    MapSelect(mask, Seq(rcv, location))
  }

  override def currentMask = Seq(maskExp)
  override def staticMask = Seq(LocalVarDecl(maskName, maskType))
  override def staticPermissionPositive(rcv: Exp, loc: Exp) = {
    hasDirectPerm(staticMask(0).l, rcv, loc)
  }

  def translatePerm(e: sil.Exp): Exp = {
    require(e isSubtype sil.Perm)
    e match {
      case sil.NoPerm() =>
        noPerm
      case sil.FullPerm() =>
        fullPerm
      case sil.WildcardPerm() =>
        sys.error("cannot translate wildcard at an arbitrary position (should only occur directly in an accessibility predicate)")
      case sil.EpsilonPerm() =>
        sys.error("epsilon permissions are not supported by this permission module")
      case sil.CurrentPerm(loc) =>
        currentPermission(loc)
      case sil.FractionalPerm(left, right) =>
        BinExp(translateExp(left), Div, translateExp(right))
      case sil.PermAdd(a, b) =>
        permAdd(translatePerm(a), translatePerm(b))
      case sil.PermSub(a, b) =>
        permSub(translatePerm(a), translatePerm(b))
      case sil.PermMul(a, b) =>
        BinExp(translatePerm(a), Mul, translatePerm(b))
      case sil.PermDiv(a,b) =>
        permDiv(translatePerm(a), translateExp(b))
      case sil.IntPermMul(a, b) =>
        val i = translateExp(a)
        val p = translatePerm(b)
        BinExp(RealConv(i), Mul, p)
      case sil.CondExp(cond, thn, els) =>
        CondExp(translateExp(cond), translatePerm(thn), translatePerm(els))
      case _ //sil.LocalVar | _: sil.FuncLikeApp | _:sil.FieldAccess
       =>
        translateExp(e) // any permission-typed expression should be translatable
      //case _ => sys.error(s"not a permission expression: $e")
    }
  }

  def translatePermComparison(e: sil.Exp): Exp = {
    val t = translateExp(_)
    e match {
      case sil.EqCmp(a, b) => permEq(t(a), t(b))
      case sil.NeCmp(a, b) => permNe(t(a), t(b))
      case sil.DomainBinExp(a, sil.PermGeOp, b) => permGe(t(a), t(b))
      case sil.DomainBinExp(a, sil.PermGtOp, b) => permGt(t(a), t(b))
      case sil.DomainBinExp(a, sil.PermLeOp, b) => permLe(t(a), t(b))
      case sil.DomainBinExp(a, sil.PermLtOp, b) => permLt(t(a), t(b))
      case _ => sys.error("not a permission comparison")
    }
  }

  val currentAbstractReads = collection.mutable.ListBuffer[String]()

  private def isAbstractRead(exp: sil.Exp) = {
    exp match {
      case sil.LocalVar(name) => currentAbstractReads.contains(name)
      case _ => false
    }
  }

  override def enterConstrainingBlock(cb: sil.Constraining): Stmt = {
    val vars = cb.vars map translateLocalVar
    currentAbstractReads ++= (cb.vars map (_.name))
    Nil
  }

  override def leaveConstrainingBlock(cb: sil.Constraining): Stmt = {
    val vars = cb.vars map (_.name)
    currentAbstractReads --= vars
    Nil
  }


  override def freshReads(vars: Seq[viper.silver.ast.LocalVar]): Stmt = {
    val bvs = vars map translateLocalVar
    Havoc(bvs) ++
      (bvs map (v => Assume((v > RealLit(0)) && (v < RealLit(1)))))
  }

  override def simpleHandleStmt(s: sil.Stmt): Stmt = {
    s match {
      case n@sil.NewStmt(target,fields) =>
        for (field <- fields) yield {
          Assign(currentPermission(sil.FieldAccess(target, field)()), fullPerm)
        }
      case assign@sil.FieldAssign(fa, rhs) =>
        Assert(permGe(currentPermission(fa), fullPerm), errors.AssignmentFailed(assign).dueTo(reasons.InsufficientPermission(fa)))
      case _ => Nil
    }
  }

  private def permEq(a: Exp, b: Exp): Exp = {
    a === b
  }
  private def permNe(a: Exp, b: Exp): Exp = {
    a !== b
  }
  private def permLt(a: Exp, b: Exp): Exp = {
    a < b
  }
  private def permLe(a: Exp, b: Exp): Exp = {
    // simple optimization that helps in many cases
    if (a == fullPerm) permEq(a, b)
    else a <= b
  }
  private def permGt(a: Exp, b: Exp): Exp = {
    // simple optimization that helps in many cases
    if (b == fullPerm) permEq(a, b)
    else permLt(b, a)
  }
  private def permGe(a: Exp, b: Exp): Exp = {
    permLe(b, a)
  }

  override val numberOfPhases = 3
  override def isInPhase(e: sil.Exp, phaseId: Int): Boolean = {
    e match {
      case sil.AccessPredicate(loc, perm) => true // do something in all phases
      case _ => phaseId == 0
    }
  }

  override def phaseDescription(phase: Int): String = {
    phase match {
      case 0 => "pure assertions and fixed permissions"
      case 1 => "abstract read permissions (and scaled abstract read permissions)"
      case 2 => "all remaining permissions (containing read permissions, but in a negative context)"
    }
  }

  private var allowLocationAccessWithoutPerm = false
  override def simplePartialCheckDefinedness(e: sil.Exp, error: PartialVerificationError, makeChecks: Boolean): Stmt = {
    if(makeChecks) (
    e match {
      case sil.CurrentPerm(loc) =>
        allowLocationAccessWithoutPerm = true
        Nil
      case sil.AccessPredicate(loc, perm) =>
        allowLocationAccessWithoutPerm = true
        Nil
      case fa@sil.LocationAccess(_) =>
        if (allowLocationAccessWithoutPerm) {
          allowLocationAccessWithoutPerm = false
          Nil
        } else {
          Assert(hasDirectPerm(fa), error.dueTo(reasons.InsufficientPermission(fa)))
        }
      case sil.PermDiv(a, b) =>
        Assert(translateExp(b) !== IntLit(0), error.dueTo(reasons.DivisionByZero(b)))
      case _ => Nil
    }
    ) else Nil
  }

  def splitter = PermissionSplitter
  object PermissionSplitter {

    def isPositivePerm(e: sil.Exp): Exp = {
      require(e isSubtype sil.Perm, s"found ${e.typ} ($e), but required Perm")
      val backup = permissionPositive(translatePerm(e), Some(e))
      e match {
        case sil.NoPerm() => FalseLit()
        case sil.FullPerm() => TrueLit()
        case sil.WildcardPerm() => TrueLit()
        case sil.EpsilonPerm() =>  sys.error("epsilon permissions are not supported by this permission module")
        case x: sil.LocalVar if isAbstractRead(x) => TrueLit()
        case sil.CurrentPerm(loc) => backup
        case sil.FractionalPerm(left, right) =>
          val (l, r) = (translateExp(left), translateExp(right))
          ((l > IntLit(0)) && (r > IntLit(0))) || ((l < IntLit(0)) && (r < IntLit(0)))
        case sil.PermAdd(left, right) =>
          (isPositivePerm(left) && isPositivePerm(right)) || backup
        case sil.PermSub(left, right) => backup
        case sil.PermMul(a, b) =>
          (isPositivePerm(a) && isPositivePerm(b)) || (isNegativePerm(a) && isNegativePerm(b))
        case sil.PermDiv(a, b) =>
          isPositivePerm(a) // note: b should be ruled out from being non-positive
        case sil.IntPermMul(a, b) =>
          val n = translateExp(a)
          ((n > IntLit(0)) && isPositivePerm(b)) || ((n < IntLit(0)) && isNegativePerm(b))
        case sil.CondExp(cond, thn, els) =>
          CondExp(translateExp(cond), isPositivePerm(thn), isPositivePerm(els))
        case _ => backup
      }
    }

    def isNegativePerm(e: sil.Exp): Exp = {
      require(e isSubtype sil.Perm)
      val backup = UnExp(Not,permissionPositive(translatePerm(e), Some(e), true))
      e match {
        case sil.NoPerm() => TrueLit()
        case sil.FullPerm() => FalseLit()
        case sil.WildcardPerm() => FalseLit()
        case sil.EpsilonPerm() =>  sys.error("epsilon permissions are not supported by this permission module")
        case x: sil.LocalVar if isAbstractRead(x) => FalseLit()
        case sil.CurrentPerm(loc) => backup
        case sil.FractionalPerm(left, right) =>
          val (l, r) = (translateExp(left), translateExp(right))
          ((l < IntLit(0)) && (r > IntLit(0))) || ((l > IntLit(0)) && (r < IntLit(0)))
        case sil.PermAdd(left, right) =>
          (isNegativePerm(left) && isNegativePerm(right)) || backup
        case sil.PermSub(left, right) => backup
        case sil.PermMul(a, b) =>
          (isPositivePerm(a) && isNegativePerm(b)) || (isNegativePerm(a) && isPositivePerm(b))
        case sil.PermDiv(a, b) =>
          isNegativePerm(a) // note: b should be ruled out from being non-positive
        case sil.IntPermMul(a, b) =>
          val n = translateExp(a)
          ((n > IntLit(0)) && isNegativePerm(b)) || ((n < IntLit(0)) && isPositivePerm(b))
        case sil.CondExp(cond, thn, els) =>
          CondExp(translateExp(cond), isNegativePerm(thn), isNegativePerm(els))
        case _ => backup
      }
    }

    // NOTE: this is conservative and so always returns false for local variables
    def isFixedPerm(e: sil.Exp): Boolean = {
      require(e isSubtype sil.Perm)
      e match {
        case sil.NoPerm() => true
        case sil.FullPerm() => true
        case sil.WildcardPerm() => false
        case sil.EpsilonPerm() =>  sys.error("epsilon permissions are not supported by this permission module")
        //case sil.CurrentPerm(loc) => true
        case sil.FractionalPerm(left, right) => true
        case sil.PermAdd(left, right) =>
          isFixedPerm(left) && isFixedPerm(right)
        case sil.PermSub(left, right) =>
          isFixedPerm(left) && isFixedPerm(right)
        case sil.PermMul(left, right) =>
          isFixedPerm(left) && isFixedPerm(right)
        case sil.PermDiv(left, right) =>
          isFixedPerm(left)
        case sil.IntPermMul(a, b) =>
          isFixedPerm(b)
        case sil.CondExp(cond, thn, els) =>
          isFixedPerm(thn) && isFixedPerm(els) // note: this doesn't take account of condition (due to being a syntactic check) - in theory could be overly-restrictive
        //case _: sil.FuncLikeApp => true
        case _ => false // conservative for local variables, field dereferences etc.
      }
    }

    def normalizePerm(e0: sil.Exp): sil.Exp = {
      var r = normalizePermHelper(e0)
      while (!r._1) {
        r = normalizePermHelper(r._2)
      }
      r._2
    }

    // Applies the following rewrite rules (a,b,c are perms, m,n are ints):
    // (a - b) --> (a + (-1*b))
    // (a+b)*c --> ((a*c) + (b*c))
    // (n*(b+c)) --> (n*b + n*c)
    // (a+b)/n --> ((a/n) + (b/n))
    // (m*(n*c)) --> ((m*n)*c)
    // (a*b) --> (b*a) if b is a "fixedPerm" and a is not
    // a*(x?b:c) --> (x?(a*b):(a*c)) etc.
    // (x?b:c)/n --> (x?(b/n):(c/n)) etc.
    
    def normalizePermHelper(e0: sil.Exp): (Boolean, sil.Exp) = {
      // we use this flag to indicate whether something changed
      var done = true
      if (isFixedPerm(e0)) {
        // no rewriting of fixed permission necessary
        (true, e0)
      } else {
        // remove permission subtraction
        val e1 = e0.transform()(_ => true, {
          case sil.PermSub(left, right) => done = false
            sil.PermAdd(left, sil.IntPermMul(sil.IntLit(-1)(), right)())()
        })

        // move permission multiplications all the way to the inside
        val e2 = e1.transform()(_ => true, {
          case sil.PermMul(sil.PermAdd(a, b), c) => done = false
            sil.PermAdd(sil.PermMul(a, c)(), sil.PermMul(b, c)())()
          case sil.PermMul(a, sil.PermAdd(b, c)) => done = false
            sil.PermAdd(sil.PermMul(a, b)(), sil.PermMul(a, c)())()
        })

        // move permission divisions all the way to the inside
        val e2b = e2.transform()(_ => true, {
          case sil.PermDiv(sil.PermAdd(a, b), n) => done = false
            sil.PermAdd(sil.PermDiv(a,n)(),sil.PermDiv(b,n)())()
        })

        // move integer permission multiplications all the way to the inside
        val e3 = e2b.transform()(_ => true, {
          case x@sil.IntPermMul(a, sil.PermAdd(b, c)) => done = false
            sil.PermAdd(sil.IntPermMul(a, b)(), sil.IntPermMul(a, c)())()
          case sil.IntPermMul(a, sil.PermMul(b, c)) => done = false
            sil.PermMul(b, sil.IntPermMul(a, c)())()
        })

        // group integer permission multiplications
        val e4 = e3.transform()(_ => true, {
          case sil.IntPermMul(a, sil.IntPermMul(b, c)) => done = false
            sil.IntPermMul(sil.Mul(a, b)(), c)()
        })

        // move non-fixed part of permission multiplication to right-hand side
        val e5 = e4.transform()(_ => true, {
          case sil.PermMul(a, b) if isFixedPerm(b) && !isFixedPerm(a) => done = false
            sil.PermMul(b, a)()
        })
        
        // propagate multiplication and division into conditional expressions
        val e6 = e5.transform()(_ => true, {
          case sil.IntPermMul(a, sil.CondExp(cond, thn, els)) => done = false
            sil.CondExp(cond, sil.IntPermMul(a,thn)(), sil.IntPermMul(a,els)())()
          case sil.IntPermMul(sil.CondExp(cond, thn, els),a) => done = false
            sil.CondExp(cond, sil.IntPermMul(thn,a)(), sil.IntPermMul(els,a)())()
          case sil.PermMul(a, sil.CondExp(cond, thn, els)) => done = false
            sil.CondExp(cond, sil.PermMul(a,thn)(), sil.PermMul(a,els)())()
          case sil.PermMul(sil.CondExp(cond, thn, els),a) => done = false
            sil.CondExp(cond, sil.PermMul(thn,a)(), sil.PermMul(els,a)())()
          case sil.PermDiv(sil.CondExp(cond, thn, els),n) => done = false
            sil.CondExp(cond, sil.PermDiv(thn,n)(), sil.PermDiv(els,n)())()
        })
	        
        // propagate addition into conditional expressions
        val e7 = e6.transform()(_ => true, {
          case sil.PermAdd(a, sil.CondExp(cond, thn, els)) => done = false
            sil.CondExp(cond, sil.PermAdd(a,thn)(), sil.PermMul(a,els)())()
          case sil.PermAdd(sil.CondExp(cond, thn, els),a) => done = false
            sil.CondExp(cond, sil.PermAdd(thn,a)(), sil.PermMul(els,a)())()
        })
	        

        (done, e7)
      }
    }

    // decide which phase this permission amount belongs to, and the conditional under which the decision is made
    // Phase 1: isFixedPerm(p)
    // Phase 2: positive occurrences of abstract read permissions (and multiples thereof)
    // Phase 3: everything else (e.g. 1-k where k is abstract read permission)
    def splitPerm(e: sil.Exp): Seq[(Int, Exp, sil.Exp)] ={
      def addCond(in: Seq[(Int, Exp, sil.Exp)], c: Exp): Seq[(Int, Exp, sil.Exp)] = {
        in map (x => (x._1, BinExp(c, And, x._2), x._3))
      }
      def divideBy(in: Seq[(Int, Exp, sil.Exp)], c: sil.Exp): Seq[(Int, Exp, sil.Exp)] = {
        in map (x => (x._1, x._2, sil.PermDiv(x._3,c)()))
      }
      val zero = IntLit(0)
      normalizePerm(e) match {
        case sil.PermSub(sil.FullPerm(), p: sil.LocalVar) if isAbstractRead(p) =>
          (3, TrueLit(), e)
        case p if isFixedPerm(p) =>
          (1, TrueLit(), p)
        case p:sil.LocalVar =>
          //assert(isAbstractRead(p)) // doesn't match conservative checking of isFixedPerm
          if (isAbstractRead(p)) {
            (2, TrueLit(), p)
          } else {
            (3, TrueLit(), p)
          }
        case sil.IntPermMul(n, p: sil.LocalVar) if isAbstractRead(p) =>
          val cond = translateExp(n) > zero
          Seq((2, cond, e), (3, UnExp(Not, cond), e))
        case sil.PermMul(left, right: sil.LocalVar) if isAbstractRead(right) =>
          val cond = isPositivePerm(left)
          Seq((2, cond, e), (3, UnExp(Not, cond), e))
        case sil.PermMul(left, sil.IntPermMul(n, p: sil.LocalVar)) if isAbstractRead(p) =>
          val cond = isPositivePerm(left) && (translateExp(n) > zero)
          Seq((2, cond, e), (3, UnExp(Not, cond), e))
        case sil.PermAdd(left, right) =>
          val splitted = splitPerm(left) ++ splitPerm(right)
          val cond = isPositivePerm(left) && isPositivePerm(right)
          addCond(splitted, cond) ++ Seq((3, UnExp(Not, cond), e))
        case sil.CondExp(cond,thn,els) =>
          val thncases = splitPerm(thn)
          val elscases = splitPerm(els)
          val transcond = translateExp(cond)
          addCond(thncases,transcond) ++ addCond(elscases,UnExp(Not,transcond))
        case sil.PermDiv(a,n) =>
          val cases = splitPerm(a)
          divideBy(cases,n)
        case _ =>
          (3, TrueLit(), e)
      }
    }
  }
}<|MERGE_RESOLUTION|>--- conflicted
+++ resolved
@@ -141,24 +141,13 @@
         Trigger(Seq(staticGoodState)),
         staticGoodState ==> staticGoodMask)) ++ {
       val perm = currentPermission(obj.l, field.l)
-<<<<<<< HEAD
-      Axiom(Forall(stateContributions ++ obj ++ field,
-        Trigger(Seq(staticGoodMask, perm)),
+        Axiom(Forall(stateContributions ++ obj ++ field,
+          Trigger(Seq(staticGoodMask, perm)),
         // permissions are non-negative
         (staticGoodMask ==> perm >= RealLit(0)) &&
         // permissions for fields which aren't predicates or wands are smaller than 1
           ((staticGoodMask && heapModule.isPredicateField(field.l).not && heapModule.isWandField(field.l).not) ==> perm <= RealLit(1) )
-      ))
-=======
-        Axiom(Forall(stateContributions ++ obj ++ field,
-          Trigger(Seq(staticGoodMask, perm)),
-          staticGoodMask ==>
-            // permissions are non-negative
-            (perm >= RealLit(0) &&
-             //and permissions for fields which aren't predicates are smaller than 1
-            (heapModule.isPredicateField(field.l).not ==> (perm <= RealLit(1)) ) )
         ))
->>>>>>> 9427f11c
     } ++ {
       val obj = LocalVarDecl(Identifier("o")(axiomNamespace), refType)
       val field = LocalVarDecl(Identifier("f")(axiomNamespace), fieldType)
@@ -219,12 +208,12 @@
   private def permSub(a: Exp, b: Exp): Exp = a - b
   private def permDiv(a: Exp, b: Exp): Exp = a / b
 
-  override def freshTempState(name: String): Seq[Var] = {
+  override def freshTempState(name: String): Seq[Exp] = {
     Seq(LocalVar(Identifier(s"${name}Mask"), maskType))
   }
 
-  override def restoreState(s: Seq[Var]) {
-    mask = s(0) // note: should be read instead via maskVar or maskExp as appropriate (depending on whether a variable is required or not)
+  override def restoreState(s: Seq[Exp]) {
+    mask = s(0)
   }
   /**
    * Can a location on a given receiver be read?
@@ -414,14 +403,8 @@
         currentPermission(translateNull, translateLocation(loc))
     }
   }
-<<<<<<< HEAD
-
-  override def currentPermission(rcv: Exp, location: Exp): MapSelect = {
-    currentPermission(mask, rcv, location)
-=======
   def currentPermission(rcv: Exp, location: Exp): MapSelect = {
     currentPermission(maskExp, rcv, location)
->>>>>>> 9427f11c
   }
   def currentPermission(mask: Exp, rcv: Exp, location: Exp): MapSelect = {
     MapSelect(mask, Seq(rcv, location))
