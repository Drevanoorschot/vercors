--- conflicted
+++ resolved
@@ -72,19 +72,17 @@
   def freshTempState(name: String): (Stmt, StateSnapshot)
 
   /**
-<<<<<<< HEAD
    * Create a state without any information and return a snapshot of the created state.
    * if init is true then the Stmt returned will contain the initialization according to the state
    * components
    * Note: the current state is not affected by this in contrast to "freshTempState"
+   *
+   * ALEX: to get rid of!
    */
   def freshEmptyState(name: String,init:Boolean): (Stmt, StateSnapshot)
 
   /**
    * Restore the state to a given snapshot.
-=======
-   * Replace the current state with a given snapshot.
->>>>>>> 9427f11c
    */
   def replaceState(snapshot: StateSnapshot)
 
@@ -99,16 +97,11 @@
   def replaceOldState(snapshot: StateSnapshot)
 
   /**
-<<<<<<< HEAD
    * Get the current state.
-=======
-   * Get the current state in use.
->>>>>>> 9427f11c
    */
   def state: StateSnapshot
 
   /**
-<<<<<<< HEAD
    * Get a copy of the current state's snapshot. Should guarantee that if the current state changes then the
    * returned copy is not affected.
    * Gaurav: I think "def state" should do this, since it doesn't make sense to me that the client sees updates of
@@ -117,20 +110,7 @@
   def getCopyState:StateSnapshot
 
   /**
-   * Change the state for all state components to the old state.
-   */
-  def useOldState()
-
-  /**
-   * Change the state for all state components to the regular (non-old) state.
-   */
-  def useRegularState()
-
-  /**
-   * Are we currently using the 'old' state?
-=======
    * Are we currently using an 'old' state? Implies that we should wrap relevant state components in "Old"
->>>>>>> 9427f11c
    */
   def stateModuleIsUsingOldState: Boolean
 }