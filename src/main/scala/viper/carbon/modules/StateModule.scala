/*
 * This Source Code Form is subject to the terms of the Mozilla Public
 * License, v. 2.0. If a copy of the MPL was not distributed with this
 * file, You can obtain one at http://mozilla.org/MPL/2.0/.
 */

package viper.carbon.modules

import components.{CarbonStateComponent, ComponentRegistry}
import viper.silver.components.StatefulComponent
import viper.silver.{ast => sil}
import viper.carbon.boogie.{LocalVarDecl, Exp, Stmt}

/**
 * A module for dealing with the state of a program during execution.  Allows other modules
 * to register [[viper.carbon.modules.components.CarbonStateComponent]]s that contribute to the
 * state.

 */
trait StateModule extends Module with ComponentRegistry[CarbonStateComponent] with StatefulComponent {

  /**
   * Returns an assumption that the current state is 'good', or well-formed.
   */
  def assumeGoodState: Stmt

  /**
   * Returns a static invocation of the 'is good state' function with the arguments from
   * `stateContributions`.
   */
  def staticGoodState: Exp

  /**
<<<<<<< HEAD
   * The statements necessary to initialize the Boogie state of all CarbonStateComponent modules.
   * This will also set the variable names used in the current state to the initial ones.
=======
   * Returns invocation of the 'is good state' function with the arguments from
   * `currentStateContributions`.
   */
  def currentGoodState: Exp

  /**
   * The statements necessary to initialize the part of the state belonging to this module.
>>>>>>> e09a5173
   */
  def initBoogieState: Stmt

  /**
   * The statements necessary to reset the Boogie state of all CarbonStateComponent modules.
   * Note that this should modify the *current* state (i.e. reassign all Boogie state in use), not create a fresh state
   */
  def resetBoogieState: Stmt

  def reset() = {initBoogieState; initOldState} // make the call to reset all Boogie state (e.g. variable names) - the latter call is probably not necessary, since it always gets called before relevant, but the former can affect the translation of many features (e.g. axioms)

  /**
   * The statements necessary to initialize old(state).
   */
  def initOldState: Stmt

  /**
   * The name and type of the contribution of all registered components to the state.
   */
  def stateContributions: Seq[LocalVarDecl]

  /**
   * The current values for all registered components' state contributions.  The number of elements
   * in the list and the types must correspond to the ones given in `stateContributions`.
   */
  def currentStateContributions: Seq[Exp]

  type StateSnapshot

  /**
   * Backup the current state and return enough information such that it can
   * be restored again at a later point.
   *
   * Replace the current state with a version named after the provided String (the returned Stmt includes the necessary setup code)
   *
   */
  def freshTempState(name: String, discardCurrent: Boolean = false, initialise: Boolean = false): (Stmt, StateSnapshot)

  /**
   * Create a state without any information and return a snapshot of the created state.
   * if init is true then the Stmt returned will contain the initialization according to the state
   * components
   * Note: the current state is not affected by this in contrast to "freshTempState"
   *
   * ALEX: to get rid of!
   */
  def freshEmptyState(name: String,init:Boolean): (Stmt, StateSnapshot)

  /**
   * Restore the state to a given snapshot.
   */
  def replaceState(snapshot: StateSnapshot)

  /**
   * Get the current old state.
   */
  def oldState: StateSnapshot

  /**
   * Replace the old state with a given snapshot.
   */
  def replaceOldState(snapshot: StateSnapshot)

  /**
   * Get the current state.
   */
  def state: StateSnapshot

  /**
   * Get a copy of the current state's snapshot. Should guarantee that if the current state changes then the
   * returned copy is not affected.
   * Gaurav: I think "def state" should do this, since it doesn't make sense to me that the client sees updates of
   * the current state without making additional queries.
   */
  def getCopyState:StateSnapshot

  /**
   * Are we currently using an 'old' state? Implies that we should wrap relevant state components in "Old"
   */
  def stateModuleIsUsingOldState: Boolean

  /**
   * * Store a StateSnapshot in a retrievable map, with the given name as key
   * @param name the key to associate with this StateSnapshot
   * @param snapshot the StateSnapshot to store
   */
  def stateRepositoryPut(name:String, snapshot: StateSnapshot)

  /*
   * Analogous get operation to the put above.
   */
  def stateRepositoryGet(name:String) : Option[StateSnapshot]
}
<|MERGE_RESOLUTION|>--- conflicted
+++ resolved
@@ -31,18 +31,15 @@
   def staticGoodState: Exp
 
   /**
-<<<<<<< HEAD
-   * The statements necessary to initialize the Boogie state of all CarbonStateComponent modules.
-   * This will also set the variable names used in the current state to the initial ones.
-=======
    * Returns invocation of the 'is good state' function with the arguments from
    * `currentStateContributions`.
    */
   def currentGoodState: Exp
 
   /**
-   * The statements necessary to initialize the part of the state belonging to this module.
->>>>>>> e09a5173
+   * The statements necessary to initialize the Boogie state of all CarbonStateComponent modules.
+   * This will also set the variable names used in the current state to the initial ones.
+   * FIXME: remove this line... The statements necessary to initialize the part of the state belonging to this module.
    */
   def initBoogieState: Stmt
 
