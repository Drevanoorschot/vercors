--- conflicted
+++ resolved
@@ -128,13 +128,9 @@
   /**
    * Generate a trigger for a given predicate.
    */
-<<<<<<< HEAD
-  def predicateTrigger(pred: sil.PredicateAccess): Exp
+  def predicateTrigger(extras: Seq[Exp], pred: sil.PredicateAccess, anyState: Boolean = false): Exp
 
   def currentHeap:Seq[Exp]
 
   def identicalOnKnownLocations(heap:Seq[Exp],mask:Seq[Exp]):Exp
-=======
-  def predicateTrigger(extras: Seq[Exp], pred: sil.PredicateAccess, anyState: Boolean = false): Exp
->>>>>>> 0c9a260b
 }