/*
 * This Source Code Form is subject to the terms of the Mozilla Public
 * License, v. 2.0. If a copy of the MPL was not distributed with this
 * file, You can obtain one at http://mozilla.org/MPL/2.0/.
 */

package viper.carbon.modules

import viper.carbon.boogie._
import viper.silver.{ast => sil}

/**
 * The permission module determines the encoding of permissions and allows to add or remove
 * permission.

 */
trait PermModule extends Module {

  /**
   * The type used to represent permissions.
   */
  def permType: Type

  /**
   * Translate a permission amount
   */
  def translatePerm(e: sil.Exp): Exp

  /**
   * Translate a permission comparison
   */
  def translatePermComparison(e: sil.Exp): Exp

  /**
   * The number of phases during exhale.
   */
  def numberOfPhases: Int

  /**
   * The ID of the phase that this expression should be exhaled in.
   */
  def isInPhase(e: sil.Exp, phaseId: Int): Boolean

  /**
   * A short description of a given phase.
   */
  def phaseDescription(phase: Int): String

  /**
   * The current mask.
   */
  def currentMask: Seq[Exp]

  /**
   * A static reference to the mask.
   */
  def staticMask: Seq[LocalVarDecl]

  /**
   * Is the permission for a given expression positive (using the static mask).
   */
  def staticPermissionPositive(rcv: Exp, loc: Exp): Exp

  /**
   * The predicate mask field of a given predicate (as its ghost location).
   */
  def predicateMaskField(pred: Exp): Exp

  /**
   * The type used to for predicate masks.
   */
  def pmaskType: Type

  def zeroPMask: Exp

  def hasDirectPerm(la: sil.LocationAccess): Exp

<<<<<<< HEAD
  def permissionLookup(la: sil.LocationAccess) : Exp
=======
  /**
   * The expression for the current permission at a location.
   */
  def currentPermission(loc: sil.LocationAccess): Exp

  def currentPermission(rcv:Exp, loc:Exp):Exp 

  /**these methods are for experimental purposes, not yet finalized **/
  /*def beginSumMask : Stmt

  def sumMask : Exp

  def endSumMask: Stmt*/
/*
  def setSummandMask1
  def setSummandMask2
  def sumMask(assmsToSmt: Exp => Stmt):Stmt
  */

  def sumMask(summandMask1: Seq[Exp], summandMask2: Seq[Exp]): Exp

    /** returns a mask and the returned statement ensures that the mask  has non-zero permission at rcv.loc and zero
      * permission at all other location
      * this should only be used temporarily, i.e. if there are two calls to this then the previous tempMask returned
      * will be overwritten in the Boogie code
      */
  def tempInitMask(rcv: Exp, loc:Exp):(Seq[Exp], Stmt)

>>>>>>> e09a5173
}<|MERGE_RESOLUTION|>--- conflicted
+++ resolved
@@ -75,10 +75,10 @@
 
   def hasDirectPerm(la: sil.LocationAccess): Exp
 
-<<<<<<< HEAD
   def permissionLookup(la: sil.LocationAccess) : Exp
-=======
-  /**
+/** FIXME: duplicate method, here */
+  
+      /**
    * The expression for the current permission at a location.
    */
   def currentPermission(loc: sil.LocationAccess): Exp
@@ -106,5 +106,4 @@
       */
   def tempInitMask(rcv: Exp, loc:Exp):(Seq[Exp], Stmt)
 
->>>>>>> e09a5173
 }