--- conflicted
+++ resolved
@@ -190,17 +190,12 @@
             val (h1, c3) = chunkSupporter.produce(σ, σ.h, ch, c2)
             Q(h1, c3)}))
 
-<<<<<<< HEAD
       case wand: ast.MagicWand =>
         magicWandSupporter.createChunk(σ, wand, pve, c)((chWand, c1) =>
           Q(σ.h + chWand, c))
 
-      case _: ast.InhaleExhale =>
-        Failure[ST, H, S](ast.Consistency.createUnexpectedInhaleExhaleExpressionError(φ))
-=======
       case _: ast.InhaleExhaleExp =>
         Failure[ST, H, S](utils.consistency.createUnexpectedInhaleExhaleExpressionError(φ))
->>>>>>> 8365cfec
 
       /* Any regular expressions, i.e. boolean and arithmetic. */
       case _ =>
