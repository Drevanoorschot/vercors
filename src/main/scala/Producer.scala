--- conflicted
+++ resolved
@@ -10,24 +10,15 @@
 import org.slf4s.Logging
 import silver.ast
 import silver.verifier.PartialVerificationError
-<<<<<<< HEAD
-import interfaces.state.{StateFactory, Store, Heap, PathConditions, State, StateFormatter}
-import interfaces.{Failure, Producer, Consumer, Evaluator, VerificationResult}
-=======
-import interfaces.state.{Store, Heap, PathConditions, State, StateFormatter, Chunk}
+import interfaces.state.{StateFactory, Store, Heap, PathConditions, State, StateFormatter, Chunk}
 import interfaces.{Success, Failure, Producer, Consumer, Evaluator, VerificationResult}
->>>>>>> 7004730f
 import interfaces.decider.Decider
-import state.{DefaultContext, DirectFieldChunk, DirectPredicateChunk, SymbolConvert}
+import reporting.Bookkeeper
+import state.{DefaultContext, DirectFieldChunk, DirectPredicateChunk, SymbolConvert, DirectChunk}
 import state.terms._
-<<<<<<< HEAD
 import state.terms.predef.`?r`
-import supporters.{LetHandler, Brancher, ChunkSupporter}
+import supporters.{LetHandler, Brancher, ChunkSupporter, MagicWandSupporter}
 import supporters.qps.QuantifiedChunkSupporter
-=======
-import reporting.Bookkeeper
-import supporters.{LetHandler, Brancher, ChunkSupporter, MagicWandSupporter}
->>>>>>> 7004730f
 
 trait DefaultProducer[ST <: Store[ST],
                       H <: Heap[H],
@@ -35,14 +26,9 @@
                       S <: State[ST, H, S]]
     extends Producer[ST, H, S, DefaultContext[H]]
     { this: Logging with Evaluator[ST, H, S, DefaultContext[H]]
-<<<<<<< HEAD
-                    with Consumer[DirectChunk, ST, H, S, DefaultContext[H]]
-                    with Brancher[ST, H, S, DefaultContext[H]]
-=======
                     with Consumer[Chunk, ST, H, S, DefaultContext[H]]
                     with Brancher[ST, H, S, DefaultContext[H]]
                     with MagicWandSupporter[ST, H, PC, S]
->>>>>>> 7004730f
                     with ChunkSupporter[ST, H, PC, S]
                     with LetHandler[ST, H, S, DefaultContext[H]] =>
 
@@ -190,7 +176,10 @@
             val (h1, c3) = chunkSupporter.produce(σ, σ.h, ch, c2)
             Q(h1, c3)}))
 
-<<<<<<< HEAD
+      case wand: ast.MagicWand =>
+        magicWandSupporter.createChunk(σ, wand, pve, c)((chWand, c1) =>
+          Q(σ.h + chWand, c))
+
       case ast.QuantifiedPermissionSupporter.ForallRefPerm(qvar, cond, rcvr, field, gain, forall, _) =>
         val tQVar = decider.fresh(qvar.name, toSort(qvar.typ))
         val γQVar = Γ(ast.LocalVar(qvar.name)(qvar.typ), tQVar)
@@ -279,11 +268,6 @@
             case None =>
               c1}
           Q(σ.h + ch1, c2)}
-=======
-      case wand: ast.MagicWand =>
-        magicWandSupporter.createChunk(σ, wand, pve, c)((chWand, c1) =>
-          Q(σ.h + chWand, c))
->>>>>>> 7004730f
 
       case _: ast.InhaleExhaleExp =>
         Failure[ST, H, S](utils.consistency.createUnexpectedInhaleExhaleExpressionError(φ))
