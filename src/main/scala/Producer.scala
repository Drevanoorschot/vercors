/*
 * This Source Code Form is subject to the terms of the Mozilla Public
 * License, v. 2.0. If a copy of the MPL was not distributed with this
 * file, You can obtain one at http://mozilla.org/MPL/2.0/.
 */

package viper
package silicon

import com.weiglewilczek.slf4s.Logging
import silver.verifier.PartialVerificationError
<<<<<<< HEAD
import interfaces.state.{Store, Heap, PathConditions, State, StateFormatter, Chunk}
import interfaces.{Success, Failure, Producer, Consumer, Evaluator, VerificationResult}
=======
import interfaces.state.{StateFactory, Store, Heap, PathConditions, State, StateFormatter}
import interfaces.{Failure, Producer, Consumer, Evaluator, VerificationResult}
>>>>>>> fa31eeec
import interfaces.decider.Decider
import reporting.Bookkeeper
import state.{DefaultContext, DirectFieldChunk, DirectPredicateChunk, SymbolConvert, DirectChunk}
import state.terms._
<<<<<<< HEAD
import state.{MagicWandChunk, DirectFieldChunk, DirectPredicateChunk, SymbolConvert}
import reporting.{DefaultContext, Bookkeeper}
=======
>>>>>>> fa31eeec

trait DefaultProducer[ST <: Store[ST],
                      H <: Heap[H],
                      PC <: PathConditions[PC],
                      S <: State[ST, H, S]]
    extends Producer[DefaultFractionalPermissions, ST, H, S, DefaultContext[H]]
        with HasLocalState
    { this: Logging with Evaluator[DefaultFractionalPermissions, ST, H, S, DefaultContext[H]]
                    with Consumer[DefaultFractionalPermissions, Chunk, ST, H, S, DefaultContext[H]]
                    with Brancher[ST, H, S, DefaultContext[H]] =>

  private type C = DefaultContext[H]
  private type P = DefaultFractionalPermissions

  protected val decider: Decider[P, ST, H, PC, S, C]
  import decider.{fresh, assume}

  protected val symbolConverter: SymbolConvert
  import symbolConverter.toSort

  protected val stateFormatter: StateFormatter[ST, H, S, String]
  protected val bookkeeper: Bookkeeper
  protected val config: Config

  private var snapshotCacheFrames: Stack[Map[Term, (Term, Term)]] = Stack()
  private var snapshotCache: Map[Term, (Term, Term)] = Map()

  def produce(σ: S,
              sf: Sort => Term,
              p: P,
              φ: ast.Expression,
              pve: PartialVerificationError,
              c: C)
             (Q: (S, C) => VerificationResult)
             : VerificationResult =

    produce2(σ, sf, p, φ.whenInhaling, pve, c)((h, c1) =>
      Q(σ \ h, c1))

  def produces(σ: S,
               sf: Sort => Term,
               p: P,
               φs: Seq[ast.Expression],
               pvef: ast.Expression => PartialVerificationError,
               c: C)
              (Q: (S, C) => VerificationResult)
              : VerificationResult = {

    /* TODO: produces(φs) allows more fine-grained error reporting when compared
     *       to produce(BigAnd(φs)) because with produces, each φ in φs can be
     *       produced with its own PartialVerificationError.
     *       The two differ in behaviour, though, because producing a list of,
     *       e.g., preconditions, with produce results in more explicit
     *       conjunctions, and thus in more combine-terms.
     *       It is therefore necessary to duplicate the code from producing
     *       conjunctions (ast.And) that records snapshots in order to ensure
     *       that both produce and produces create the same location-to-snapshot
     *       mappings.
     *       It would obviously be better if we could avoid the code duplication
     *       while preserving the ability of generating more fine-grained errors.
     */

    if (φs.isEmpty)
      Q(σ, c)
    else {
      val φ = φs.head.whenInhaling

      if (φs.tail.isEmpty)
        produce(σ, sf, p, φ, pvef(φ), c)(Q)
      else {
        val (c1, rootSnap) = c.snapshotRecorder match {
          case Some(sr) =>
            val rootSnap = sr.currentSnap
            (c.copy(snapshotRecorder = Some(sr.copy(currentSnap = First(sr.currentSnap)))), rootSnap)
          case _ =>
            (c, null)}

        produce(σ, sf, p, φ, pvef(φ), c1)((σ1, c2) => {
          val c3 = c2.snapshotRecorder match {
            case Some(sr) => c2.copy(snapshotRecorder = Some(sr.copy(currentSnap = Second(rootSnap))))
            case _ => c2}
          produces(σ1, sf, p, φs.tail, pvef, c3)(Q)})
      }
    }
  }

  private def produce2(σ: S,
                       sf: Sort => Term,
                       p: P,
                       φ: ast.Expression,
                       pve: PartialVerificationError,
                       c: C)
                      (Q: (H, C) => VerificationResult)
                      : VerificationResult = {

    if (!φ.isInstanceOf[ast.And]) {
      logger.debug(s"\nPRODUCE ${φ.pos}: $φ")
      logger.debug(stateFormatter.format(σ))
    }

    val produced = φ match {
      case ast.And(a0, a1) if !φ.isPure =>
        val s = sf(sorts.Snap)
        val s0 = mkSnap(a0, c.program)
        val s1 = mkSnap(a1, c.program)

        assume(s === Combine(s0, s1))

        val sf0 = (sort: Sort) => s0.convert(sort)
        val sf1 = (sort: Sort) => s1.convert(sort)

        val (c1, rootSnap) = c.snapshotRecorder match {
          case Some(sr) =>
            val rootSnap = sr.currentSnap
            (c.copy(snapshotRecorder = Some(sr.copy(currentSnap = First(sr.currentSnap)))), rootSnap)
          case _ =>
            (c, null)}

        produce2(σ, sf0, p, a0, pve, c1)((h1, c2) => {
          val c3 = c2.snapshotRecorder match {
            case Some(sr) => c2.copy(snapshotRecorder = Some(sr.copy(currentSnap = Second(rootSnap))))
            case _ => c2}
          produce2(σ \ h1, sf1, p, a1, pve, c3)((h2, c4) =>
            Q(h2, c4))})

      case ast.Implies(e0, a0) if !φ.isPure =>
        eval(σ, e0, pve, c)((t0, c1) =>
          branch(σ, t0, c1,
            (c2: C) => produce2(σ, sf, p, a0, pve, c2)(Q),
            (c2: C) => Q(σ.h, c2)))

      case ast.Ite(e0, a1, a2) if !φ.isPure =>
        eval(σ, e0, pve, c)((t0, c1) =>
          branch(σ, t0, c1,
            (c2: C) => produce2(σ, sf, p, a1, pve, c2)(Q),
            (c2: C) => produce2(σ, sf, p, a2, pve, c2)(Q)))

<<<<<<< HEAD
      case ast.FieldAccessPredicate(ast.FieldAccess(eRcvr, field), gain) =>
        eval(σ, eRcvr, pve, c)((tRcvr, c1) =>
          /* Assuming receiver non-null might contradict current path conditions
           * and we would like to detect that as early as possible.
           * We could try to assert false after the assumption, but it seems likely
           * that 'tRcvr === Null()' syntactically occurs in the path conditions if
           * it is true. Hence, we assert it here, which (should) syntactically look
           * for the term before calling Z3.
           */
          if (decider.check(σ, tRcvr === Null())) /* TODO: Benchmark performance impact */
            Success()
          else {
            assume(tRcvr !== Null())
          evalp(σ, gain, pve, c1)((pGain, c2) => {
              val s = sf(toSort(field.typ))
              val pNettoGain = pGain * p
              val ch = DirectFieldChunk(tRcvr, field.name, s, pNettoGain)
              assume(NoPerm() < pGain)
              Q(σ.h + ch, c2)})})

      case ast.PredicateAccessPredicate(ast.PredicateAccess(eArgs, predicateName), gain) =>
=======
      case acc @ ast.FieldAccessPredicate(ast.FieldAccess(eRcvr, field), gain) =>
        eval(σ, eRcvr, pve, c)((tRcvr, c1) => {
          assume(tRcvr !== Null())
          evalp(σ, gain, pve, c1)((pGain, c2) => {
            assume(NoPerm() < pGain)
            val s = sf(toSort(field.typ))
            val pNettoGain = pGain * p
            val ch = DirectFieldChunk(tRcvr, field.name, s, pNettoGain)
            val (h1, matchedChunk, t) = addDirectChunk(σ.h, ch)
            assume(t)
            val c3 = c2.snapshotRecorder match {
              case Some(sr) =>
                val sr1 = sr.copy(chunkToSnap = sr.chunkToSnap + (matchedChunk.getOrElse(ch).id -> sr.currentSnap))
                c2.copy(snapshotRecorder = Some(sr1))
              case _ => c2}
            Q(h1, c3)})})

      case acc @ ast.PredicateAccessPredicate(ast.PredicateAccess(eArgs, predicateName), gain) =>
>>>>>>> fa31eeec
        val predicate = c.program.findPredicate(predicateName)
        evals(σ, eArgs, pve, c)((tArgs, c1) =>
          evalp(σ, gain, pve, c1)((pGain, c2) => {
            assume(NoPerm() < pGain)
            val s = sf(getOptimalSnapshotSort(predicate.body, c.program)._1)
            val pNettoGain = pGain * p
            val ch = DirectPredicateChunk(predicate.name, tArgs, s, pNettoGain)
            val (h1, matchedChunk, t) = addDirectChunk(σ.h, ch)
            assume(t)
            val c3 = c2.snapshotRecorder match {
              case Some(sr) =>
                val sr1 = sr.copy(chunkToSnap = sr.chunkToSnap + (matchedChunk.getOrElse(ch).id -> sr.currentSnap))
                c2.copy(snapshotRecorder = Some(sr1))
              case _ => c2}
            Q(h1, c3)}))

      case wand: ast.MagicWand =>
        println("\n[Producer/MagicWand]")
        println(s"  wand = $wand")
        eval(σ, wand, pve, c)((tWand, c1) => {
          println(s"  tWand = $tWand")
//        val ch = magicWandSupporter.createChunk(σ.γ, /*σ.h,*/ wand)
          Q(σ.h + MagicWandChunk(tWand.asInstanceOf[shapes.MagicWand]), c)})

      case _: ast.InhaleExhale =>
        Failure[ST, H, S](ast.Consistency.createUnexpectedInhaleExhaleExpressionError(φ))

      /* Any regular expressions, i.e. boolean and arithmetic. */
      case _ =>
        eval(σ, φ, pve, c)((t, c1) => {
          assume(t)
          Q(σ.h, c1)})
    }

    produced
  }

  private def getOptimalSnapshotSort(φ: ast.Expression, program: ast.Program, visited: Seq[String] = Nil)
                                    : (Sort, Boolean) =

    φ match {
      case _ if φ.isPure =>
        (sorts.Snap, true)

      case ast.AccessPredicate(locacc, _) => locacc match {
        case fa: ast.FieldAccess =>
          (toSort(fa.field.typ), false)

        case pa: ast.PredicateAccess =>
          if (!visited.contains(pa.predicateName))
            getOptimalSnapshotSort(program.findPredicate(pa.predicateName).body, program, pa.predicateName +: visited)
          else
          /* We detected a cycle in the predicate definition and thus stop
           * inspecting the predicate bodies.
           */
            (sorts.Snap, false)
      }

      case ast.Implies(e0, φ1) =>
        /* φ1 must be impure, otherwise the first case would have applied. */
        getOptimalSnapshotSort(φ1, program, visited)

      case ast.And(φ1, φ2) =>
        /* At least one of φ1, φ2 must be impure, otherwise ... */
        getOptimalSnapshotSortFromPair(φ1, φ2, () => (sorts.Snap, false), program, visited)

      case ast.Ite(_, φ1, φ2) =>
        /* At least one of φ1, φ2 must be impure, otherwise ... */

        def findCommonSort() = {
          val (s1, isPure1) = getOptimalSnapshotSort(φ1, program, visited)
          val (s2, isPure2) = getOptimalSnapshotSort(φ2, program, visited)
          val s = if (s1 == s2) s1 else sorts.Snap
          val isPure = isPure1 && isPure2
          (s, isPure)
        }

        getOptimalSnapshotSortFromPair(φ1, φ2, findCommonSort, program, visited)

      case ast.Forall(_, _, ast.Implies(_, ast.FieldAccessPredicate(ast.FieldAccess(_, f), _))) =>
        /* TODO: This is just a temporary work-around to cope with problems related to quantified permissions. */
        (toSort(f.typ), false)

      case _ =>
        (sorts.Snap, false)
    }

  private def getOptimalSnapshotSortFromPair(φ1: ast.Expression,
                                             φ2: ast.Expression,
                                             fIfBothPure: () => (Sort, Boolean),
                                             program: ast.Program,
                                             visited: Seq[String])
                                            : (Sort, Boolean) = {

    if (φ1.isPure && !φ2.isPure) getOptimalSnapshotSort(φ2, program, visited)
    else if (!φ1.isPure && φ2.isPure) getOptimalSnapshotSort(φ1, program, visited)
    else fIfBothPure()
  }

  private def mkSnap(φ: ast.Expression, program: ast.Program, visited: Seq[String] = Nil): Term =
    getOptimalSnapshotSort(φ, program, visited) match {
      case (sorts.Snap, true) => Unit
      case (sort, _) => fresh(sort)
    }
  
  private def addDirectChunk(h: H, dc: DirectChunk): (H, Option[DirectChunk], Term) = {
    var matchingChunk: Option[DirectChunk] = None
    var tEq: Term = True()

    /* Only the first match will be considered. This is incomplete, but sound,
     * and the underlying assumption is that the input heap is "tidy" in the
     * sense that there will be at most one chunk that syntactically matches
     * the given chunk dc.
     */

    /* TODO: Code duplication is necessary because a FieldChunk has a value
     *       whereas a predicate chunk has a snap(shot).
     *       The two should be unified (as VeriFast does).
     */
    val chunks = h.values.map {
      case ch: DirectFieldChunk if matchingChunk.isEmpty && ch.name == dc.name && ch.args == dc.args =>
        tEq = ch.value === dc.asInstanceOf[DirectFieldChunk].value
        matchingChunk = Some(ch)

        ch + dc.perm

      case ch: DirectPredicateChunk if matchingChunk.isEmpty && ch.name == dc.name && ch.args == dc.args =>
        tEq = ch.snap === dc.asInstanceOf[DirectPredicateChunk].snap
        matchingChunk = Some(ch)

        ch + dc.perm

      case ch => ch
    }

    val h1 =
      if (matchingChunk.nonEmpty) H(chunks)
      else H(chunks) + dc

    (h1, matchingChunk, tEq)
  }

  override def pushLocalState() {
    snapshotCacheFrames = snapshotCache +: snapshotCacheFrames
    super.pushLocalState()
  }

  override def popLocalState() {
    snapshotCache = snapshotCacheFrames.head
    snapshotCacheFrames = snapshotCacheFrames.tail
    super.popLocalState()
  }
}<|MERGE_RESOLUTION|>--- conflicted
+++ resolved
@@ -9,38 +9,31 @@
 
 import com.weiglewilczek.slf4s.Logging
 import silver.verifier.PartialVerificationError
-<<<<<<< HEAD
 import interfaces.state.{Store, Heap, PathConditions, State, StateFormatter, Chunk}
 import interfaces.{Success, Failure, Producer, Consumer, Evaluator, VerificationResult}
-=======
-import interfaces.state.{StateFactory, Store, Heap, PathConditions, State, StateFormatter}
-import interfaces.{Failure, Producer, Consumer, Evaluator, VerificationResult}
->>>>>>> fa31eeec
 import interfaces.decider.Decider
-import reporting.Bookkeeper
-import state.{DefaultContext, DirectFieldChunk, DirectPredicateChunk, SymbolConvert, DirectChunk}
 import state.terms._
-<<<<<<< HEAD
 import state.{MagicWandChunk, DirectFieldChunk, DirectPredicateChunk, SymbolConvert}
 import reporting.{DefaultContext, Bookkeeper}
-=======
->>>>>>> fa31eeec
 
 trait DefaultProducer[ST <: Store[ST],
                       H <: Heap[H],
                       PC <: PathConditions[PC],
                       S <: State[ST, H, S]]
-    extends Producer[DefaultFractionalPermissions, ST, H, S, DefaultContext[H]]
+    extends Producer[DefaultFractionalPermissions, ST, H, S, DefaultContext]
         with HasLocalState
-    { this: Logging with Evaluator[DefaultFractionalPermissions, ST, H, S, DefaultContext[H]]
-                    with Consumer[DefaultFractionalPermissions, Chunk, ST, H, S, DefaultContext[H]]
-                    with Brancher[ST, H, S, DefaultContext[H]] =>
-
-  private type C = DefaultContext[H]
+    { this: Logging with Evaluator[DefaultFractionalPermissions, ST, H, S, DefaultContext]
+                    with Consumer[DefaultFractionalPermissions, DirectChunk, ST, H, S, DefaultContext]
+                    with Brancher[ST, H, S, DefaultContext] =>
+
+  private type C = DefaultContext
   private type P = DefaultFractionalPermissions
 
   protected val decider: Decider[P, ST, H, PC, S, C]
   import decider.{fresh, assume}
+
+  protected val stateFactory: StateFactory[ST, H, S]
+  import stateFactory._
 
   protected val symbolConverter: SymbolConvert
   import symbolConverter.toSort
@@ -162,8 +155,7 @@
             (c2: C) => produce2(σ, sf, p, a1, pve, c2)(Q),
             (c2: C) => produce2(σ, sf, p, a2, pve, c2)(Q)))
 
-<<<<<<< HEAD
-      case ast.FieldAccessPredicate(ast.FieldAccess(eRcvr, field), gain) =>
+      case acc @ ast.FieldAccessPredicate(ast.FieldAccess(eRcvr, field), gain) =>
         eval(σ, eRcvr, pve, c)((tRcvr, c1) =>
           /* Assuming receiver non-null might contradict current path conditions
            * and we would like to detect that as early as possible.
@@ -177,22 +169,10 @@
           else {
             assume(tRcvr !== Null())
           evalp(σ, gain, pve, c1)((pGain, c2) => {
+            assume(NoPerm() < pGain)
               val s = sf(toSort(field.typ))
               val pNettoGain = pGain * p
               val ch = DirectFieldChunk(tRcvr, field.name, s, pNettoGain)
-              assume(NoPerm() < pGain)
-              Q(σ.h + ch, c2)})})
-
-      case ast.PredicateAccessPredicate(ast.PredicateAccess(eArgs, predicateName), gain) =>
-=======
-      case acc @ ast.FieldAccessPredicate(ast.FieldAccess(eRcvr, field), gain) =>
-        eval(σ, eRcvr, pve, c)((tRcvr, c1) => {
-          assume(tRcvr !== Null())
-          evalp(σ, gain, pve, c1)((pGain, c2) => {
-            assume(NoPerm() < pGain)
-            val s = sf(toSort(field.typ))
-            val pNettoGain = pGain * p
-            val ch = DirectFieldChunk(tRcvr, field.name, s, pNettoGain)
             val (h1, matchedChunk, t) = addDirectChunk(σ.h, ch)
             assume(t)
             val c3 = c2.snapshotRecorder match {
@@ -203,7 +183,6 @@
             Q(h1, c3)})})
 
       case acc @ ast.PredicateAccessPredicate(ast.PredicateAccess(eArgs, predicateName), gain) =>
->>>>>>> fa31eeec
         val predicate = c.program.findPredicate(predicateName)
         evals(σ, eArgs, pve, c)((tArgs, c1) =>
           evalp(σ, gain, pve, c1)((pGain, c2) => {
@@ -227,7 +206,7 @@
           println(s"  tWand = $tWand")
 //        val ch = magicWandSupporter.createChunk(σ.γ, /*σ.h,*/ wand)
           Q(σ.h + MagicWandChunk(tWand.asInstanceOf[shapes.MagicWand]), c)})
-
+            
       case _: ast.InhaleExhale =>
         Failure[ST, H, S](ast.Consistency.createUnexpectedInhaleExhaleExpressionError(φ))
 
