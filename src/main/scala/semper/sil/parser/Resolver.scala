package semper.sil.parser

import scala.collection.mutable
import scala.reflect._
import org.kiama.util.Messaging.{message, messagecount}
import org.kiama.util.Positioned
<<<<<<< HEAD
import semper.sil.ast.MagicWandOp
import scala.collection.mutable
=======
>>>>>>> 11c62737

/**
 * A resolver and type-checker for the intermediate SIL AST.
 */
case class Resolver(p: PProgram) {
  val names = NameAnalyser()
  val typechecker = TypeChecker(names)

  /* TODO: Re-running the NameAnalyser is not efficient! It currently needs to be done to ensure that
   *       the symbol table created by the analyzer contains information about the expressions that
   *       replaced uses of letass-identifiers.
   */
  def run: Option[PProgram] = {
    if (names.run(p)) {
      val pTransformed = LetassExpander.transform(p)
      names.reset()
      if (names.run(pTransformed)) {
        if (typechecker.run(pTransformed)) {
          return Some(pTransformed)
        }
      }
    }

    None
  }
}

object LetassExpander {
  def transform(p: PProgram): PProgram = {
    val pTransformed =
      p.transform {
        case _: PLetAss =>
          PSkip().setPos(p)

        case iu: PIdnUse if iu.letass.nonEmpty =>
          val e: PExp = iu.letass.get.exp // TODO: Adapt position information all subexps
          e.start = iu.start
          e.finish = iu.finish

          e
      }()

    org.kiama.attribution.Attribution.initTree(pTransformed)
    pTransformed
  }
}

/**
 * Performs type-checking and sets the type of all typed nodes.
 */
case class TypeChecker(names: NameAnalyser) {

  import TypeHelper._

  var curMember: PScope = null

  def run(p: PProgram): Boolean = {
    check(p)
    messagecount == 0
  }

  def check(p: PProgram) {
    p.domains map check
    p.fields map check
    p.functions map check
    p.predicates map check
    p.methods map check

    /* Report any domain type that couldn't be resolved */
    p visit {
      case dt: PDomainType if dt.isUndeclared => message(dt, s"found undeclared type ${dt.domain.name}")
    }
  }

  def checkMember(m: PScope)(fcheck: => Unit) {
    curMember = m
    fcheck
    curMember = null
  }

  def check(m: PMethod) {
    checkMember(m) {
      (m.formalArgs ++ m.formalReturns) map (a => check(a.typ))
      m.pres map (check(_, Bool))
      m.posts map (check(_, Bool))
      check(m.body)
    }
  }

  def check(f: PFunction) {
    checkMember(f) {
      check(f.typ)
      f.formalArgs map (a => check(a.typ))
      check(f.typ)
      f.pres map (check(_, Bool))
      f.posts map (check(_, Bool))
      check(f.exp, f.typ)
    }
  }

  def check(p: PPredicate) {
    checkMember(p) {
      p.formalArgs map (a => check(a.typ))
      check(p.body, Bool)
    }
  }

  def check(f: PField) {
    checkMember(f) {
      check(f.typ)
    }
  }

  def check(d: PDomain) {
    checkMember(d) {
      d.funcs map check
      d.axioms map check
    }
  }

  def check(a: PAxiom) {
    checkMember(a) {
      check(a.exp, Bool)
    }
  }

  def check(f: PDomainFunction) {
    check(f.typ)
    f.formalArgs map (a => check(a.typ))
  }

  def check(stmt: PStmt) {
    stmt match {
      case PSeqn(ss) =>
        ss map check
      case PFold(e) =>
        check(e, Bool)
      case PUnfold(e) =>
        check(e, Bool)
      case PPackageWand(e) =>
        check(e, Wand)
      case PApplyWand(wand) =>
        check(wand, Wand)
      case PExhale(e) =>
        check(e, Bool)
      case PAssert(e) =>
        check(e, Bool)
      case PInhale(e) =>
        check(e, Bool)
      case PVarAssign(idnuse, PFunctApp(func, args)) if names.definition(curMember)(func).isInstanceOf[PMethod] =>
        /* This is a method call that got parsed in a slightly confusing way.
         * TODO: Get rid of this case! There is a matching case in the translator.
         */
        check(PMethodCall(Seq(idnuse), func, args))
      case PVarAssign(idnuse, rhs) =>
        names.definition(curMember)(idnuse) match {
          case PLocalVarDecl(_, typ, _) =>
            check(idnuse, typ)
            check(rhs, typ)
          case PFormalArgDecl(_, typ) =>
            check(idnuse, typ)
            check(rhs, typ)
          case _ =>
            message(stmt, "expected variable as lhs")
        }
      case PNewStmt(target, fields) =>
        val msg = "expected variable as lhs"
        acceptAndCheckTypedEntity[PLocalVarDecl, PFormalArgDecl](Seq(target), msg){(v, _) => check(v, Ref)}
        fields map (_.map (field =>
          names.definition(curMember)(field, Some(PField.getClass)) match {
            case PField(_, typ) =>
              check(field, typ)
            case _ =>
              message(stmt, "expected a field as lhs")
          }))
      case PMethodCall(targets, method, args) =>
        names.definition(curMember)(method) match {
          case PMethod(_, formalArgs, formalTargets, _, _, _) =>
            if (formalArgs.length != args.length) {
              message(stmt, "wrong number of arguments")
            } else {
              if (formalTargets.length != targets.length) {
                message(stmt, "wrong number of targets")
              } else {
                for ((formal, actual) <- (formalArgs zip args) ++ (formalTargets zip targets)) {
                  check(actual, formal.typ)
                }
              }
            }
          case _ =>
            message(stmt, "expected a label")
        }
      case PLabel(name) =>
      // nothing to check
      case PGoto(label) =>
        names.definition(curMember)(label) match {
          case PLabel(_) =>
          case _ =>
            message(stmt, "expected a label")
        }
      case PFieldAssign(field, rhs) =>
        names.definition(curMember)(field.idnuse, Some(PField.getClass)) match {
          case PField(_, typ) =>
            check(field, typ)
            check(rhs, typ)
          case _ =>
            message(stmt, "expected a field as lhs")
        }
      case PIf(cond, thn, els) =>
        check(cond, Bool)
        check(thn)
        check(els)
      case PWhile(cond, invs, body) =>
        check(cond, Bool)
        invs map (check(_, Bool))
        check(body)
      case PLocalVarDecl(idndef, typ, init) =>
        check(typ)
        init match {
          case Some(i) => check(i, typ)
          case None =>
        }
      case PFresh(vars) =>
        val msg = "expected variable in fresh read permission block"
        acceptAndCheckTypedEntity[PLocalVarDecl, PFormalArgDecl](vars, msg){(v, _) => check(v, Perm)}
      case PConstraining(vars, s) =>
        val msg = "expected variable in fresh read permission block"
        acceptAndCheckTypedEntity[PLocalVarDecl, PFormalArgDecl](vars, msg){(v, _) => check(v, Perm)}
        check(s)
      case PLetAss(_, exp) => check(exp, Bool)
      case PLetWand(_, wand) => check(wand, Wand)
      case _: PSkip =>
    }
  }


  /** This handy method checks if all passed `idnUses` refer to specific
    * subtypes `TypedEntity`s when looked up in the current scope/lookup table.
    * For each element in `idnUses`, if it refers an appropriate subtype, then
    * `handle` is applied to the current element of `idnUses` and to the
    * `TypedEntity` it refers to.
    *
    * If only a single subtype of `TypedEntity` is acceptable, pass `Nothing`
    * as the second type argument.
    *
    * Caution is advised, however, since the method checks various
    * type-relations only at runtime.
    *
    * @param idnUses Identifier usages to check
    * @param errorMessage Error message in case one of the identifiers usages
    *                     does not refer to an appropriate subtype of
    *                     `TypedEntity`
    * @param handle Handle pairs of current identifier usage and referenced
    *               `TypedEntity`
    * @tparam T1 An accepted subtype of `TypedEntity`
    * @tparam T2 Another accepted subtype of `TypedEntity`
    *
    * TODO: Generalise the method to take ClassTags T1, ..., TN.
    * TODO: If only a single T is taken, let handle be (PIdnUse, T) => Unit
    */
  def acceptAndCheckTypedEntity[T1 : ClassTag, T2 : ClassTag]
                               (idnUses: Seq[PIdnUse], errorMessage: String)
                               (handle: (PIdnUse, PTypedEntity) => Unit = (_, _) => ()) {

    /* TODO: Ensure that the ClassTags denote subtypes of TypedEntity */
    val acceptedClasses = Seq[Class[_]](classTag[T1].runtimeClass, classTag[T2].runtimeClass)

    idnUses.foreach { use =>
      val decl = names.definition(curMember)(use)

      acceptedClasses.find(_.isInstance(decl)) match {
        case Some(_) =>
          handle(use, decl.asInstanceOf[PTypedEntity])
        case None =>
          message(use, errorMessage)
      }
    }
  }

  def check(typ: PType) {
    typ match {
      case _: PPredicateType | _: PWandType =>
        sys.error("unexpected use of internal typ")
      case PPrimitiv(_) =>
      case dt@PDomainType(domain, args) =>
        args map check

        var x: Any = null

        try {
          x = names.definition(curMember)(domain)
        } catch {
          case _: Throwable =>
        }

        x match {
          case d@PDomain(name, typVars, _, _) =>
            ensure(args.length == typVars.length, typ, "wrong number of type arguments")
            dt.kind = PDomainTypeKinds.Domain
          case PTypeVarDecl(typeVar) =>
            dt.kind = PDomainTypeKinds.TypeVar
          case other =>
            dt.kind = PDomainTypeKinds.Undeclared
        }

      case PSeqType(elemType) =>
        check(elemType)
      case PSetType(elemType) =>
        check(elemType)
      case PMultisetType(elemType) =>
        check(elemType)
      case PUnknown() =>
        message(typ, "expected concrete type, but found unknown type")
    }
  }

  /**
   * Look at two valid types for an expression and attempts to learn the instantiations for
   * type variables.  Returns a mapping of type variables to types.
   */
  def learn(a: PType, b: PType): Seq[(String, PType)] = {
    @inline
    def multiLearn(as: Seq[PType], bs: Seq[PType]) =
      (0 until as.length) flatMap (i => learn(as(i), bs(i)))

    (a, b) match {
      case (PTypeVar(name), t) if t.isConcrete => Seq(name -> t)
      case (t, PTypeVar(name)) if t.isConcrete => Seq(name -> t)
      case (PSeqType(e1), PSeqType(e2)) =>
        learn(e1, e2)
      case (PSetType(e1), PSetType(e2)) =>
        learn(e1, e2)
      case (PMultisetType(e1), PMultisetType(e2)) =>
        learn(e1, e2)
      case (dt1 @ PDomainType(n1, m1), dt2 @ PDomainType(n2, m2)) if m1.length == m2.length =>
        if (n1 == n2)
          multiLearn(m1, m2)
        else if (dt1.isTypeVar && dt2.isConcrete)
          (dt1.domain.name -> dt2) +: multiLearn(m1, m2)
        else if (dt2.isTypeVar && dt1.isConcrete)
          (dt2.domain.name -> dt1) +: multiLearn(m1, m2)
        else
          Nil
      case _ => Nil
    }
  }

  /**
   * Are types 'a' and 'b' compatible?  Type variables are assumed to be unbound so far,
   * and if they occur they are compatible with any type. PUnknown is also compatible with
   * everything, as are undeclared PDomainTypes.
   */
  def isCompatible(a: PType, b: PType): Boolean = {
    (a, b) match {
      case _ if a == b => true
<<<<<<< HEAD
      case (PUnknown(), t) => true
      case (t, PUnknown()) => true
      case (PTypeVar(name), t) => true
      case (t, PTypeVar(name)) => true
      case (Bool, PWandType()) => true
=======
      case (PUnknown(), _) | (_, PUnknown()) => true
      case (dt: PDomainType, _) if dt.isUndeclared => true
      case (_, dt: PDomainType) if dt.isUndeclared => true
      case (PTypeVar(_), _) | (_, PTypeVar(_)) => true
>>>>>>> 11c62737
      case (PSeqType(e1), PSeqType(e2)) => isCompatible(e1, e2)
      case (PSetType(e1), PSetType(e2)) => isCompatible(e1, e2)
      case (PMultisetType(e1), PMultisetType(e2)) => isCompatible(e1, e2)
      case (PDomainType(domain1, args1), PDomainType(domain2, args2))
        if domain1 == domain2 && args1.length == args2.length =>
        (args1 zip args2) forall (x => isCompatible(x._1, x._2))
      case _ => false
    }
  }

  /**
   * Type-check and resolve e and ensure that it has type expected.  If that is not the case, then an
   * error should be issued.
   *
   * The empty set can be passed for expected, if any type is fine.
   */
  def check(exp: PExp, expected: PType): Unit = check(exp, Seq(expected))

  def check(exp: PExp, expectedRaw: Seq[PType]): Unit = {
    val expected = expectedRaw filter {
      case PTypeVar(_) => false
      case _ => true
    }
    def setRefinedType(actual: PType, inferred: Seq[(String, PType)]) {
      val t = actual.substitute(inferred.toMap)
      check(t)
      setType(t)
    }
    /**
     * Turn 'expected' into a readable string.
     */
    lazy val expectedString = {
      if (expected.size == 1) {
        expected.head.toString
      } else {
        s"one of [${expected.mkString(", ")}]"
      }
    }
    /**
     * Set the type of 'exp', and check that the actual type is allowed by one of the expected types.
     */
    def setType(actual: PType) {
      if (actual.isUnknown) {
        // no error for unknown type (an error has already been issued)
        exp.typ = actual
      } else {
        var found = false
        if (expected.isEmpty) {
          found = true
          exp.typ = actual
        }
        for (e <- expected) {
          if (!found && isCompatible(e, actual)) {
            found = true
            exp.typ = actual
          }
        }
        if (!found) {
          message(exp, s"expected $expectedString, but got $actual")
        }
      }
    }
    /**
     * Issue an error for the node at 'n'. Also sets an error type for 'exp' to suppress
     * further warnings.
     *
     * TODO: Similar to Consistency.recordIfNot. Combine!
     */
    def issueError(n: Positioned, m: String) {
      message(n, m)
      setErrorType() // suppress further warnings
    }

    /**
     * Sets an error type for 'exp' to suppress further warnings.
     */
    def setErrorType() {
      setType(PUnknown())
    }

    def genericSeqType: PSeqType = PSeqType(PTypeVar("."))
    def genericSetType: PSetType = PSetType(PTypeVar("."))
    def genericMultisetType: PMultisetType = PMultisetType(PTypeVar("."))
    def genericAnySetType = Seq(genericSetType, genericMultisetType)

    def setPIdnUseTypeAndEntity(piu: PIdnUse, typ: PType, entity: PRealEntity) {
      setType(typ)
      piu.decl = entity
    }

    exp match {
<<<<<<< HEAD
      case i@PIdnUse(name) =>
        names.definition(curMember)(i) match {
          case PLocalVarDecl(_, typ, _) => setType(typ)
          case PFormalArgDecl(_, typ) => setType(typ)
          case PField(_, typ) => setType(typ)
          case PPredicate(_, _, _) => setType(Pred)
          case _: PLetWand => setType(Wand)
          case _: PLetAss => setType(Bool) /* TODO: Should only happen before letass-macros have been expanded */
          case x => issueError(i, s"expected identifier, but got $x")
=======
      case piu @ PIdnUse(name) =>
        names.definition(curMember)(piu) match {
          case decl @ PLocalVarDecl(_, typ, _) => setPIdnUseTypeAndEntity(piu, typ, decl)
          case decl @ PFormalArgDecl(_, typ) => setPIdnUseTypeAndEntity(piu, typ, decl)
          case decl @ PField(_, typ) => setPIdnUseTypeAndEntity(piu, typ, decl)
          case decl @ PPredicate(_, _, _) => setPIdnUseTypeAndEntity(piu, Pred, decl)
          case x => issueError(piu, s"expected identifier, but got $x")
>>>>>>> 11c62737
        }
      case PBinExp(left, op, right) =>
        op match {
          case "+" | "-" =>
            val safeExpected = if (expected.size == 0) Seq(Int, Perm) else expected
            safeExpected.filter(x => Seq(Int, Perm) contains x) match {
              case Nil =>
                issueError(exp, s"expected $expectedString, but found operator $op that cannot have such a type")
              case expectedStillPossible =>
                check(left, expectedStillPossible)
                check(right, expectedStillPossible)
                if (left.typ.isUnknown || right.typ.isUnknown) {
                  setErrorType()
                } else if (left.typ == right.typ) {
                  setType(left.typ)
                } else {
                  issueError(exp, s"left- and right-hand-side must have same type, but found ${left.typ} and ${right.typ}")
                }
            }
          case "*" =>
            val safeExpected = if (expected.size == 0) Seq(Int, Perm) else expected
            safeExpected.filter(x => Seq(Int, Perm) contains x) match {
              case Nil =>
                issueError(exp, s"expected $expectedString, but found operator $op that cannot have such a type")
              case expectedStillPossible =>
                expectedStillPossible match {
                  case Seq(Perm) =>
                    check(left, Seq(Perm, Int))
                    check(right, Perm)
                  case _ =>
                    check(left, expectedStillPossible)
                    check(right, expectedStillPossible)
                }
                if (left.typ.isUnknown || right.typ.isUnknown) {
                  setErrorType()
                } else {
                  setType(right.typ)
                }
            }
          case "/" =>
            check(left, Int)
            check(right, Int)
            setType(Perm)
          case "\\" =>
            check(left, Int)
            check(right, Int)
            setType(Int)
          case "%" =>
            check(left, Int)
            check(right, Int)
            setType(Int)
          case "<" | "<=" | ">" | ">=" =>
            check(left, Seq(Int, Perm))
            check(right, Seq(Int, Perm))
            if (left.typ.isUnknown || right.typ.isUnknown) {
              // nothing to do, error has already been issued
            } else if (left.typ == right.typ) {
              // ok
            } else {
              issueError(exp, s"left- and right-hand-side must have same type, but found ${left.typ} and ${right.typ}")
            }
            setType(Bool)
          case "==" | "!=" =>
            check(left, Nil) // any type is fine
            check(right, Nil)
            if (left.typ.isUnknown || right.typ.isUnknown) {
              // nothing to do, error has already been issued
            } else if (isCompatible(left.typ, right.typ)) {
              // ok
              // TODO: perform type refinement and propagate down
            } else {
              issueError(exp, s"left- and right-hand-side must have same type, but found ${left.typ} and ${right.typ}")
            }
            setType(Bool)
          case "&&" | "||" | "<==>" | "==>" =>
            check(left, Bool)
            check(right, Bool)
            setType(Bool)
          case MagicWandOp.op =>
            check(left, Bool)
            check(right, Bool)
            setType(Wand)
          case "in" =>
            check(left, Nil)
            check(right, genericAnySetType ++ Seq(genericSeqType))
            if (left.typ.isUnknown || right.typ.isUnknown) {
              // nothing to do, error has already been issued
            } else if (!right.typ.isInstanceOf[PSeqType] &&
              !right.typ.isInstanceOf[PSetType] &&
              !right.typ.isInstanceOf[PMultisetType]) {
              issueError(right, s"expected sequence type, but found ${right.typ}")
            } else if (
              (right.typ.isInstanceOf[PSeqType] && !isCompatible(left.typ, right.typ.asInstanceOf[PSeqType].elementType)) ||
                (right.typ.isInstanceOf[PSetType] && !isCompatible(left.typ, right.typ.asInstanceOf[PSetType].elementType)) ||
                (right.typ.isInstanceOf[PMultisetType] && !isCompatible(left.typ, right.typ.asInstanceOf[PMultisetType].elementType))
                ) {
              issueError(right, s"element $left with type ${left.typ} cannot be in a sequence/set of type ${right.typ}")
            }
            // TODO: perform type refinement and propagate down
            setType(Bool)
          case "++" =>
            val newExpected = if (expected.isEmpty) Seq(genericSeqType) else expected
            check(left, newExpected)
            check(right, newExpected)
            if (left.typ.isUnknown || right.typ.isUnknown) {
              // nothing to do, error has already been issued
              setErrorType()
            } else if (isCompatible(left.typ, right.typ)) {
              // ok
              // TODO: perform type refinement and propagate down
              setType(left.typ)
            } else {
              issueError(exp, s"left- and right-hand-side must have same type, but found ${left.typ} and ${right.typ}")
            }
          case "union" | "intersection" | "setminus" =>
            val newExpected = if (expected.isEmpty) genericAnySetType else expected
            check(left, newExpected)
            check(right, newExpected)
            if (left.typ.isUnknown || right.typ.isUnknown) {
              // nothing to do, error has already been issued
              setErrorType()
            } else if (isCompatible(left.typ, right.typ)) {
              // ok
              // TODO: perform type refinement and propagate down
              setType(left.typ)
            } else {
              issueError(exp, s"left- and right-hand-side must have same type, but found ${left.typ} and ${right.typ}")
            }
          case "subset" =>
            val newExpected = genericAnySetType
            check(left, newExpected)
            check(right, newExpected)
            if (left.typ.isUnknown || right.typ.isUnknown) {
              // nothing to do, error has already been issued
              setErrorType()
            } else if (isCompatible(left.typ, right.typ)) {
              // ok
              // TODO: perform type refinement and propagate down
              setType(Bool)
            } else {
              issueError(exp, s"left- and right-hand-side must have same type, but found ${left.typ} and ${right.typ}")
            }
          case _ => sys.error(s"unexpected operator $op")
        }
      case PUnExp(op, e) =>
        op match {
          case "-" | "+" =>
            val safeExpected = if (expected.size == 0) Seq(Int, Perm) else expected
            safeExpected.filter(x => Seq(Int, Perm) contains x) match {
              case Nil =>
                issueError(exp, s"expected $expectedString, but found unary operator $op that cannot have such a type")
              case expectedStillPossible =>
                check(e, expectedStillPossible)
                if (e.typ.isUnknown) {
                  setErrorType()
                } else {
                  // ok
                  setType(e.typ)
                }
            }
          case "!" =>
            check(e, Bool)
            setType(Bool)
          case _ => sys.error(s"unexpected operator $op")
        }
      case PIntLit(i) =>
        setType(Int)
      case r@PResultLit() =>
        curMember match {
          case PFunction(_, _, typ, _, _, _) =>
            setType(typ)
          case _ =>
            issueError(r, "'result' can only be used in functions")
        }
      case PBoolLit(b) =>
        setType(Bool)
      case PNullLit() =>
        setType(Ref)
      case PFieldAccess(rcv, idnuse) =>
        /* For a field access of the type rcv.fld we have to ensure that the
         * receiver denotes a local variable. Just checking that it is of type
         * Ref is not sufficient, since it could also denote a Ref-typed field.
         */
        rcv match {
          case p: PIdnUse =>
            acceptAndCheckTypedEntity[PLocalVarDecl, PFormalArgDecl](Seq(p), "expected local variable")()
          case _ =>
            /* More complicated expressions should be ok if of type Ref, which is checked next */
        }
        check(rcv, Ref)
        acceptAndCheckTypedEntity[PField, Nothing](Seq(idnuse), "expected field")((_, _) => check(idnuse, expected))
        setType(idnuse.typ)
      case p@PPredicateAccess(args, idnuse) =>
        acceptAndCheckTypedEntity[PPredicate, Nothing](Seq(idnuse), "expected predicate"){(_, _predicate) =>
          val predicate = _predicate.asInstanceOf[PPredicate]
          check(idnuse, expected)
          /* Check that the predicate is used with 1. the correct number of arguments,
           * and 2. with the correct types of arguments.
           */
          if (args.length != predicate.formalArgs.length) issueError(idnuse, "predicate arity doesn't match")
          args zip predicate.formalArgs map {case (aarg, farg) => check(aarg, farg.typ)}
        }
        setType(Pred)
      case fa@PFunctApp(func, args) =>
        names.definition(curMember)(func) match {
          case PFunction(_, formalArgs, typ, _, _, _) =>
            ensure(formalArgs.size == args.size, fa, "wrong number of arguments")
            (formalArgs zip args) foreach {
              case (formal, actual) =>
                check(actual, formal.typ)
            }
            setType(typ)
          case PDomainFunction(_, formalArgs, typ, unique) =>
            ensure(formalArgs.size == args.size, fa, "wrong number of arguments")
            val inferred = collection.mutable.ListBuffer[(String, PType)]()
            (formalArgs zip args) foreach {
              case (formal, actual) =>
                check(actual, formal.typ)
                inferred ++= learn(actual.typ, formal.typ)
            }
            // also infer type information based on the context (expected type)
            if (expected.size == 1) {
              inferred ++= learn(typ, expected.head)
            }
            setRefinedType(typ, inferred)
          case x =>
            issueError(func, "expected function")
        }
<<<<<<< HEAD
      case e: PUnFoldingExp =>
        check(e.acc.perm, Perm)
        check(e.acc.loc, Pred)
        check(e.exp, expected)
        setType(e.exp.typ)
      case PApplying(wand, in) =>
        check(wand, Wand)
        check(in, Bool)
        setType(in.typ)
=======
      case PUnfolding(acc, body) =>
        check(acc.perm, Perm)
        check(acc.loc, Pred)
        check(body, expected)
        setType(exp.typ)
>>>>>>> 11c62737
      case PExists(vars, e) =>
        vars map (v => check(v.typ))
        check(e, Bool)
      case po: POldExp =>
        check(po.e, expected)
        if (po.e.typ.isUnknown) {
          setErrorType()
        } else {
          // ok
          setType(po.e.typ)
        }
      case f@ PForall(vars, triggers, e) =>
        val oldCurMember = curMember
        curMember = f
        vars map (v => check(v.typ))
        triggers.flatten map (x => check(x, Nil))
        check(e, Bool)
        curMember = oldCurMember
      case PCondExp(cond, thn, els) =>
        check(cond, Bool)
        check(thn, Nil)
        check(els, Nil)
        if (thn.typ.isUnknown || els.typ.isUnknown) {
          setErrorType()
        } else if (isCompatible(thn.typ, els.typ)) {
          // ok
          // TODO: perform type refinement and propagate down
          setType(thn.typ)
        } else {
          issueError(exp, s"both branches of a conditional expression must have same type, but found ${thn.typ} and ${els.typ}")
        }
      case PInhaleExhaleExp(in, ex) =>
        check(in, Bool)
        check(ex, Bool)
        setType(Bool)
      case PCurPerm(loc) =>
        check(loc, Seq())
        setType(Perm)
      case PNoPerm() =>
        setType(Perm)
      case PFullPerm() =>
        setType(Perm)
      case PWildcard() =>
        setType(Perm)
      case PEpsilon() =>
        setType(Perm)
      case PAccPred(loc, perm) =>
        check(loc, Seq())
        check(perm, Perm)
        setType(Bool)
      case PEmptySeq(_) =>
        val typ = if (exp.typ.isUnknown) genericSeqType else exp.typ
        if (expected.size == 1) {
          setRefinedType(typ, learn(typ, expected.head))
        } else {
          setType(typ)
        }
      case PExplicitSeq(elems) =>
        assert(elems.nonEmpty)
        val expextedElemTyp = (expected map {
          case PSeqType(e) => Some(e)
          case _ => None
        }) filter (_.isDefined) map (_.get)
        elems map (check(_, expextedElemTyp))
        elems map (_.typ) filterNot (_.isUnknown) match {
          case Nil =>
            // all elements have an error type
            setErrorType()
          case types =>
            for (t <- types.tail) {
              ensure(isCompatible(t, types.head), exp,
                s"expected the same type for all elements of the explicit sequence, but found ${types.head} and $t")
            }
            // TODO: perform type inference and propagate type down
            setType(PSeqType(types.head))
        }
      case PRangeSeq(low, high) =>
        check(low, Int)
        check(high, Int)
        setType(PSeqType(Int))
      case PSeqIndex(seq, idx) =>
        val expectedSeqType = expected match {
          case Nil => Seq(genericSeqType)
          case _ => expected map PSeqType
        }
        check(seq, expectedSeqType)
        check(idx, Int)
        seq.typ match {
          case PSeqType(elemType) =>
            setType(elemType)
          case _ =>
            setErrorType()
        }
      case PSeqTake(seq, n) =>
        val expectedSeqType = expected match {
          case Nil => Seq(genericSeqType)
          case _ => expected
        }
        check(seq, expectedSeqType)
        check(n, Int)
        seq.typ match {
          case t: PSeqType =>
            setType(t)
          case _ =>
            setErrorType()
        }
      case PSeqDrop(seq, n) =>
        val expectedSeqType = expected match {
          case Nil => Seq(genericSeqType)
          case _ => expected
        }
        check(seq, expectedSeqType)
        check(n, Int)
        seq.typ match {
          case t: PSeqType =>
            setType(t)
          case _ =>
            setErrorType()
        }
      case PSeqUpdate(seq, idx, elem) =>
        val expectedSeqType = expected match {
          case Nil => Seq(genericSeqType)
          case _ => expected collect {
            case t: PSeqType => t
          }
        }
        if (expectedSeqType.isEmpty) {
          issueError(exp, s"expected $expected, but found a sequence update which has a sequence type")
        } else {
          check(seq, expectedSeqType)
          check(elem, expectedSeqType map (_.elementType))
          check(idx, Int)
          seq.typ match {
            case t: PSeqType =>
              if (!isCompatible(t.elementType, elem.typ)) {
                issueError(elem, s"found ${elem.typ} for $elem, but expected ${t.elementType}")
              } else {
                setType(t)
              }
            case _ =>
              setErrorType()
          }
        }
      case PSize(seq) =>
        if (expected.nonEmpty && !(expected contains Int)) {
          issueError(exp, s"expected $expectedString, but found |.| which has type Int")
        } else {
          check(seq, Seq(genericSeqType, genericSetType, genericMultisetType))
          setType(Int)
        }
      case PEmptySet(t) =>
//        val typ = genericSetType
/*        if (expected.size == 1) {
          setRefinedType(typ, learn(typ, expected.head))
        } else {
          setType(typ)
    }                 */ //inference
        setType(PSetType(t))
      case PExplicitSet(elems) =>
        assert(elems.nonEmpty)
        val expectedElemTyp = (expected map {
          case PSetType(e) => Some(e)
          case _ => None
        }) filter (_.isDefined) map (_.get)
        elems map (check(_, expectedElemTyp))
        elems map (_.typ) filterNot (_.isUnknown) match {
          case Nil =>
            // all elements have an error type
            setErrorType()
          case types =>
            for (t <- types.tail) {
              ensure(isCompatible(t, types.head), exp,
                s"expected the same type for all elements of the explicit set, but found ${types.head} and $t")
            }
            // TODO: perform type inference and propagate type down
            setType(PSetType(types.head))
        }
      case PEmptyMultiset(t) =>
/*        val typ = genericMultisetType
        if (expected.size == 1) {
          setRefinedType(typ, learn(typ, expected.head))
        } else {
          setType(typ)
        }*/
        setType(PMultisetType(t))
      case PExplicitMultiset(elems) =>
        assert(elems.nonEmpty)
        val expectedElemTyp = (expected map {
          case PMultisetType(e) => Some(e)
          case _ => None
        }) filter (_.isDefined) map (_.get)
        elems map (check(_, expectedElemTyp))
        elems map (_.typ) filterNot (_.isUnknown) match {
          case Nil =>
            // all elements have an error type
            setErrorType()
          case types =>
            for (t <- types.tail) {
              ensure(isCompatible(t, types.head), exp,
                s"expected the same type for all elements of the explicit multiset, but found ${types.head} and $t")
            }
            // TODO: perform type inference and propagate type down
            setType(PMultisetType(types.head))
        }
    }
  }

  /**
   * If b is false, report an error for node.
   */
  def ensure(b: Boolean, node: Positioned, msg: String) {
    if (!b) message(node, msg)
  }
}

/**
 * Resolves identifiers to their declaration.
 */
case class NameAnalyser() {

  /** Resolves the entity to which the given identifier `idnuse` refers.
    *
    * If `member` is not null then the identifier will first be looked up in
    * the scope defined by the member. If it fails (or if the member is null),
    * the wider scope will be considered.
    *
    * In order to resolve name clashes, e.g., if the identifier is expected to
    * refer to a field, but there is a local variable with the same name in the
    * member scope that shadows the field, then the `expected` class can be
    * provided (e.g., `PField`), with the result that the shadowing local
    * variable will be ignored because its class (`PLocalVarDecl`) doesn't
    * match.
    *
    * @param member Current scope in which to start the resolving.
    * @param idnuse Identifier that is to be resolved.
    * @param expected Expected class of the entity.
    * @return Resolved entity.
    */
  def definition(member: PScope)(idnuse: PIdnUse, expected: Option[Class[_]] = None): PRealEntity = {
    if (member == null) {
      idnMap.get(idnuse.name).get.asInstanceOf[PRealEntity]
    } else {
      // lookup in method map first, and otherwise in the general one
      val entity =
        memberIdnMap.get(member).get.get(idnuse.name) match {
          case None =>
            idnMap.get(idnuse.name).get
          case Some(foundEntity) =>
            if (expected.isDefined && foundEntity.getClass != expected)
              idnMap.get(idnuse.name).get
            else
              foundEntity
        }

      entity.asInstanceOf[PRealEntity] // TODO: Why is the cast necessary? Remove if possible.
    }
  }

  def reset() {
    idnMap.clear()
    memberIdnMap.clear()
  }

  private val idnMap = collection.mutable.HashMap[String, PEntity]()
  private val memberIdnMap = collection.mutable.HashMap[PScope, collection.mutable.HashMap[String, PEntity]]()

  def run(p: PProgram): Boolean = {
    var curMember: PScope = null
    def getMap = if (curMember == null) idnMap else memberIdnMap.get(curMember).get
    val scopeStack = mutable.Stack[PScope]()

    // find all declarations
    p.visit({
      case m: PScope =>
        memberIdnMap.put(m, memberIdnMap.getOrElse(curMember, collection.mutable.HashMap[String, PEntity]()).clone())
        scopeStack.push(curMember)
        curMember = m
      case i@PIdnDef(name) =>
        getMap.get(name) match {
          case Some(PMultipleEntity()) =>
            message(i, s"$name already defined.")
          case Some(e) =>
            message(i, s"$name already defined.")
            getMap.put(name, PMultipleEntity())
          case None =>
            i.parent match {
              case decl: PAxiom => // nothing refers to axioms, thus do not store it
              case decl: PDomain =>
                if (name == decl.idndef.name) {
                  idnMap.put(name, decl)
                } else if (decl.typVars.contains(i)) {
                  getMap.put(i.name, PTypeVarDecl(i))
                } else {
                  message(i, s"unexpected use of $name")
                }
              case decl: PLocalVarDecl => getMap.put(name, decl)
              case decl: PFormalArgDecl => getMap.put(name, decl)
              case decl: PRealEntity => idnMap.put(name, decl)
              case _ => sys.error(s"unexpected parent of identifier: ${i.parent}")
            }
        }
      case _ =>
    }, {
      case _: PScope =>
        curMember = scopeStack.pop()
      case _ =>
    })

    /* Check all identifier uses. */
    p.visit({
      case m: PScope =>
        scopeStack.push(curMember)
        curMember = m
      case i@PIdnUse(name) =>
        // look up in both maps (if we are not in a method currently, we look in the same map twice, but that is ok)
        getMap.getOrElse(name, idnMap.getOrElse(name, PUnknownEntity())) match {
          case PUnknownEntity() =>
            // domain types can also be type variables, which need not be declared
            if (!i.parent.isInstanceOf[PDomainType])
              message(i, s"$name not defined.")
          case p @ PLetAss(_, exp) => i.letass = Some(p)
          case _ =>
        }
      case _ =>
    }, {
      case m: PScope =>
        curMember = scopeStack.pop()
      case _ =>
    })

    messagecount == 0
  }
}<|MERGE_RESOLUTION|>--- conflicted
+++ resolved
@@ -4,11 +4,7 @@
 import scala.reflect._
 import org.kiama.util.Messaging.{message, messagecount}
 import org.kiama.util.Positioned
-<<<<<<< HEAD
 import semper.sil.ast.MagicWandOp
-import scala.collection.mutable
-=======
->>>>>>> 11c62737
 
 /**
  * A resolver and type-checker for the intermediate SIL AST.
@@ -364,18 +360,11 @@
   def isCompatible(a: PType, b: PType): Boolean = {
     (a, b) match {
       case _ if a == b => true
-<<<<<<< HEAD
-      case (PUnknown(), t) => true
-      case (t, PUnknown()) => true
-      case (PTypeVar(name), t) => true
-      case (t, PTypeVar(name)) => true
-      case (Bool, PWandType()) => true
-=======
       case (PUnknown(), _) | (_, PUnknown()) => true
       case (dt: PDomainType, _) if dt.isUndeclared => true
       case (_, dt: PDomainType) if dt.isUndeclared => true
       case (PTypeVar(_), _) | (_, PTypeVar(_)) => true
->>>>>>> 11c62737
+      case (Bool, PWandType()) => true
       case (PSeqType(e1), PSeqType(e2)) => isCompatible(e1, e2)
       case (PSetType(e1), PSetType(e2)) => isCompatible(e1, e2)
       case (PMultisetType(e1), PMultisetType(e2)) => isCompatible(e1, e2)
@@ -467,25 +456,15 @@
     }
 
     exp match {
-<<<<<<< HEAD
-      case i@PIdnUse(name) =>
-        names.definition(curMember)(i) match {
-          case PLocalVarDecl(_, typ, _) => setType(typ)
-          case PFormalArgDecl(_, typ) => setType(typ)
-          case PField(_, typ) => setType(typ)
-          case PPredicate(_, _, _) => setType(Pred)
-          case _: PLetWand => setType(Wand)
-          case _: PLetAss => setType(Bool) /* TODO: Should only happen before letass-macros have been expanded */
-          case x => issueError(i, s"expected identifier, but got $x")
-=======
       case piu @ PIdnUse(name) =>
         names.definition(curMember)(piu) match {
           case decl @ PLocalVarDecl(_, typ, _) => setPIdnUseTypeAndEntity(piu, typ, decl)
           case decl @ PFormalArgDecl(_, typ) => setPIdnUseTypeAndEntity(piu, typ, decl)
           case decl @ PField(_, typ) => setPIdnUseTypeAndEntity(piu, typ, decl)
           case decl @ PPredicate(_, _, _) => setPIdnUseTypeAndEntity(piu, Pred, decl)
+          case _: PLetWand => setType(Wand)
+          case _: PLetAss => setType(Bool) /* TODO: Should only happen before letass-macros have been expanded */
           case x => issueError(piu, s"expected identifier, but got $x")
->>>>>>> 11c62737
         }
       case PBinExp(left, op, right) =>
         op match {
@@ -714,7 +693,6 @@
           case x =>
             issueError(func, "expected function")
         }
-<<<<<<< HEAD
       case e: PUnFoldingExp =>
         check(e.acc.perm, Perm)
         check(e.acc.loc, Pred)
@@ -724,13 +702,6 @@
         check(wand, Wand)
         check(in, Bool)
         setType(in.typ)
-=======
-      case PUnfolding(acc, body) =>
-        check(acc.perm, Perm)
-        check(acc.loc, Pred)
-        check(body, expected)
-        setType(exp.typ)
->>>>>>> 11c62737
       case PExists(vars, e) =>
         vars map (v => check(v.typ))
         check(e, Bool)
