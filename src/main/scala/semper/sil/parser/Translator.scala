--- conflicted
+++ resolved
@@ -278,19 +278,11 @@
         }
       case PUnfolding(loc, e) =>
         Unfolding(exp(loc).asInstanceOf[PredicateAccessPredicate], exp(e))(pos)
-<<<<<<< HEAD
-      case PExists(variable, e) =>
-        ??? // Exists(liftVarDecl(variable), exp(e))(pos)
-      case PForall(variable, triggers, e) =>
-        val ts = triggers map (exps => Trigger(exps map exp)(exps(0).start))
-        ??? //Forall(liftVarDecl(variable), ts, exp(e))(pos)
-=======
       case PExists(vars, e) =>
         Exists(vars map liftVarDecl, exp(e))(pos)
       case PForall(variable, triggers, e) =>
         val ts = triggers map (exps => Trigger(exps map exp)(exps(0).start))
         Forall(vars map liftVarDecl, ts, exp(e))(pos)
->>>>>>> 16afc1bc
       case POld(e) =>
         Old(exp(e))(pos)
       case PCondExp(cond, thn, els) =>
