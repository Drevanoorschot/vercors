--- conflicted
+++ resolved
@@ -114,11 +114,7 @@
     // sets and multisets
     "Set", "Multiset", "union", "intersection", "setminus", "subset",
     // prover hint expressions
-<<<<<<< HEAD
     "unfolding", "in", "folding", "applying",
-=======
-    "unfolding", "in",
->>>>>>> 4705e896
     // old expression
     "old", "now", "lhs",
     // quantification
@@ -233,13 +229,10 @@
     "fold" ~> predicateAccessPred ^^ PFold
   lazy val unfold =
     "unfold" ~> predicateAccessPred ^^ PUnfold
-<<<<<<< HEAD
   lazy val packageWand =
     "package" ~> exp ^^ PPackageWand
   lazy val applyWand =
     "apply" ~> magicWandExp ^^ PApplyWand
-=======
->>>>>>> 4705e896
   lazy val inhale =
     ("inhale" | "assume") ~> exp ^^ PInhale
   lazy val exhale =
@@ -326,9 +319,6 @@
   lazy val andExp: PackratParser[PExp] =
     cmpExp ~ "&&" ~ andExp ^^ PBinExp | cmpExp
 
-<<<<<<< HEAD
-  lazy val cmpOp = "==" | "!=" | "<=" | ">=" | "<" | ">" | "in"
-=======
   /* [2013-11-20 Malte]:
    * Consider the snippet
    *   var x: Int := 0
@@ -359,7 +349,6 @@
     "==" | "!=" | "<=" | ">=" | "<" | ">" |
     (not(s"in$identOtherLetter".r) ~> "in")
 
->>>>>>> 4705e896
   lazy val cmpExp: PackratParser[PExp] =
     sum ~ cmpOp ~ sum ^^ PBinExp | sum
 
@@ -391,11 +380,7 @@
    */
   lazy val atom: PackratParser[PExp] =
     integer | bool | nul |
-<<<<<<< HEAD
       old | pold | given |
-=======
-      old |
->>>>>>> 4705e896
       "result" ^^^ PResultLit() |
       ("-" | "!" | "+") ~ sum ^^ PUnExp |
       "(" ~> exp <~ ")" |
@@ -403,11 +388,7 @@
       inhaleExhale |
       perm |
       quant |
-<<<<<<< HEAD
       unfolding | folding | applying |
-=======
-      unfolding |
->>>>>>> 4705e896
       explicitSet | explicitMultiset |
       seqTypedEmpty | seqLength | explicitSeq | seqRange |
       fapp |
@@ -463,7 +444,6 @@
 
   lazy val unfolding: PackratParser[PExp] =
     ("unfolding" ~> predicateAccessPred) ~ ("in" ~> exp) ^^ PUnfolding
-<<<<<<< HEAD
 
   lazy val folding: PackratParser[PExp] =
     ("folding" ~> predicateAccessPred) ~ ("in" ~> exp) ^^ PFolding
@@ -485,8 +465,6 @@
      * significantly slower.
      */
     ("applying" ~> ("(" ~> realMagicWandExp <~ ")" | idnuse)) ~ ("in" ~> exp) ^^ PApplying
-=======
->>>>>>> 4705e896
 
   lazy val integer =
     "[0-9]+".r ^^ (s => PIntLit(BigInt(s)))
@@ -555,16 +533,11 @@
 
   val keyword = keywords(identOtherLetterNeg.r, reserved)
 
-<<<<<<< HEAD
-  lazy val keyword =
-    keywords("[^a-zA-Z0-9]".r, reserved)
-
-=======
->>>>>>> 4705e896
   private def foldPExp[E <: PExp](e: PExp, es: List[PExp => E]): E =
     es.foldLeft(e){(t, a) =>
       val result = a(t)
       result.setPos(t)
       result
     }.asInstanceOf[E]
+    }.asInstanceOf[E]
 }