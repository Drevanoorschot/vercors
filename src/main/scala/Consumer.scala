--- conflicted
+++ resolved
@@ -8,7 +8,6 @@
 package silicon
 
 import com.weiglewilczek.slf4s.Logging
-<<<<<<< HEAD
 import silver.verifier.{VerificationError, PartialVerificationError}
 import silver.verifier.reasons.{NamedMagicWandChunkNotFound, NonPositivePermission, AssertionFalse,
     MagicWandChunkNotFound}
@@ -18,15 +17,6 @@
 import interfaces.state.factoryUtils.Ø
 import reporting.{DefaultContext, Bookkeeper}
 import state.{DirectChunk, DirectFieldChunk, DirectPredicateChunk, MagicWandChunk, MagicWandChunkIdentifier}
-=======
-import silver.verifier.PartialVerificationError
-import silver.verifier.reasons.{NonPositivePermission, AssertionFalse}
-import interfaces.state.{Store, Heap, PathConditions, State, StateFormatter, ChunkIdentifier}
-import interfaces.{Consumer, Evaluator, VerificationResult, Failure}
-import interfaces.decider.Decider
-import reporting.Bookkeeper
-import state.{DirectChunk, DirectFieldChunk, DirectPredicateChunk, DefaultContext}
->>>>>>> fa31eeec
 import state.terms._
 import state.terms.perms.{IsPositive, IsNoAccess}
 import supporters.MagicWandSupporter
@@ -48,23 +38,14 @@
   protected val decider: Decider[P, ST, H, PC, S, C]
   import decider.assume
 
-<<<<<<< HEAD
   protected val stateFactory: StateFactory[ST, H, S]
   import stateFactory._
-
-//  protected val symbolConverter: SymbolConvert
-//  import symbolConverter.toSort
 
   protected val stateUtils: StateUtils[ST, H, PC, S, C]
 //  protected val magicWandSupporter: MagicWandSupporter[ST, H, PC, S, C]
   protected val stateFormatter: StateFormatter[ST, H, S, String]
   protected val bookkeeper: Bookkeeper
   protected val config: Config
-=======
-	protected val stateFormatter: StateFormatter[ST, H, S, String]
-	protected val bookkeeper: Bookkeeper
-	protected val config: Config
->>>>>>> fa31eeec
 
   /*
    * ATTENTION: The DirectChunks passed to the continuation correspond to the
@@ -85,27 +66,18 @@
                φs: Seq[ast.Expression],
                pvef: ast.Expression => PartialVerificationError,
                c: C)
-<<<<<<< HEAD
               (Q: (S, List[Term], List[CH], C) => VerificationResult)
-=======
-              (Q: (S, Term, List[DirectChunk], C) => VerificationResult)
->>>>>>> fa31eeec
               : VerificationResult =
 
     consumes(σ, σ.h, p, φs map (_.whenExhaling), pvef, c)(Q)
 
-<<<<<<< HEAD
-  private def consumes(σ: S, h: H, p: P, φs: Seq[ast.Expression], ts: List[Term], dcs: List[CH], pvef: ast.Expression => PartialVerificationError, c: C)
-                       (Q: (S, List[Term], List[CH], C) => VerificationResult)
-=======
   private def consumes(σ: S,
                        h: H,
                        p: P,
                        φs: Seq[ast.Expression],
                        pvef: ast.Expression => PartialVerificationError,
                        c: C)
-                       (Q: (S, Term, List[DirectChunk], C) => VerificationResult)
->>>>>>> fa31eeec
+                       (Q: (S, Term, List[CH], C) => VerificationResult)
                        : VerificationResult =
 
     /* TODO: See the code comment about produce vs. produces in DefaultProducer.produces.
@@ -137,24 +109,9 @@
     }
 
   protected def consume(σ: S, h: H, p: P, φ: ast.Expression, pve: PartialVerificationError, c: C)
-<<<<<<< HEAD
-			                 (Q: (H, Term, List[CH], C) => VerificationResult)
+                       (Q: (H, Term, List[CH], C) => VerificationResult)
                        : VerificationResult = {
 
-    internalConsume(σ, h, p, φ, pve, c)((h1, s1, dcs, c1) => {
-      Q(h1, s1, dcs, c1)
-    })
-  }
-
-  private def internalConsume(σ: S, h: H, p: P, φ: ast.Expression, pve: PartialVerificationError, c: C)
-                             (Q: (H, Term, List[CH], C) => VerificationResult)
-                             : VerificationResult = {
-
-=======
-                       (Q: (H, Term, List[DirectChunk], C) => VerificationResult)
-                       : VerificationResult = {
-
->>>>>>> fa31eeec
     if (!φ.isInstanceOf[ast.And]) {
       logger.debug(s"\nCONSUME ${φ.pos}: $φ")
       logger.debug(stateFormatter.format(σ))
@@ -199,14 +156,7 @@
           evalp(σC, perm, pve, c1)((tPerm, c2) =>
             decider.assert(σC, IsPositive(tPerm)){
               case true =>
-<<<<<<< HEAD
-                consumePermissions(σC, h, id, p * tPerm, locacc, pve, c2)((h1, ch, c3, results) =>
-                  ch match {
-                    case fc: DirectFieldChunk =>
-                        val snap = fc.value.convert(sorts.Snap)
-                        Q(h1, snap, fc :: Nil, c3)
-=======
-                consumePermissions(σ, h, id, p * tPerm, locacc, pve, c2)((h1, ch, c3, results) => {
+                consumePermissions(σC, h, id, p * tPerm, locacc, pve, c2)((h1, ch, c3, results) => {
                   val c4 = c3.snapshotRecorder match {
                     case Some(sr) =>
                       c3.copy(snapshotRecorder = Some(sr.copy(currentSnap = sr.chunkToSnap(ch.id))))
@@ -215,21 +165,14 @@
                     case fc: DirectFieldChunk =>
                       val snap = fc.value.convert(sorts.Snap)
                       Q(h1, snap, fc :: Nil, c4)
-
->>>>>>> fa31eeec
                     case pc: DirectPredicateChunk =>
                       val h2 =
                         if (results.consumedCompletely)
                           pc.nested.foldLeft(h1){case (ha, nc) => ha - nc}
                         else
                           h1
-<<<<<<< HEAD
-                      Q(h2, pc.snap, pc :: Nil, c3)
-                    case _ => sys.error(s"Unexpected chunk after consuming $φ: $ch")})
-=======
                       Q(h2, pc.snap, pc :: Nil, c4)}})
 
->>>>>>> fa31eeec
               case false =>
                 Failure[ST, H, S](pve dueTo NonPositivePermission(perm))}))
 
@@ -460,16 +403,6 @@
                 QF(Failure[ST, H, S](pve dueTo AssertionFalse(φ)))
             })
         })(Q.tupled)
-/* Consume pure expression w/o trying heuristics in case of failure */
-/*
-        eval(σ, φ, pve, c)((t, c) =>
-          decider.assert(σ, t) {
-            case true =>
-              assume(t)
-              Q(h, Unit, Nil, c)
-            case false =>
-              Failure[ST, H, S](pve dueTo AssertionFalse(φ))})
-*/
 		}
 
 		consumed
@@ -483,11 +416,7 @@
                                  pve: PartialVerificationError,
                                  c: C)
                                 (Q: (H, DirectChunk, C, PermissionsConsumptionResult) => VerificationResult)
-<<<<<<< HEAD
                                 : VerificationResult = {
-=======
-                                :VerificationResult = {
->>>>>>> fa31eeec
 
     /* TODO: Integrate into regular, (non-)exact consumption that follows afterwards */
     if (c.exhaleExt) /* Function "transfer" from wands paper */
@@ -509,17 +438,6 @@
         Q(h - ch + (ch - pLoss), ch, c, PermissionsConsumptionResult(false))})
     }
   }
-<<<<<<< HEAD
-
-  private def consumeExactRead(fp: P, c: C): Boolean = fp match {
-    case TermPerm(v: Var) => !c.constrainableARPs.contains(v)
-    case _: TermPerm => true
-    case _: WildcardPerm => false
-    case PermPlus(t0, t1) => consumeExactRead(t0, c) || consumeExactRead(t1, c)
-    case PermMinus(t0, t1) => consumeExactRead(t0, c) || consumeExactRead(t1, c)
-    case PermTimes(t0, t1) => consumeExactRead(t0, c) && consumeExactRead(t1, c)
-    case IntPermTimes(_, t1) => consumeExactRead(t1, c)
-    case _ => true
   }
 
   /* TODO: Remove and use DefaultContext.additionalEvalHeap instead.
@@ -533,9 +451,6 @@
   private def combine(σ: S, h: H, c: C): S = {
     val hCombined = c.reserveHeaps.headOption.fold(σ.h)(h + _)
     σ \ hCombined
-  }
-=======
->>>>>>> fa31eeec
 }
 
 private case class PermissionsConsumptionResult(consumedCompletely: Boolean)