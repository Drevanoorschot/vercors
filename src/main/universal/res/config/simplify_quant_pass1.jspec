class simplify_quant_pass1 {
  _AnyTypeForSimplificationRules g1,g2,g3,g4,g5;
  int e1,e2,e3,e4,e5,e6,e7,e8;
  boolean b1,b2,b3,b4;
  resource r1,r2;
  int i,j,k;
  rational p1,p2;
  int tid;
  frac f1;

  axiom aunitr { e1+0 == e1 }
  axiom aunitl { 0+e1 == e1 }

  axiom munitr { e1*1 == e1 }
  axiom munitl { 1*e1 == e1 }

  axiom I2 {
    0 * e1 == 0
  }

  axiom I3 {
    e1 * 0 == 0
  }

  axiom I1 {
    e1 * e2 + e2 == (e1+1) * e2
  }

  axiom sub_0 { e1 - 0 == e1 }

  // SJ: this can be true if 1 / 0 = 0, violating that e1/e1 == 1 (and acceptably so).
  axiom div_1 { ( 1 / e1 ) * e2 == e2 / e1 }
  axiom div_2 { e2 * ( 1 / e1 ) == e2 / e1 }

  // SJ: div_3 is not true for e1 == 0
  // axiom div_3 { e1 / e1 == 1 }
  axiom div_4 { e1 / 1 == e1 }

  axiom B1 {
    true && b1 == b1
  }
  axiom B1or {
    true || b1 == true
  }

  axiom B2or {
    false || b1 == b1
  }
  axiom B2 {
    false && b1 == false
  }

  // SJ: added these because I ran into this at some point:
  // in forall clauses a 0 <= i && i < n gets turned into something with a \meberof clause
  axiom GE {
    e1 >= e2 == e2 <= e1
  }
  axiom GE_strict {
    e1 > e2 == e2 < e1
  }

  axiom A2 {
    e1 <= e2 && e2 < e3 == (e2 \memberof {e1..e3})
  }
  axiom A2_comm { // SJ: again, this is sometimes written in the 'wrong' order, so I added the other version
    e2 < e3 && e1 <= e2 == (e2 \memberof {e1..e3})
  }

  axiom starall_bool {
    (\forall* int i; b1; b2)
      ==
    (\forall int i; b1; b2)
  }

  axiom quant_cond_main_equal {
    (\forall int i; b1; b1) == true
  }

  axiom split_forall {
    (\forall int i; b1; b2 && b3)
     ==
    (\forall int i; b1; b2) && (\forall int i; b1; b3)
  }

  axiom A3 {
    (\forall int i; b1 ; (\forall int j; (b2!j) && b3 ; b4 ) )
      ==
    (\forall int i; b1 && b2 ; (\forall int j; b3 ; b4 ) )
  }
  axiom A3r {
    (\forall* int i; b1 ; (\forall* int j; (b2!j) && b3 ; r1 ) )
      ==
    (\forall* int i; b1 && b2 ; (\forall* int j; b3 ; r1 ) )
  }

  axiom single_r { (\forall* int i; b1 ; (i == (e1!i)) ==> r1 )
               ==
                 (\let int i=e1 ; b1 ==> r1 ) }

  axiom A4 {
    (\forall* int i; b1 ; b2 ==> r1 )
      ==
    (\forall* int i; b1 && b2 ; r1 )
  }

  axiom A4b {
    (\forall int i; b1 ; b2 ==> b4 )
      ==
    (\forall int i; b1 && b2 ; b4 )
  }

  axiom A5 {
    (i \memberof {e1 .. e2}) && i > e3
      ==
    (i \memberof {e1<=e3?e3+1:e1 .. e2})
  }

  axiom A6 {
    (i \memberof {e1 .. e2}) && i < e3
      ==
    (i \memberof {e1 .. e3<e2?e3:e2})
  }

  // SJ: repaired by adding the exist here.
  axiom A7 {
    (\forall* int i; b1 ; Value((e1!i)) )
      ==
    (\exists int i; true ; b1 ) ==> Value(e1)
  }

  axiom A1 {
    (\forall int i; (i \memberof { e1 .. e2 }) ; (b1!i))
      ==
    e1 < e2 ==> b1
  }

  axiom A1_chain {
    (\forall int i; (i \memberof {e1 .. e2}) && (b2!i) ; (b1!i))
      ==
    (e1 < e2 && b2) ==> b1
  }

/*
// SJ: the more generic version of the above, as shown below, can make it harder to solve things
  axiom A1 {
    (\forall int i; b1 ; (b2!i))
    ==
    ((\exists int i; true ; b1 ) ==> b2)
  }
*/

  int ar[];
  boolean ar_b[];


//  axiom deindex2 {
//    (\forall* int i; e1 ; Perm(ar[ this.multidim_index_2(e2,e3,e4,e5) ], e6 ))
//    ==
//    (\forall* int i; e1 ; Perm(ar[ e4*e3 + e5 ], e6 ))
//  }

<<<<<<< HEAD
  axiom perm_any_int {
    Perm(ar[*],e1) == (\forall* int i_fresh ; 0 <= i_fresh && i_fresh < ar.length ; Perm(ar[i_fresh],e1))
=======
  axiom perm_any {
    Perm(ar[*],f1) == (\forall* int i_fresh ; 0 <= i_fresh && i_fresh < ar.length ; Perm(ar[i_fresh],f1))
>>>>>>> bd797216
  }

  axiom perm_any_bool {
    Perm(ar_b[*],e1) == (\forall* int i_fresh ; 0 <= i_fresh && i_fresh < ar_b.length ; Perm(ar_b[i_fresh],e1))
  }

  axiom array_perm {
    ArrayPerm(ar,e1,e2,e3,e4)
     ==
    (\forall* int i_fresh ; 0 <= i_fresh && i_fresh < e3 ; Perm(ar[e2 * i_fresh + e1],e4))
  }

  axiom single_b { (\forall int i; b1 ; (i == (e1!i)) ==> b2 )
               ==
                 (\let int i=e1 ; b1 ==> b2 ) }
  /* // SJ: these are already matched by axiom A2
   axiom inlist { (\forall* int i; e1 <= i && i < e2 ; r1 )
                 ==
                 (\forall* int i;  ( i \memberof { e1 .. e2 }) ; r1 ) }

   axiom inlistb { (\forall int i; e1 <= i && i < e2 ; b1 )
                 ==
                 (\forall int i;  ( i \memberof { e1 .. e2 }) ; b1 ) }
*/
   axiom LEFTPLUS { (\forall* int i;( i \memberof { e1 .. e2 }) ; Perm( ar [ (e3!i)+i ] , (p1!i) ) )
                 ==
                 (\forall* int i;  ( i \memberof { e3+e1 .. e3+e2 }) ; Perm( ar [ i ] , p1 ) ) }

   axiom LEFTPLUS2 { (\forall* int i;( i \memberof { e1 .. e2 }) ;
                        (\forall* int j ; (j \memberof {(e5!i)..(e6!i)}) ;
                        Perm( ar [ (e3!i)+i ] , e4 ) ))
                 ==
                   (\forall* int j ; (j \memberof {e5..e6}) ;
                 (\forall* int i;  ( i \memberof { e3+e1 .. e3+e2 }) ; Perm( ar [ i ] , e4 ) ))
                  }

   axiom constant { (\forall* int i;( i \memberof { e1 .. e2 }) ; Perm( (e3!i) , (e4!i) ) )
                 ==
                   e1 < e2 ==> Perm(e3,e4*(e2-e1)) }

   axiom constant_2 {
      (\forall* int i; (i \memberof {e1 .. e2});
          (\forall* int j; (j \memberof {(e3!i) .. (e4!i)}); Perm((e5!i), (p1!i))))
      ==
      (e1 < e2) ==> (\forall* int j; (j \memberof {e3 .. e4}); Perm(e5, (e2 - e1) * p1))
   }

   axiom right_plus { (\forall* int i;( i \memberof { e1 .. e2 }) ; Perm( ar [ i+(e3!i) ] , (p1!i) ) )
                 ==
                 (\forall* int i;  ( i \memberof { e1+e3 .. e2+e3 }) ; Perm( ar [ i ] , p1 ) ) }

   axiom minus { (\forall* int i;( i \memberof { e1 .. e2 }) ; Perm( ar [ i-(e3!i) ] , (e4!i) ) )
                 ==
                 (\forall* int i;  ( i \memberof { e1-e3 .. e2-e3 }) ; Perm( ar [ i ] , e4 ) ) }

   axiom left_plusb { (\forall int i;( i \memberof { e1 .. e2 }) ; ar [ (e3!i) + i ] == (e4!i) )
                 ==
                 (\forall int i;  ( i \memberof { e3+e1 .. e3+e2 }) ; ar [ i ] == e4 ) }


  /* // SJ: Tried to fix this, but still unsure if this holds... Removing it didn't destroy any tests so I'll keep it commented
   axiom nested_bool_1_a_00 {
        (\forall int i;( i \memberof { 0 .. e1 }) ;
           (\forall int j;( j \memberof { 0 .. (e2!i) }) ;
              ar[ i * ((e3!i)!j) + j ] == \old(ar[ i * e3 + j ]) ))
    ==
       (0 <= e1 && 0 <= e2) ==>
       (\forall int k_fresh;(k_fresh \memberof { 0 .. e1*e3}) && (k_fresh % e3 < e2);
          ar[k_fresh] == \old(ar[k_fresh]) )
   }
   */


// SJ: I repaired this from something that was clearly false. Unsure if it helps.
   axiom nested_bool_1 {
        (\forall int i;( i \memberof { 0 .. e1 }) ;
           (\forall int j;( j \memberof { 0 .. (e2!i) }) ;
              ar[ e3 + j ] == ((e4!i)!j) ))
    ==
       e1 > 0 && e2 > 0 ==>
       (\forall int k_fresh;(k_fresh \memberof {0 .. e1*e2});
          (\let int i=k_fresh/e2 ; (\let int j=k_fresh%e2 ;
             ar[ e3 + j ] == e4 )))
   }

// SJ: same as above, but with i and j flipped
   axiom nested_bool_2 {
        (\forall int j;( j \memberof { 0 .. e2 }) ;
          (\forall int i;( i \memberof { 0 .. (e1!j) }) ;
              ar[ e3 + j ] == e4 ))
    ==
       e1 > 0 && e2 > 0 ==>
       (\forall int k_fresh;(k_fresh \memberof { 0 .. e1*e2});
          (\let int i=k_fresh/e2 ; (\let int j=k_fresh%e2 ;
//            ( i \memberof [ 0 .. e1 )) && ( j \memberof { 0 .. e2 }) && ar[ e3 + j ] == e4 )))
            ar[ e3 + j ] == e4 )))
   }

   /*
   // SJ: Does not hold if e1 <= 0 or if e2 > e3, did not try to fix: rule didn't seem all that needed
   axiom nested_bool_1_a_0 {
        (\forall int i;( i \memberof { 0 .. e1 }) ;
           (\forall int j;( j \memberof { 0 .. e2 }) ;
              (ar[ i * ((e3!i)!j) + j ] \memberof ((e4!i)!j)) ))
    ==
       e2 <= e3 &&
       (\forall int k_fresh;(k_fresh \memberof { 0 .. e1*e3}) && (k_fresh % e3 < e2);
          (ar[k_fresh] \memberof e4))
   }

//   axiom nested_bool_1_a {
//        (\forall int i;( i \memberof {0 .. e1 }) ;
//           (\forall int j;( j \memberof {0 .. e2}) ;
//              (ar[ e3 + j ] \memberof e4) ))
//    ==
//       (\forall int k_fresh;(k_fresh \memberof {0 .. e1*e2});
//          (\let int i=k_fresh/e2 ; (\let int j=k_fresh%e2 ;
//             (ar[ e3 + j ] \memberof e4) )))
//   }

   axiom nested_bool_2_a {
        (\forall int j;( j \memberof {0 .. e2}) ;
          (\forall int i;( i \memberof {0 .. e1}) ;
              (ar[ e3 + j ] \memberof e4) ))
    ==
       (\forall int k_fresh;(k_fresh \memberof {0 .. e1*e2});
          (\let int i=k_fresh/e2 ; (\let int j=k_fresh%e2 ;
            (ar[ e3 + j ] \memberof e4) )))
   } */

   // SJ: given that e1 / 0 = 0, this implies that e1 % 0 = e1, violating e1 % d < d (and acceptably so..)
   axiom div_mod {
     (e1 / e2) * e2 + (e1 % e2) == e1
   }


   axiom reorder_1 {
     ( j \memberof {e3 * i .. e3 * (i + 1)})
       ==
     ( j \memberof {i * e3 .. (i + 1) * e3})
   }

   /*
   // SJ: fixed this slightly, trying to see if removing this breaks anything..
   axiom triple_1 {
     (\forall* int i;( i \memberof {0 .. e1} );
       (\forall* int j;( j \memberof {0 .. (e2!i)} );
         (\forall* int k;( k \memberof {((e3!i)!j) .. ((e4!i)!j)} );
           Perm(ar[k * ( e1 * e2 ) + ( j * e1 + i) ],e5) )))
      ==
     e1 > 0 && e2 > 0 && e3 < e4 ==> (\forall* int i;( i \memberof {e1 * e2 * e3 .. e1 * e2 * e4});Perm(ar[i],e5))
   }
   */

   // SJ: I added the requirement that e3 should not depend on i.
   // This rule is probably useful for paralel blocks
   axiom nested_1 {
        (\forall* int i;( i \memberof ({ e1 .. e2 }) );
            (\forall* int j;( j \memberof {i * (e3!i) .. (i + 1) * e3} );
                (r1!i) ))
        ==
        e3 > 0 ==> (\forall* int j;( j \memberof {e1 * e3 .. e2 * e3} ); r1 )
        }

   /* // SJ: I guess these are allready taken care of by the rule nested_1, plus they are wrong..
   axiom nested_Z1 {
        (\forall* int i;( i \memberof {e1 .. e2} );
            (\forall* int j;( j \memberof {0 .. e3} );
                Perm( ar[e5 + (i*e3+j) ] , ((e4!i)!j) ) ))
        ==
        (\forall* int j;( j \memberof {e1 * e3 .. e2 * e3} ); Perm(ar[e5+j],e4) )
        }

   axiom nested_Z1_x {
        (\forall* int i;( i \memberof {e1 .. e2} ) && e6;
            (\forall* int j;( j \memberof {0 .. e3} );
                Perm( ar[e5 + (i*e3+j) ] , ((e4!i)!j) ) ))
        ==
        (\forall* int j;( j \memberof {e1 * e3 .. e2 * e3} ) && e6; Perm(ar[e5+j],e4) )
        }
   */

   /* // SJ: the following only works if e4 <= e3, the other case is missing
   axiom nested_x1 {
        (\forall* int i;( i \memberof {e1 .. e2} );
            (\forall* int j;( j \memberof {i * (e3!i) .. i * e3 + (e4!i)} );
                (r1!i) ))
        ==
          (e4 <= e3) ==>
        (\forall* int j;( j \memberof {e1 * e3 .. e2 * e3} ) && (j % e3 < e4); r1 )
        } */

   // SJ: same as in nested_1: I don't see where this would be useful, but it's nice to have the symmetry
   axiom nested_1b {
        (\forall int i;( i \memberof { e1 .. e2 } );
            (\forall int j;( j \memberof {i * (e3!i) .. (i + 1) * e3} );
                (b1!i) ))
        ==
        e3 > 0 ==> (\forall int j;( j \memberof {e1 * e3 .. e2 * e3} ); b1 )
        }

   /* // SJ: same comment as for nested_x1, so also commented
   axiom nested_x1b {
        (\forall int i;( i \memberof { e1 .. e2 } );
            (\forall int j;( j \memberof {i * e3 .. i * e3 + e4} );
                (b1!i) ))
        ==
          (e4 <= e3) **
        (\forall int j;( j \memberof {e1 * e3 .. e2 * e3} ) && (j % e3 < e4); b1 )
        }
   */

   /* // SJ: not repaired yet, fortunately, this is not really needed either
   axiom nested_2 {
        (\forall* int i;( i \memberof { e1 .. e2 } );
            (\forall* int j;( j \memberof {((e4!i) + i) * e3 .. (e4 + i + 1) * e3} );
                (r1!i) ))
        ==
        (\forall* int j;( j \memberof {(e4 + e1) * e3 .. (e4 + e2) * e3} ); r1 )
        }

   axiom nested_2x {
        (\forall* int i;( i \memberof { e1 .. e2 } );
          (\forall* int k ; (b1!i) ;
            (\forall* int j;( j \memberof {((e4!i) + i) * e3 .. (e4 + i + 1) * e3} );
                (r1!i) )))
        ==
          (\forall* int k ; b1 ;
        (\forall* int j;( j \memberof {(e4 + e1) * e3 .. (e4 + e2) * e3} ); r1 ))
        }
    */

    axiom lin1 {
        (\forall* int i;( i \memberof {e1 * (e2!i) * (e3!i) .. e4}) ; r1 )
           ==
        (\forall* int i;( i \memberof {e1 * (e2*e3) .. e4}) ; r1 )
    }

    axiom lin2 {
        (\forall* int i;( i \memberof {e4 .. e1 * (e2!i) * (e3!i)}) ; r1 )
           ==
        (\forall* int i;( i \memberof {e4 .. e1 * (e2*e3)}) ; r1 )
    }

    axiom split1 {
       (\forall* int i;b1;r1**r2)
         ==
       (\forall* int i;b1;r1) ** (\forall* int i;b1;r2)
    }

    axiom split2 {
       (\forall* int i;b1;PointsTo(e2,f1,e4))
         ==
       (\forall* int i;b1;Perm(e2,f1)) ** (\forall int i;b1;e2==e4)
    }

    /* // SJ: unfortunately, this introduces an existential quantifier which is not always a good thing...
    axiom nested_value {
      (\forall* int i ; e1 ; (\forall* int j ; (e2!i) ; Value((e3!i))))
        ==
      (\exists int i; true ; e1 ) ==> (\forall* int j ; e2 ; Value(e3))
    }
    */

  axiom resource_independent_quant {
    (\forall* int tid; (tid \memberof {e1..e2}); (Perm(g1, p1)!tid))
    ==
    (e1<e2) ==> Perm(g1, p1*(e2-e1))
  }

  axiom simplify_distribute_perm_par {
    (\forall* int tid;(tid \memberof {e1 .. e2}); ((\forall* int i; (i \memberof {e3 .. e4}); Perm(e5, p1\p2))!tid))
    ==
    (e1 < e2) ==> (\forall* int i; (i \memberof {e3 .. e4}); Perm(e5, (p1 * (e2 - e1))\p2))
  }

<<<<<<< HEAD
  axiom compress_implies {
    (b1 ==> (b1 ==> r1))
=======
  // We keep the expression around, because it must trigger an error when it is not well formed, but we don't use it
  // We're counting on the backend to not optimize it away if it contains an error
  axiom read_spreads_l {
    read * i
    ==
    (\let int canary = i; i == 0 ? read : read)
  }

  axiom read_spreads_r {
    i * read
    ==
    (\let int canary = i; i == 0 ? read : read)
  }

  // This rewrite rule causes some issues: https://github.com/viperproject/silicon/issues/539
  axiom resource_independent_read_quant {
    (\forall* int tid; (tid \memberof {e1..e2}); (Perm(g1, read)!tid))
>>>>>>> bd797216
    ==
    (b1 ==> r1)
  }

  // Using an int for the second argument of a perm is not allowed.
  // Hence, we divide by 1 to turn it into a frac again.
  axiom perm_fix_frac { Perm(g1, e1) == Perm(g1, e1 \ 1) }
}<|MERGE_RESOLUTION|>--- conflicted
+++ resolved
@@ -159,13 +159,8 @@
 //    (\forall* int i; e1 ; Perm(ar[ e4*e3 + e5 ], e6 ))
 //  }
 
-<<<<<<< HEAD
   axiom perm_any_int {
     Perm(ar[*],e1) == (\forall* int i_fresh ; 0 <= i_fresh && i_fresh < ar.length ; Perm(ar[i_fresh],e1))
-=======
-  axiom perm_any {
-    Perm(ar[*],f1) == (\forall* int i_fresh ; 0 <= i_fresh && i_fresh < ar.length ; Perm(ar[i_fresh],f1))
->>>>>>> bd797216
   }
 
   axiom perm_any_bool {
@@ -442,28 +437,8 @@
     (e1 < e2) ==> (\forall* int i; (i \memberof {e3 .. e4}); Perm(e5, (p1 * (e2 - e1))\p2))
   }
 
-<<<<<<< HEAD
   axiom compress_implies {
     (b1 ==> (b1 ==> r1))
-=======
-  // We keep the expression around, because it must trigger an error when it is not well formed, but we don't use it
-  // We're counting on the backend to not optimize it away if it contains an error
-  axiom read_spreads_l {
-    read * i
-    ==
-    (\let int canary = i; i == 0 ? read : read)
-  }
-
-  axiom read_spreads_r {
-    i * read
-    ==
-    (\let int canary = i; i == 0 ? read : read)
-  }
-
-  // This rewrite rule causes some issues: https://github.com/viperproject/silicon/issues/539
-  axiom resource_independent_read_quant {
-    (\forall* int tid; (tid \memberof {e1..e2}); (Perm(g1, read)!tid))
->>>>>>> bd797216
     ==
     (b1 ==> r1)
   }
