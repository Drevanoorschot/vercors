/*
 * This Source Code Form is subject to the terms of the Mozilla Public
 * License, v. 2.0. If a copy of the MPL was not distributed with this
 * file, You can obtain one at http://mozilla.org/MPL/2.0/.
 */

package viper
package silicon
package tests

import java.nio.file.Path
import silver.testing.SilSuite
import silver.verifier.Verifier

class SiliconTests extends SilSuite {
<<<<<<< HEAD
  private val siliconTestDirectories: Seq[String] = List("consistency", "wands")
  private val silTestDirectories: Seq[String] = Nil // List("all", "quantifiedpermissions")
=======
  private val siliconTestDirectories = List("consistency")
  private val silTestDirectories = List("all")
>>>>>>> 0158a41c

  override def testDirectories = siliconTestDirectories ++ silTestDirectories

  override def frontend(verifier: Verifier, files: Seq[Path]) = {
    require(files.length == 1, "tests should consist of exactly one file")

    val fe = new SiliconFrontend()
    fe.init(verifier)
    fe.reset(files.head)
    fe
  }

  lazy val verifiers = List(createSiliconInstance())

  private def createSiliconInstance() = {
    val silicon = new Silicon(Seq(("startedBy", "viper.silicon.SiliconTests")))
    val args = optionsFromScalaTestConfigMap() ++ Seq("dummy.silver")

    silicon.parseCommandLine(args)

    silicon.config.initialize {
      case _ =>
        /* Ignore command-line errors, --help, --version and other non-positive
         * results from Scallop.
         * After initialized has been set to true, Silicon itself will not call
         * config.initialize again.
         */
        silicon.config.initialized = true
    }

    silicon
  }

  private def optionsFromScalaTestConfigMap(): Seq[String] = {
    val prefix = "silicon"

    prefixSpecificConfigMap.get(prefix) match {
      case None => Seq()
      case Some(optionMap) => optionMap.flatMap{
        case (k, v) => Seq(s"--$k", v.toString)
      }.toSeq
    }
  }
}<|MERGE_RESOLUTION|>--- conflicted
+++ resolved
@@ -13,13 +13,8 @@
 import silver.verifier.Verifier
 
 class SiliconTests extends SilSuite {
-<<<<<<< HEAD
-  private val siliconTestDirectories: Seq[String] = List("consistency", "wands")
-  private val silTestDirectories: Seq[String] = Nil // List("all", "quantifiedpermissions")
-=======
-  private val siliconTestDirectories = List("consistency")
-  private val silTestDirectories = List("all")
->>>>>>> 0158a41c
+  private val siliconTestDirectories = List("consistency", "wands")
+  private val silTestDirectories = Nil // List("all")
 
   override def testDirectories = siliconTestDirectories ++ silTestDirectories
 
