--- conflicted
+++ resolved
@@ -1,11 +1,7 @@
 package vct.test.integration.meta
 
 import org.scalatest.flatspec.AnyFlatSpec
-<<<<<<< HEAD
-import vct.test.integration.examples.{AbruptExamplesSpec, AlgorithmExamplesSpec, ArrayExamplesSpec, BasicExamplesSpec, CIncludeSpec, ClassesSpec, CounterSpec, DemoSpec, ForkJoinSpec, GotoSpec, GpgpuSpec, JavaImportSpec, LoopDependencySpec, MapsSpec, ModelsSpec, OpenMPSpec, ParallelSpec, PermissionSpec, PermutationSpec, PointerSpec, PredicatesSpec, PublicationsSpec, RefuteSpec, SequencesSpec, SetsSpec, SilverDomainSpec, SummationSpec, TechnicalAbruptSpec, TechnicalEnumSpec, TechnicalFloatSpec, TechnicalJavaSpec, TechnicalSpec, TechnicalVeymontSpec, TerminationSpec, TypeValuesSpec, VerifyThisSpec, VeymontSpec, WaitNotifySpec, WandSpec}
-=======
 import vct.test.integration.examples._
->>>>>>> 27739324
 import vct.test.integration.helper.{ExampleFiles, VercorsSpec}
 
 class ExampleCoverage extends AnyFlatSpec {
@@ -45,8 +41,6 @@
       new TechnicalSpec(),
       new TechnicalStaticSpec(),
       new TechnicalVeymontSpec(),
-      new TechnicalEnumSpec(),
-      new TechnicalJavaSpec(),
       new TerminationSpec(),
       new TypeValuesSpec(),
       new VerifyThisSpec(),
