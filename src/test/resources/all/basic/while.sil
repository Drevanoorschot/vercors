--- conflicted
+++ resolved
@@ -1,148 +1,142 @@
-
-var f: Int
-
-method t1(n: Int) returns ()
-    requires n > 0
-{
-    var i: Int := 0
-
-    while (i < n)
-        invariant i <= n
-    {
-        i := i+1
-    }
-}
-
-method t2(n: Int) returns ()
-    requires n > 0
-{
-    var i: Int := 0
-
-    while (i < n)
-        //:: ExpectedOutput(invariant.not.preserved:assertion.false)
-        invariant i < n
-    {
-        i := i+1
-    }
-}
-
-method t3(n: Int) returns ()
-    requires n > 0
-{
-    var i: Int := 2
-
-    while (i < n)
-        //:: ExpectedOutput(invariant.not.established:assertion.false)
-        invariant i <= n
-    {
-        i := i+1
-    }
-}
-
-method t4(n: Int, r: Ref) returns ()
-    requires n > 0
-    requires r != null
-{
-    var i: Int := 2
-
-    //:: ExpectedOutput(while.failed:insufficient.permission)
-    while (i < (r.f))
-    {
-        i := i+1
-    }
-}
-
-method t5(n: Int, r: Ref) returns ()
-    requires n > 0
-    requires acc(r.f, write)
-{
-    var i: Int := 2
-
-    while (i < (r.f))
-        invariant acc(r.f, write)
-    {
-        i := i+1
-    }
-}
-
-method t6(r: Ref) returns ()
-{
-    //:: ExpectedOutput(while.failed:receiver.null)
-    while (perm(r.f) == none)
-    {
-    }
-}
-
-method t7(r: Ref) returns ()
-{
-    var i: Int := 1
-    var j: Int := 2
-
-    while (true)
-    {
-        assert i == 1
-        //:: ExpectedOutput(assert.failed:assertion.false)
-        assert j == 2
-        j := j+1
-    }
-}
-
-method t8(r: Ref) returns ()
-{
-    var j: Int := 2
-
-    while (j < 10)
-    {
-        j := j+1
-    }
-
-    assert j >= 10
-    //:: ExpectedOutput(assert.failed:assertion.false)
-    assert false
-}
-
-method t9(r: Ref) returns ()
-    requires acc(r.f, write)
-{
-    var j: Int := 2
-    while (j < (r.f))
-        invariant acc(r.f, write)
-    {
-        j := j+1
-    }
-    assert j >= (r.f)
-}
-
-method t10(r: Ref) returns ()
-    requires acc(r.f, write)
-{
-    var j: Int := 2
-
-    //:: ExpectedOutput(while.failed:insufficient.permission)
-    while (j < (r.f))
-    {
-        j := j+1
-    }
-    assert j >= (r.f)
-}
-
-method t11(r: Ref) returns ()
-  requires r != null
-{
-    var j: Int := 2
-
-    //:: ExpectedError(while.failed:insufficient.permission)
-    while (j < 3)
-<<<<<<< HEAD
-        //:: ExpectedOutput(while.failed:insufficient.permission)
-        //:: ExpectedOutput(invariant.not.established:assertion.false)
-        //:: MissingOutput(invariant.not.established:assertion.false, /Silicon/issue/34/)
-=======
-        //:: ExpectedError(invariant.not.established:assertion.false)
-        //:: MissingError(invariant.not.established:assertion.false, /Silicon/issue/34/)
->>>>>>> 39f15b8c
-        invariant r != null && r.f == 2
-    {
-        j := j+1
-    }
-}
+
+var f: Int
+
+method t1(n: Int) returns ()
+    requires n > 0
+{
+    var i: Int := 0
+
+    while (i < n)
+        invariant i <= n
+    {
+        i := i+1
+    }
+}
+
+method t2(n: Int) returns ()
+    requires n > 0
+{
+    var i: Int := 0
+
+    while (i < n)
+        //:: ExpectedOutput(invariant.not.preserved:assertion.false)
+        invariant i < n
+    {
+        i := i+1
+    }
+}
+
+method t3(n: Int) returns ()
+    requires n > 0
+{
+    var i: Int := 2
+
+    while (i < n)
+        //:: ExpectedOutput(invariant.not.established:assertion.false)
+        invariant i <= n
+    {
+        i := i+1
+    }
+}
+
+method t4(n: Int, r: Ref) returns ()
+    requires n > 0
+    requires r != null
+{
+    var i: Int := 2
+
+    //:: ExpectedOutput(while.failed:insufficient.permission)
+    while (i < (r.f))
+    {
+        i := i+1
+    }
+}
+
+method t5(n: Int, r: Ref) returns ()
+    requires n > 0
+    requires acc(r.f, write)
+{
+    var i: Int := 2
+
+    while (i < (r.f))
+        invariant acc(r.f, write)
+    {
+        i := i+1
+    }
+}
+
+method t6(r: Ref) returns ()
+{
+    //:: ExpectedOutput(while.failed:receiver.null)
+    while (perm(r.f) == none)
+    {
+    }
+}
+
+method t7(r: Ref) returns ()
+{
+    var i: Int := 1
+    var j: Int := 2
+
+    while (true)
+    {
+        assert i == 1
+        //:: ExpectedOutput(assert.failed:assertion.false)
+        assert j == 2
+        j := j+1
+    }
+}
+
+method t8(r: Ref) returns ()
+{
+    var j: Int := 2
+
+    while (j < 10)
+    {
+        j := j+1
+    }
+
+    assert j >= 10
+    //:: ExpectedOutput(assert.failed:assertion.false)
+    assert false
+}
+
+method t9(r: Ref) returns ()
+    requires acc(r.f, write)
+{
+    var j: Int := 2
+    while (j < (r.f))
+        invariant acc(r.f, write)
+    {
+        j := j+1
+    }
+    assert j >= (r.f)
+}
+
+method t10(r: Ref) returns ()
+    requires acc(r.f, write)
+{
+    var j: Int := 2
+
+    //:: ExpectedOutput(while.failed:insufficient.permission)
+    while (j < (r.f))
+    {
+        j := j+1
+    }
+    assert j >= (r.f)
+}
+
+method t11(r: Ref) returns ()
+  requires r != null
+{
+    var j: Int := 2
+
+    //:: ExpectedOutput(while.failed:insufficient.permission)
+    while (j < 3)
+        //:: ExpectedOutput(invariant.not.established:assertion.false)
+        //:: MissingOutput(invariant.not.established:assertion.false, /Silicon/issue/34/)
+        invariant r != null && r.f == 2
+    {
+        j := j+1
+    }
+}