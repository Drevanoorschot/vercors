--- conflicted
+++ resolved
@@ -86,26 +86,7 @@
   <target name="dist" depends="assembly">
     <property name="prefix" value="vercors-dist"/>
     <mkdir dir="${dist}"/>
-<<<<<<< HEAD
-    <zip destfile="${dist}/vercors-1.0.0.zip" >
-=======
     <zip destfile="${dist}/vercors-1.1.0.zip" >
-			<!-- Z3 modules -->
-      <zipfileset dir="${deps}/modules/z3" prefix="${prefix}/deps/modules/z3" excludes="**/*~" />
-      <zipfileset dir="${deps}/z3" prefix="${prefix}/deps/z3" excludes="**/*~,**/*.cmd,**/*.exe,**/bin/*" />
-      <zipfileset dir="${deps}/z3" prefix="${prefix}/deps/z3" filemode="755" excludes="**/*~" includes="**/*.cmd,**/*.exe,**/bin/*" />
-
-			<!-- Boogie modules -->
-      <zipfileset dir="${deps}/modules/boogie" prefix="${prefix}/deps/modules/boogie" excludes="**/*~" />
-      <zipfileset dir="${deps}/boogie" prefix="${prefix}/deps/boogie" excludes="**/*~,**/*.cmd,**/*.exe,**/bin/*" />
-      <zipfileset dir="${deps}/boogie" prefix="${prefix}/deps/boogie" filemode="755" excludes="**/*~" includes="**/*.cmd,**/*.exe,**/bin/*" />
-
- 		 <!-- Chalice modules -->
-      <zipfileset dir="${deps}/modules/chalice" prefix="${prefix}/deps/modules/chalice" excludes="**/*~" />
-      <zipfileset dir="${deps}/chalice" prefix="${prefix}/deps/chalice" excludes="**/*~,**/*.cmd,**/*.exe,**/bin/*" />
-      <zipfileset dir="${deps}/chalice" prefix="${prefix}/deps/chalice" filemode="755" excludes="**/*~" includes="**/*.cmd,**/*.exe,**/bin/*" />
-
->>>>>>> 30634fc1
 			<!-- Binaries, configs, examples, libraries -->
       <zipfileset dir="." prefix="${prefix}" includes="README,INSTALL" />
       <zipfileset dir="examples" prefix="${prefix}/examples" includes="**/*.java,**/*.pvl,**/*.c,README,**/SEEALSO,backends/**/*" excludes="**/*~" />
