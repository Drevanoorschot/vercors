--- conflicted
+++ resolved
@@ -37,14 +37,13 @@
         <attribute name="Main-Class" value="vct.main.Main"/>
         <attribute name="Built-By" value="${user.name}"/>
       </manifest>
-<<<<<<< HEAD
       <fileset dir="hre/bin">
         <include name="**" />
       </fileset>
       <fileset dir="parsers/bin">
         <include name="**" />
       </fileset>
-      <fileset dir="vercors/target/scala-2.11/classes">
+      <fileset dir="vercors/target/scala-2.12/classes">
         <include name="**" />
       </fileset>
       <fileset dir="viper/viper-api/bin">
@@ -57,28 +56,8 @@
       <zipfileset src="vercors/target/lib/commons-lang3-3.1.jar" excludes="META-INF/*" />
       <zipfileset src="vercors/target/lib/commons-io-2.4.jar" excludes="META-INF/*" />
       <zipfileset src="vercors/target/lib/gson-2.8.0.jar" excludes="META-INF/*" />
-      <zipfileset src="vercors/target/lib/scala-library-2.11.8.jar" excludes="META-INF/*" />
+      <zipfileset src="vercors/target/lib/scala-library-2.12.7.jar" excludes="META-INF/*" />
     </jar>
-=======
-		  <fileset dir="hre/bin">
-		  	<include name="**" />
-		  </fileset>
-		  <fileset dir="parsers/bin">
-		  	<include name="**" />
-		  </fileset>
-		  <fileset dir="vercors/target/scala-2.12/classes">
-		  	<include name="**" />
-		  </fileset>
-		  <fileset dir="viper/viper-api/bin">
-		  	<include name="**" />
-		  </fileset>
-		  <zipfileset src="vercors/target/lib/antlr4-runtime-4.5.3.jar" excludes="META-INF/*" />
-		  <zipfileset src="vercors/target/lib/commons-lang3-3.1.jar" excludes="META-INF/*" />
-		  <zipfileset src="vercors/target/lib/commons-io-2.4.jar" excludes="META-INF/*" />
-		  <zipfileset src="vercors/target/lib/gson-2.8.0.jar" excludes="META-INF/*" />
-		  <zipfileset src="vercors/target/lib/scala-library-2.11.7.jar" excludes="META-INF/*" />
-		</jar>
->>>>>>> a17435a4
   </target>
   
   <target name="compile">
@@ -192,15 +171,9 @@
         excludes="**/*~"
       />
       <zipfileset dir="." prefix="${prefix}"
-<<<<<<< HEAD
-        includes="hre/hre.jar,core/vct-core.jar,vct-tool.jar,
-                  viper/silicon/target/scala-2.11/silicon.jar,
-                  viper/carbon/target/scala-2.11/carbon.jar"
-=======
         includes="hre/hre.jar,core/vct-core.jar,main/vct-tool.jar,
                   viper/silicon/target/scala-2.12/silicon.jar,
                   viper/carbon/target/scala-2.12/carbon.jar"
->>>>>>> a17435a4
       />
     </zip>
     <symlink action="delete" link="${dist}/vercors-latest.zip"/>
